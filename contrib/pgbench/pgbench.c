--- conflicted
+++ resolved
@@ -149,11 +149,9 @@
 #define ntellers	10
 #define naccounts	100000
 
-<<<<<<< HEAD
 #ifdef PGXC
 bool		use_branch = false;	/* use branch id in DDL and DML */
 #endif
-=======
 /*
  * The scale factor at/beyond which 32bit integers are incapable of storing
  * 64bit values.
@@ -163,7 +161,6 @@
  */
 #define SCALE_32BIT_THRESHOLD 20000
 
->>>>>>> ab76208e
 bool		use_log;			/* log transaction latencies to a file */
 bool		use_quiet;			/* quiet logging onto stderr */
 int			agg_interval;		/* log aggregates instead of individual
@@ -388,6 +385,9 @@
 		   "\nInitialization options:\n"
 		   "  -i, --initialize         invokes initialization mode\n"
 		   "  -F, --fillfactor=NUM     set fill factor\n"
+#ifdef PGXC
+		   "  -k           distribute by primary key branch id - bid\n"
+#endif
 		"  -n, --no-vacuum          do not run VACUUM after initialization\n"
 	"  -q, --quiet              quiet logging (one message each 5 seconds)\n"
 		   "  -s, --scale=NUM          scaling factor\n"
@@ -402,6 +402,9 @@
 		   "  -D, --define=VARNAME=VALUE\n"
 	  "                           define variable for use by custom script\n"
 		 "  -f, --file=FILENAME      read transaction script from FILENAME\n"
+#ifdef PGXC
+		   "  -k           query with default key and additional key branch id (bid)\n"
+#endif
 		   "  -j, --jobs=NUM           number of threads (default: 1)\n"
 		   "  -l, --log                write transaction times to log file\n"
 		   "  -M, --protocol=simple|extended|prepared\n"
@@ -488,58 +491,6 @@
 
 gotdigits:
 
-<<<<<<< HEAD
-static void
-usage(const char *progname)
-{
-	printf("%s is a benchmarking tool for PostgreSQL.\n\n"
-		   "Usage:\n"
-		   "  %s [OPTION]... [DBNAME]\n"
-		   "\nInitialization options:\n"
-		   "  -i           invokes initialization mode\n"
-		   "  -F NUM       fill factor\n"
-#ifdef PGXC
-		   "  -k           distribute by primary key branch id - bid\n"
-#endif
-		   "  -s NUM       scaling factor\n"
-		   "  --index-tablespace=TABLESPACE\n"
-		   "               create indexes in the specified tablespace\n"
-		   "  --tablespace=TABLESPACE\n"
-		   "               create tables in the specified tablespace\n"
-		   "  --unlogged-tables\n"
-		   "               create tables as unlogged tables\n"
-		   "\nBenchmarking options:\n"
-		"  -c NUM       number of concurrent database clients (default: 1)\n"
-		   "  -C           establish new connection for each transaction\n"
-		   "  -D VARNAME=VALUE\n"
-		   "               define variable for use by custom script\n"
-		   "  -f FILENAME  read transaction script from FILENAME\n"
-#ifdef PGXC
-		   "  -k           query with default key and additional key branch id (bid)\n"
-#endif
-		   "  -j NUM       number of threads (default: 1)\n"
-		   "  -l           write transaction times to log file\n"
-		   "  -M simple|extended|prepared\n"
-		   "               protocol for submitting queries to server (default: simple)\n"
-		   "  -n           do not run VACUUM before tests\n"
-		   "  -N           do not update tables \"pgbench_tellers\" and \"pgbench_branches\"\n"
-		   "  -r           report average latency per command\n"
-		   "  -s NUM       report this scale factor in output\n"
-		   "  -S           perform SELECT-only transactions\n"
-	 "  -t NUM       number of transactions each client runs (default: 10)\n"
-		   "  -T NUM       duration of benchmark test in seconds\n"
-		   "  -v           vacuum all four standard tables before tests\n"
-		   "\nCommon options:\n"
-		   "  -d           print debugging output\n"
-		   "  -h HOSTNAME  database server host or socket directory\n"
-		   "  -p PORT      database server port number\n"
-		   "  -U USERNAME  connect as specified database user\n"
-		   "  --help       show this help, then exit\n"
-		   "  --version    output version information, then exit\n"
-		   "\n"
-		   "Report bugs to <pgsql-bugs@postgresql.org>.\n",
-		   progname, progname);
-=======
 	/* allow trailing whitespace, but not other trailing chars */
 	while (*ptr != '\0' && isspace((unsigned char) *ptr))
 		ptr++;
@@ -548,7 +499,6 @@
 		fprintf(stderr, "invalid input syntax for integer: \"%s\"\n", str);
 
 	return ((sign < 0) ? -result : result);
->>>>>>> ab76208e
 }
 
 /* random number generator: uniform distribution from min to max inclusive */
@@ -1676,19 +1626,13 @@
 	};
 	static const struct ddlinfo DDLs[] = {
 		{
-<<<<<<< HEAD
-			"pgbench_branches",
-			"bid int not null,bbalance int,filler char(88)",
-			1
-#ifdef PGXC
-			, "distribute by hash (bid)"
-#endif
-=======
 			"pgbench_history",
 			"tid int,bid int,aid    int,delta int,mtime timestamp,filler char(22)",
 			"tid int,bid int,aid bigint,delta int,mtime timestamp,filler char(22)",
 			0
->>>>>>> ab76208e
+#ifdef PGXC
+			, "distribute by hash (bid)"
+#endif
 		},
 		{
 			"pgbench_tellers",
@@ -1709,26 +1653,16 @@
 #endif
 		},
 		{
-<<<<<<< HEAD
-			"pgbench_history",
-			"tid int,bid int,aid int,delta int,mtime timestamp,filler char(22)",
-			0
-#ifdef PGXC
-			, "distribute by hash (bid)"
-#endif
-		}
-	};
-
-	static char *DDLAFTERs[] = {
-=======
 			"pgbench_branches",
 			"bid int not null,bbalance int,filler char(88)",
 			"bid int not null,bbalance int,filler char(88)",
 			1
+#ifdef PGXC
+			, "distribute by hash (bid)"
+#endif
 		}
 	};
 	static const char *const DDLINDEXes[] = {
->>>>>>> ab76208e
 		"alter table pgbench_branches add primary key (bid)",
 		"alter table pgbench_tellers add primary key (tid)",
 		"alter table pgbench_accounts add primary key (aid)"
@@ -1791,22 +1725,18 @@
 					 " tablespace %s", escape_tablespace);
 			PQfreemem(escape_tablespace);
 		}
-<<<<<<< HEAD
+
+		cols = (scale >= SCALE_32BIT_THRESHOLD) ? ddl->bigcols : ddl->smcols;
+
 #ifdef PGXC
 		/* Add distribution columns if necessary */
 		if (use_branch)
-			snprintf(buffer, 256, "create%s table %s(%s)%s %s",
+			snprintf(buffer, sizeof(buffer), "create%s table %s(%s)%s %s",
 					 unlogged_tables ? " unlogged" : "",
 					 ddl->table, ddl->cols, opts, ddl->distribute_by);
 		else
 #endif
-		snprintf(buffer, 256, "create%s table %s(%s)%s",
-=======
-
-		cols = (scale >= SCALE_32BIT_THRESHOLD) ? ddl->bigcols : ddl->smcols;
-
 		snprintf(buffer, sizeof(buffer), "create%s table %s(%s)%s",
->>>>>>> ab76208e
 				 unlogged_tables ? " unlogged" : "",
 				 ddl->table, cols, opts);
 
@@ -1931,7 +1861,6 @@
 	/*
 	 * create indexes
 	 */
-<<<<<<< HEAD
 	fprintf(stderr, "set primary key...\n");
 #ifdef PGXC
 	/*
@@ -1962,11 +1891,7 @@
 	}
 	else
 #endif
-	for (i = 0; i < lengthof(DDLAFTERs); i++)
-=======
-	fprintf(stderr, "set primary keys...\n");
 	for (i = 0; i < lengthof(DDLINDEXes); i++)
->>>>>>> ab76208e
 	{
 		char		buffer[256];
 
@@ -2589,15 +2514,11 @@
 	state = (CState *) pg_malloc(sizeof(CState));
 	memset(state, 0, sizeof(CState));
 
-<<<<<<< HEAD
 #ifdef PGXC
-	while ((c = getopt_long(argc, argv, "ih:knvp:dSNc:j:Crs:t:T:U:lf:D:F:M:", long_options, &optindex)) != -1)
+	while ((c = getopt_long(argc, argv, "ih:knvp:dqSNc:j:Crs:t:T:U:lf:D:F:M:P:R:", long_options, &optindex)) != -1)
 #else
-	while ((c = getopt_long(argc, argv, "ih:nvp:dSNc:j:Crs:t:T:U:lf:D:F:M:", long_options, &optindex)) != -1)
+	while ((c = getopt_long(argc, argv, "ih:nvp:dqSNc:j:Crs:t:T:U:lf:D:F:M:P:R:", long_options, &optindex)) != -1)
 #endif
-=======
-	while ((c = getopt_long(argc, argv, "ih:nvp:dqSNc:j:Crs:t:T:U:lf:D:F:M:P:R:", long_options, &optindex)) != -1)
->>>>>>> ab76208e
 	{
 		switch (c)
 		{
