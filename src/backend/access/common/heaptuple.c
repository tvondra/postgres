--- conflicted
+++ resolved
@@ -68,15 +68,12 @@
 #include "access/sysattr.h"
 #include "access/tuptoaster.h"
 #include "executor/tuptable.h"
-<<<<<<< HEAD
 #ifdef XCP
 #include "lib/stringinfo.h"
 #include "utils/memutils.h"
 #endif
-=======
 #include "utils/expandeddatum.h"
 
->>>>>>> 38d500ac
 
 /* Does att's datatype allow packing into the 1-byte-header varlena format? */
 #define ATT_IS_PACKABLE(att) \
