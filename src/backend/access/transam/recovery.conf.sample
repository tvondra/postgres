--- conflicted
+++ resolved
@@ -66,18 +66,11 @@
 # If you want to stop rollforward at a specific point, you
 # must set a recovery target.
 #
-<<<<<<< HEAD
-# You may set a recovery target either by transactionId,
-# by timestamp or by barrier id. Recovery may either include or exclude the
-# transaction(s) with the recovery target value in case of timestamp or
-# transactionId (ie, stop either just after or just before the given target,
-# respectively). In case of barrier, the recovery stops exactly at that point
-=======
 # You may set a recovery target either by transactionId, by name,
-# or by timestamp. Recovery may either include or exclude the
+# or by timestamp or by barrier. Recovery may either include or exclude the
 # transaction(s) with the recovery target value (ie, stop either
-# just after or just before the given target, respectively).
->>>>>>> a4bebdd9
+# just after or just before the given target, respectively). In case of
+# barrier, the recovery stops exactly at that point.
 #
 #
 #recovery_target_name = ''  # e.g. 'daily backup 2011-01-26'
@@ -86,13 +79,9 @@
 #
 #recovery_target_xid = ''
 #
-<<<<<<< HEAD
 #recovery_target_barrier = ''
 #
-#recovery_target_inclusive = 'true'
-=======
 #recovery_target_inclusive = true
->>>>>>> a4bebdd9
 #
 #
 # If you want to recover into a timeline other than the "main line" shown in
