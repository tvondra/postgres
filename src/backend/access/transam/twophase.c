/*-------------------------------------------------------------------------
 *
 * twophase.c
 *		Two-phase commit support functions.
 *
 * Portions Copyright (c) 1996-2015, PostgreSQL Global Development Group
 * Portions Copyright (c) 1994, Regents of the University of California
 * Portions Copyright (c) 2010-2012 Postgres-XC Development Group
 *
 * IDENTIFICATION
 *		src/backend/access/transam/twophase.c
 *
 * NOTES
 *		Each global transaction is associated with a global transaction
 *		identifier (GID). The client assigns a GID to a postgres
 *		transaction with the PREPARE TRANSACTION command.
 *
 *		We keep all active global transactions in a shared memory array.
 *		When the PREPARE TRANSACTION command is issued, the GID is
 *		reserved for the transaction in the array. This is done before
 *		a WAL entry is made, because the reservation checks for duplicate
 *		GIDs and aborts the transaction if there already is a global
 *		transaction in prepared state with the same GID.
 *
 *		A global transaction (gxact) also has dummy PGXACT and PGPROC; this is
 *		what keeps the XID considered running by TransactionIdIsInProgress.
 *		It is also convenient as a PGPROC to hook the gxact's locks to.
 *
 *		In order to survive crashes and shutdowns, all prepared
 *		transactions must be stored in permanent storage. This includes
 *		locking information, pending notifications etc. All that state
 *		information is written to the per-transaction state file in
 *		the pg_twophase directory.
 *
 *-------------------------------------------------------------------------
 */
#include "postgres.h"

#include <fcntl.h>
#include <sys/stat.h>
#include <sys/types.h>
#include <time.h>
#include <unistd.h>

#include "access/htup_details.h"
#include "access/subtrans.h"
#include "access/transam.h"
#include "access/twophase.h"
#include "access/twophase_rmgr.h"
#include "access/xact.h"
#include "access/xlog.h"
#include "access/xloginsert.h"
#include "access/xlogutils.h"
#include "catalog/pg_type.h"
#include "catalog/storage.h"
#include "funcapi.h"
#include "miscadmin.h"
#include "pg_trace.h"
#include "pgstat.h"
#include "replication/walsender.h"
#include "replication/syncrep.h"
#include "storage/fd.h"
#include "storage/ipc.h"
#include "storage/predicate.h"
#include "storage/proc.h"
#include "storage/procarray.h"
#include "storage/sinvaladt.h"
#include "storage/smgr.h"
#include "utils/builtins.h"
#include "utils/memutils.h"
#include "utils/timestamp.h"
#ifdef PGXC
#include "pgxc/xc_maintenance_mode.h"
#endif


/*
 * Directory where Two-phase commit files reside within PGDATA
 */
#define TWOPHASE_DIR "pg_twophase"

/* GUC variable, can't be changed after startup */
#ifdef PGXC
int			max_prepared_xacts = 10;  /* We require 2PC */
#else
int			max_prepared_xacts = 0;
#endif

/*
 * This struct describes one global transaction that is in prepared state
 * or attempting to become prepared.
 *
 * The lifecycle of a global transaction is:
 *
 * 1. After checking that the requested GID is not in use, set up an entry in
 * the TwoPhaseState->prepXacts array with the correct GID and valid = false,
 * and mark it as locked by my backend.
 *
 * 2. After successfully completing prepare, set valid = true and enter the
 * referenced PGPROC into the global ProcArray.
 *
 * 3. To begin COMMIT PREPARED or ROLLBACK PREPARED, check that the entry is
 * valid and not locked, then mark the entry as locked by storing my current
 * backend ID into locking_backend.  This prevents concurrent attempts to
 * commit or rollback the same prepared xact.
 *
 * 4. On completion of COMMIT PREPARED or ROLLBACK PREPARED, remove the entry
 * from the ProcArray and the TwoPhaseState->prepXacts array and return it to
 * the freelist.
 *
 * Note that if the preparing transaction fails between steps 1 and 2, the
 * entry must be removed so that the GID and the GlobalTransaction struct
 * can be reused.  See AtAbort_Twophase().
 *
 * typedef struct GlobalTransactionData *GlobalTransaction appears in
 * twophase.h
 */
#define GIDSIZE 200

typedef struct GlobalTransactionData
{
	GlobalTransaction next;		/* list link for free list */
	int			pgprocno;		/* ID of associated dummy PGPROC */
	BackendId	dummyBackendId; /* similar to backend id for backends */
	TimestampTz prepared_at;	/* time of preparation */
	XLogRecPtr	prepare_lsn;	/* XLOG offset of prepare record */
	Oid			owner;			/* ID of user that executed the xact */
	BackendId	locking_backend; /* backend currently working on the xact */
	bool		valid;			/* TRUE if PGPROC entry is in proc array */
	char		gid[GIDSIZE];	/* The GID assigned to the prepared xact */
}	GlobalTransactionData;

/*
 * Two Phase Commit shared state.  Access to this struct is protected
 * by TwoPhaseStateLock.
 */
typedef struct TwoPhaseStateData
{
	/* Head of linked list of free GlobalTransactionData structs */
	GlobalTransaction freeGXacts;

	/* Number of valid prepXacts entries. */
	int			numPrepXacts;

	/* There are max_prepared_xacts items in this array */
	GlobalTransaction prepXacts[FLEXIBLE_ARRAY_MEMBER];
} TwoPhaseStateData;

static TwoPhaseStateData *TwoPhaseState;

/*
 * Global transaction entry currently locked by us, if any.
 */
static GlobalTransaction MyLockedGxact = NULL;

static bool twophaseExitRegistered = false;

static void RecordTransactionCommitPrepared(TransactionId xid,
								int nchildren,
								TransactionId *children,
								int nrels,
								RelFileNode *rels,
								int ninvalmsgs,
								SharedInvalidationMessage *invalmsgs,
								bool initfileinval);
static void RecordTransactionAbortPrepared(TransactionId xid,
							   int nchildren,
							   TransactionId *children,
							   int nrels,
							   RelFileNode *rels);
static void ProcessRecords(char *bufptr, TransactionId xid,
			   const TwoPhaseCallback callbacks[]);
static void RemoveGXact(GlobalTransaction gxact);


/*
 * Initialization of shared memory
 */
Size
TwoPhaseShmemSize(void)
{
	Size		size;

	/* Need the fixed struct, the array of pointers, and the GTD structs */
	size = offsetof(TwoPhaseStateData, prepXacts);
	size = add_size(size, mul_size(max_prepared_xacts,
								   sizeof(GlobalTransaction)));
	size = MAXALIGN(size);
	size = add_size(size, mul_size(max_prepared_xacts,
								   sizeof(GlobalTransactionData)));

	return size;
}

void
TwoPhaseShmemInit(void)
{
	bool		found;

	TwoPhaseState = ShmemInitStruct("Prepared Transaction Table",
									TwoPhaseShmemSize(),
									&found);
	if (!IsUnderPostmaster)
	{
		GlobalTransaction gxacts;
		int			i;

		Assert(!found);
		TwoPhaseState->freeGXacts = NULL;
		TwoPhaseState->numPrepXacts = 0;

		/*
		 * Initialize the linked list of free GlobalTransactionData structs
		 */
		gxacts = (GlobalTransaction)
			((char *) TwoPhaseState +
			 MAXALIGN(offsetof(TwoPhaseStateData, prepXacts) +
					  sizeof(GlobalTransaction) * max_prepared_xacts));
		for (i = 0; i < max_prepared_xacts; i++)
		{
			/* insert into linked list */
			gxacts[i].next = TwoPhaseState->freeGXacts;
			TwoPhaseState->freeGXacts = &gxacts[i];

			/* associate it with a PGPROC assigned by InitProcGlobal */
			gxacts[i].pgprocno = PreparedXactProcs[i].pgprocno;

			/*
			 * Assign a unique ID for each dummy proc, so that the range of
			 * dummy backend IDs immediately follows the range of normal
			 * backend IDs. We don't dare to assign a real backend ID to dummy
			 * procs, because prepared transactions don't take part in cache
			 * invalidation like a real backend ID would imply, but having a
			 * unique ID for them is nevertheless handy. This arrangement
			 * allows you to allocate an array of size (MaxBackends +
			 * max_prepared_xacts + 1), and have a slot for every backend and
			 * prepared transaction. Currently multixact.c uses that
			 * technique.
			 */
			gxacts[i].dummyBackendId = MaxBackends + 1 + i;
		}
	}
	else
		Assert(found);
}

/*
 * Exit hook to unlock the global transaction entry we're working on.
 */
static void
AtProcExit_Twophase(int code, Datum arg)
{
	/* same logic as abort */
	AtAbort_Twophase();
}

/*
 * Abort hook to unlock the global transaction entry we're working on.
 */
void
AtAbort_Twophase(void)
{
	if (MyLockedGxact == NULL)
		return;

	/*
	 * What to do with the locked global transaction entry?  If we were in
	 * the process of preparing the transaction, but haven't written the WAL
	 * record and state file yet, the transaction must not be considered as
	 * prepared.  Likewise, if we are in the process of finishing an
	 * already-prepared transaction, and fail after having already written
	 * the 2nd phase commit or rollback record to the WAL, the transaction
	 * should not be considered as prepared anymore.  In those cases, just
	 * remove the entry from shared memory.
	 *
	 * Otherwise, the entry must be left in place so that the transaction
	 * can be finished later, so just unlock it.
	 *
	 * If we abort during prepare, after having written the WAL record, we
	 * might not have transfered all locks and other state to the prepared
	 * transaction yet.  Likewise, if we abort during commit or rollback,
	 * after having written the WAL record, we might not have released
	 * all the resources held by the transaction yet.  In those cases, the
	 * in-memory state can be wrong, but it's too late to back out.
	 */
	if (!MyLockedGxact->valid)
	{
		RemoveGXact(MyLockedGxact);
	}
	else
	{
		LWLockAcquire(TwoPhaseStateLock, LW_EXCLUSIVE);

		MyLockedGxact->locking_backend = InvalidBackendId;

		LWLockRelease(TwoPhaseStateLock);
	}
	MyLockedGxact = NULL;
}

/*
 * This is called after we have finished transfering state to the prepared
 * PGXACT entry.
 */
void
PostPrepare_Twophase()
{
	LWLockAcquire(TwoPhaseStateLock, LW_EXCLUSIVE);
	MyLockedGxact->locking_backend = InvalidBackendId;
	LWLockRelease(TwoPhaseStateLock);

	MyLockedGxact = NULL;
}


/*
 * MarkAsPreparing
 *		Reserve the GID for the given transaction.
 *
 * Internally, this creates a gxact struct and puts it into the active array.
 * NOTE: this is also used when reloading a gxact after a crash; so avoid
 * assuming that we can use very much backend context.
 */
GlobalTransaction
MarkAsPreparing(TransactionId xid, const char *gid,
				TimestampTz prepared_at, Oid owner, Oid databaseid)
{
	GlobalTransaction gxact;
	PGPROC	   *proc;
	PGXACT	   *pgxact;
	int			i;

	if (strlen(gid) >= GIDSIZE)
		ereport(ERROR,
				(errcode(ERRCODE_INVALID_PARAMETER_VALUE),
				 errmsg("transaction identifier \"%s\" is too long",
						gid)));

	/* fail immediately if feature is disabled */
	if (max_prepared_xacts == 0)
		ereport(ERROR,
				(errcode(ERRCODE_OBJECT_NOT_IN_PREREQUISITE_STATE),
				 errmsg("prepared transactions are disabled"),
			  errhint("Set max_prepared_transactions to a nonzero value.")));

	/* on first call, register the exit hook */
	if (!twophaseExitRegistered)
	{
		before_shmem_exit(AtProcExit_Twophase, 0);
		twophaseExitRegistered = true;
	}

	LWLockAcquire(TwoPhaseStateLock, LW_EXCLUSIVE);

	/* Check for conflicting GID */
	for (i = 0; i < TwoPhaseState->numPrepXacts; i++)
	{
		gxact = TwoPhaseState->prepXacts[i];
		if (strcmp(gxact->gid, gid) == 0)
		{
			ereport(ERROR,
					(errcode(ERRCODE_DUPLICATE_OBJECT),
					 errmsg("transaction identifier \"%s\" is already in use",
							gid)));
		}
	}

	/* Get a free gxact from the freelist */
	if (TwoPhaseState->freeGXacts == NULL)
		ereport(ERROR,
				(errcode(ERRCODE_OUT_OF_MEMORY),
				 errmsg("maximum number of prepared transactions reached"),
				 errhint("Increase max_prepared_transactions (currently %d).",
						 max_prepared_xacts)));
	gxact = TwoPhaseState->freeGXacts;
	TwoPhaseState->freeGXacts = gxact->next;

	proc = &ProcGlobal->allProcs[gxact->pgprocno];
	pgxact = &ProcGlobal->allPgXact[gxact->pgprocno];

	/* Initialize the PGPROC entry */
	MemSet(proc, 0, sizeof(PGPROC));
	proc->pgprocno = gxact->pgprocno;
	SHMQueueElemInit(&(proc->links));
	proc->waitStatus = STATUS_OK;
	/* We set up the gxact's VXID as InvalidBackendId/XID */
	proc->lxid = (LocalTransactionId) xid;
	pgxact->xid = xid;
	pgxact->xmin = InvalidTransactionId;
	pgxact->delayChkpt = false;
	pgxact->vacuumFlags = 0;
	proc->pid = 0;
	proc->backendId = InvalidBackendId;
	proc->databaseId = databaseid;
	proc->roleId = owner;
	proc->lwWaiting = false;
	proc->lwWaitMode = 0;
	proc->waitLock = NULL;
	proc->waitProcLock = NULL;
	for (i = 0; i < NUM_LOCK_PARTITIONS; i++)
		SHMQueueInit(&(proc->myProcLocks[i]));
	/* subxid data must be filled later by GXactLoadSubxactData */
	pgxact->overflowed = false;
	pgxact->nxids = 0;

	gxact->prepared_at = prepared_at;
	/* initialize LSN to 0 (start of WAL) */
	gxact->prepare_lsn = 0;
	gxact->owner = owner;
	gxact->locking_backend = MyBackendId;
	gxact->valid = false;
	strcpy(gxact->gid, gid);

	/* And insert it into the active array */
	Assert(TwoPhaseState->numPrepXacts < max_prepared_xacts);
	TwoPhaseState->prepXacts[TwoPhaseState->numPrepXacts++] = gxact;

	/*
	 * Remember that we have this GlobalTransaction entry locked for us.
	 * If we abort after this, we must release it.
	 */
	MyLockedGxact = gxact;

	LWLockRelease(TwoPhaseStateLock);

	return gxact;
}

/*
 * GXactLoadSubxactData
 *
 * If the transaction being persisted had any subtransactions, this must
 * be called before MarkAsPrepared() to load information into the dummy
 * PGPROC.
 */
static void
GXactLoadSubxactData(GlobalTransaction gxact, int nsubxacts,
					 TransactionId *children)
{
	PGPROC	   *proc = &ProcGlobal->allProcs[gxact->pgprocno];
	PGXACT	   *pgxact = &ProcGlobal->allPgXact[gxact->pgprocno];

	/* We need no extra lock since the GXACT isn't valid yet */
	if (nsubxacts > PGPROC_MAX_CACHED_SUBXIDS)
	{
		pgxact->overflowed = true;
		nsubxacts = PGPROC_MAX_CACHED_SUBXIDS;
	}
	if (nsubxacts > 0)
	{
		memcpy(proc->subxids.xids, children,
			   nsubxacts * sizeof(TransactionId));
		pgxact->nxids = nsubxacts;
	}
}

/*
 * MarkAsPrepared
 *		Mark the GXACT as fully valid, and enter it into the global ProcArray.
 */
static void
MarkAsPrepared(GlobalTransaction gxact)
{
	/* Lock here may be overkill, but I'm not convinced of that ... */
	LWLockAcquire(TwoPhaseStateLock, LW_EXCLUSIVE);
	Assert(!gxact->valid);
	gxact->valid = true;
	LWLockRelease(TwoPhaseStateLock);

	/*
	 * Put it into the global ProcArray so TransactionIdIsInProgress considers
	 * the XID as still running.
	 */
	ProcArrayAdd(&ProcGlobal->allProcs[gxact->pgprocno]);
}

/*
 * LockGXact
 *		Locate the prepared transaction and mark it busy for COMMIT or PREPARE.
 */
static GlobalTransaction
LockGXact(const char *gid, Oid user)
{
	int			i;

	/* on first call, register the exit hook */
	if (!twophaseExitRegistered)
	{
		before_shmem_exit(AtProcExit_Twophase, 0);
		twophaseExitRegistered = true;
	}

	LWLockAcquire(TwoPhaseStateLock, LW_EXCLUSIVE);

	for (i = 0; i < TwoPhaseState->numPrepXacts; i++)
	{
		GlobalTransaction gxact = TwoPhaseState->prepXacts[i];
		PGPROC	   *proc = &ProcGlobal->allProcs[gxact->pgprocno];

		/* Ignore not-yet-valid GIDs */
		if (!gxact->valid)
			continue;
		if (strcmp(gxact->gid, gid) != 0)
			continue;

		/* Found it, but has someone else got it locked? */
		if (gxact->locking_backend != InvalidBackendId)
			ereport(ERROR,
					(errcode(ERRCODE_OBJECT_NOT_IN_PREREQUISITE_STATE),
					 errmsg("prepared transaction with identifier \"%s\" is busy",
							gid)));

		if (user != gxact->owner && !superuser_arg(user))
			ereport(ERROR,
					(errcode(ERRCODE_INSUFFICIENT_PRIVILEGE),
				  errmsg("permission denied to finish prepared transaction"),
					 errhint("Must be superuser or the user that prepared the transaction.")));

		/*
		 * Note: it probably would be possible to allow committing from
		 * another database; but at the moment NOTIFY is known not to work and
		 * there may be some other issues as well.  Hence disallow until
		 * someone gets motivated to make it work.
		 */
		if (MyDatabaseId != proc->databaseId)
			ereport(ERROR,
					(errcode(ERRCODE_FEATURE_NOT_SUPPORTED),
				  errmsg("prepared transaction belongs to another database"),
					 errhint("Connect to the database where the transaction was prepared to finish it.")));

		/* OK for me to lock it */
		gxact->locking_backend = MyBackendId;
		MyLockedGxact = gxact;

		LWLockRelease(TwoPhaseStateLock);

		return gxact;
	}

	LWLockRelease(TwoPhaseStateLock);

#ifdef PGXC
	/*
	 * In PGXC, if xc_maintenance_mode is on, COMMIT/ROLLBACK PREPARED may be issued to the
	 * node where the given xid does not exist.
	 */
	if (!xc_maintenance_mode)
	{
#endif
		ereport(ERROR,
				(errcode(ERRCODE_UNDEFINED_OBJECT),
				 errmsg("prepared transaction with identifier \"%s\" does not exist",
						gid)));
#ifdef PGXC
	}
#endif

	/* NOTREACHED */
	return NULL;
}

/*
 * RemoveGXact
 *		Remove the prepared transaction from the shared memory array.
 *
 * NB: caller should have already removed it from ProcArray
 */
static void
RemoveGXact(GlobalTransaction gxact)
{
	int			i;

	LWLockAcquire(TwoPhaseStateLock, LW_EXCLUSIVE);

	for (i = 0; i < TwoPhaseState->numPrepXacts; i++)
	{
		if (gxact == TwoPhaseState->prepXacts[i])
		{
			/* remove from the active array */
			TwoPhaseState->numPrepXacts--;
			TwoPhaseState->prepXacts[i] = TwoPhaseState->prepXacts[TwoPhaseState->numPrepXacts];

			/* and put it back in the freelist */
			gxact->next = TwoPhaseState->freeGXacts;
			TwoPhaseState->freeGXacts = gxact;

			LWLockRelease(TwoPhaseStateLock);

			return;
		}
	}

	LWLockRelease(TwoPhaseStateLock);

	elog(ERROR, "failed to find %p in GlobalTransaction array", gxact);
}

/*
 * TransactionIdIsPrepared
 *		True iff transaction associated with the identifier is prepared
 *		for two-phase commit
 *
 * Note: only gxacts marked "valid" are considered; but notice we do not
 * check the locking status.
 *
 * This is not currently exported, because it is only needed internally.
 */
static bool
TransactionIdIsPrepared(TransactionId xid)
{
	bool		result = false;
	int			i;

	LWLockAcquire(TwoPhaseStateLock, LW_SHARED);

	for (i = 0; i < TwoPhaseState->numPrepXacts; i++)
	{
		GlobalTransaction gxact = TwoPhaseState->prepXacts[i];
		PGXACT	   *pgxact = &ProcGlobal->allPgXact[gxact->pgprocno];

		if (gxact->valid && pgxact->xid == xid)
		{
			result = true;
			break;
		}
	}

	LWLockRelease(TwoPhaseStateLock);

	return result;
}

/*
 * Returns an array of all prepared transactions for the user-level
 * function pg_prepared_xact.
 *
 * The returned array and all its elements are copies of internal data
 * structures, to minimize the time we need to hold the TwoPhaseStateLock.
 *
 * WARNING -- we return even those transactions that are not fully prepared
 * yet.  The caller should filter them out if he doesn't want them.
 *
 * The returned array is palloc'd.
 */
static int
GetPreparedTransactionList(GlobalTransaction *gxacts)
{
	GlobalTransaction array;
	int			num;
	int			i;

	LWLockAcquire(TwoPhaseStateLock, LW_SHARED);

	if (TwoPhaseState->numPrepXacts == 0)
	{
		LWLockRelease(TwoPhaseStateLock);

		*gxacts = NULL;
		return 0;
	}

	num = TwoPhaseState->numPrepXacts;
	array = (GlobalTransaction) palloc(sizeof(GlobalTransactionData) * num);
	*gxacts = array;
	for (i = 0; i < num; i++)
		memcpy(array + i, TwoPhaseState->prepXacts[i],
			   sizeof(GlobalTransactionData));

	LWLockRelease(TwoPhaseStateLock);

	return num;
}


/* Working status for pg_prepared_xact */
typedef struct
{
	GlobalTransaction array;
	int			ngxacts;
	int			currIdx;
} Working_State;

/*
 * pg_prepared_xact
 *		Produce a view with one row per prepared transaction.
 *
 * This function is here so we don't have to export the
 * GlobalTransactionData struct definition.
 */
Datum
pg_prepared_xact(PG_FUNCTION_ARGS)
{
	FuncCallContext *funcctx;
	Working_State *status;

	if (SRF_IS_FIRSTCALL())
	{
		TupleDesc	tupdesc;
		MemoryContext oldcontext;

		/* create a function context for cross-call persistence */
		funcctx = SRF_FIRSTCALL_INIT();

		/*
		 * Switch to memory context appropriate for multiple function calls
		 */
		oldcontext = MemoryContextSwitchTo(funcctx->multi_call_memory_ctx);

		/* build tupdesc for result tuples */
		/* this had better match pg_prepared_xacts view in system_views.sql */
		tupdesc = CreateTemplateTupleDesc(5, false);
		TupleDescInitEntry(tupdesc, (AttrNumber) 1, "transaction",
						   XIDOID, -1, 0);
		TupleDescInitEntry(tupdesc, (AttrNumber) 2, "gid",
						   TEXTOID, -1, 0);
		TupleDescInitEntry(tupdesc, (AttrNumber) 3, "prepared",
						   TIMESTAMPTZOID, -1, 0);
		TupleDescInitEntry(tupdesc, (AttrNumber) 4, "ownerid",
						   OIDOID, -1, 0);
		TupleDescInitEntry(tupdesc, (AttrNumber) 5, "dbid",
						   OIDOID, -1, 0);

		funcctx->tuple_desc = BlessTupleDesc(tupdesc);

		/*
		 * Collect all the 2PC status information that we will format and send
		 * out as a result set.
		 */
		status = (Working_State *) palloc(sizeof(Working_State));
		funcctx->user_fctx = (void *) status;

		status->ngxacts = GetPreparedTransactionList(&status->array);
		status->currIdx = 0;

		MemoryContextSwitchTo(oldcontext);
	}

	funcctx = SRF_PERCALL_SETUP();
	status = (Working_State *) funcctx->user_fctx;

	while (status->array != NULL && status->currIdx < status->ngxacts)
	{
		GlobalTransaction gxact = &status->array[status->currIdx++];
		PGPROC	   *proc = &ProcGlobal->allProcs[gxact->pgprocno];
		PGXACT	   *pgxact = &ProcGlobal->allPgXact[gxact->pgprocno];
		Datum		values[5];
		bool		nulls[5];
		HeapTuple	tuple;
		Datum		result;

		if (!gxact->valid)
			continue;

		/*
		 * Form tuple with appropriate data.
		 */
		MemSet(values, 0, sizeof(values));
		MemSet(nulls, 0, sizeof(nulls));

		values[0] = TransactionIdGetDatum(pgxact->xid);
		values[1] = CStringGetTextDatum(gxact->gid);
		values[2] = TimestampTzGetDatum(gxact->prepared_at);
		values[3] = ObjectIdGetDatum(gxact->owner);
		values[4] = ObjectIdGetDatum(proc->databaseId);

		tuple = heap_form_tuple(funcctx->tuple_desc, values, nulls);
		result = HeapTupleGetDatum(tuple);
		SRF_RETURN_NEXT(funcctx, result);
	}

	SRF_RETURN_DONE(funcctx);
}

/*
 * TwoPhaseGetGXact
 *		Get the GlobalTransaction struct for a prepared transaction
 *		specified by XID
 */
static GlobalTransaction
TwoPhaseGetGXact(TransactionId xid)
{
	GlobalTransaction result = NULL;
	int			i;

	static TransactionId cached_xid = InvalidTransactionId;
	static GlobalTransaction cached_gxact = NULL;

	/*
	 * During a recovery, COMMIT PREPARED, or ABORT PREPARED, we'll be called
	 * repeatedly for the same XID.  We can save work with a simple cache.
	 */
	if (xid == cached_xid)
		return cached_gxact;

	LWLockAcquire(TwoPhaseStateLock, LW_SHARED);

	for (i = 0; i < TwoPhaseState->numPrepXacts; i++)
	{
		GlobalTransaction gxact = TwoPhaseState->prepXacts[i];
		PGXACT	   *pgxact = &ProcGlobal->allPgXact[gxact->pgprocno];

		if (pgxact->xid == xid)
		{
			result = gxact;
			break;
		}
	}

	LWLockRelease(TwoPhaseStateLock);

	if (result == NULL)			/* should not happen */
		elog(ERROR, "failed to find GlobalTransaction for xid %u", xid);

	cached_xid = xid;
	cached_gxact = result;

	return result;
}

/*
 * TwoPhaseGetDummyProc
 *		Get the dummy backend ID for prepared transaction specified by XID
 *
 * Dummy backend IDs are similar to real backend IDs of real backends.
 * They start at MaxBackends + 1, and are unique across all currently active
 * real backends and prepared transactions.
 */
BackendId
TwoPhaseGetDummyBackendId(TransactionId xid)
{
	GlobalTransaction gxact = TwoPhaseGetGXact(xid);

	return gxact->dummyBackendId;
}

/*
 * TwoPhaseGetDummyProc
 *		Get the PGPROC that represents a prepared transaction specified by XID
 */
PGPROC *
TwoPhaseGetDummyProc(TransactionId xid)
{
	GlobalTransaction gxact = TwoPhaseGetGXact(xid);

	return &ProcGlobal->allProcs[gxact->pgprocno];
}

/************************************************************************/
/* State file support													*/
/************************************************************************/

#define TwoPhaseFilePath(path, xid) \
	snprintf(path, MAXPGPATH, TWOPHASE_DIR "/%08X", xid)

/*
 * 2PC state file format:
 *
 *	1. TwoPhaseFileHeader
 *	2. TransactionId[] (subtransactions)
 *	3. RelFileNode[] (files to be deleted at commit)
 *	4. RelFileNode[] (files to be deleted at abort)
 *	5. SharedInvalidationMessage[] (inval messages to be sent at commit)
 *	6. TwoPhaseRecordOnDisk
 *	7. ...
 *	8. TwoPhaseRecordOnDisk (end sentinel, rmid == TWOPHASE_RM_END_ID)
 *	9. checksum (CRC-32C)
 *
 * Each segment except the final checksum is MAXALIGN'd.
 */

/*
 * Header for a 2PC state file
 */
#define TWOPHASE_MAGIC	0x57F94532		/* format identifier */

typedef struct TwoPhaseFileHeader
{
	uint32		magic;			/* format identifier */
	uint32		total_len;		/* actual file length */
	TransactionId xid;			/* original transaction XID */
	Oid			database;		/* OID of database it was in */
	TimestampTz prepared_at;	/* time of preparation */
	Oid			owner;			/* user running the transaction */
	int32		nsubxacts;		/* number of following subxact XIDs */
	int32		ncommitrels;	/* number of delete-on-commit rels */
	int32		nabortrels;		/* number of delete-on-abort rels */
	int32		ninvalmsgs;		/* number of cache invalidation messages */
	bool		initfileinval;	/* does relcache init file need invalidation? */
	char		gid[GIDSIZE];	/* GID for transaction */
} TwoPhaseFileHeader;

/*
 * Header for each record in a state file
 *
 * NOTE: len counts only the rmgr data, not the TwoPhaseRecordOnDisk header.
 * The rmgr data will be stored starting on a MAXALIGN boundary.
 */
typedef struct TwoPhaseRecordOnDisk
{
	uint32		len;			/* length of rmgr data */
	TwoPhaseRmgrId rmid;		/* resource manager for this record */
	uint16		info;			/* flag bits for use by rmgr */
} TwoPhaseRecordOnDisk;

/*
 * During prepare, the state file is assembled in memory before writing it
 * to WAL and the actual state file.  We use a chain of StateFileChunk blocks
 * for that.
 */
typedef struct StateFileChunk
{
	char	   *data;
	uint32		len;
	struct StateFileChunk *next;
} StateFileChunk;

static struct xllist
{
	StateFileChunk *head;		/* first data block in the chain */
	StateFileChunk *tail;		/* last block in chain */
	uint32		num_chunks;
	uint32		bytes_free;		/* free bytes left in tail block */
	uint32		total_len;		/* total data bytes in chain */
}	records;


/*
 * Append a block of data to records data structure.
 *
 * NB: each block is padded to a MAXALIGN multiple.  This must be
 * accounted for when the file is later read!
 *
 * The data is copied, so the caller is free to modify it afterwards.
 */
static void
save_state_data(const void *data, uint32 len)
{
	uint32		padlen = MAXALIGN(len);

	if (padlen > records.bytes_free)
	{
		records.tail->next = palloc0(sizeof(StateFileChunk));
		records.tail = records.tail->next;
		records.tail->len = 0;
		records.tail->next = NULL;
		records.num_chunks++;

		records.bytes_free = Max(padlen, 512);
		records.tail->data = palloc(records.bytes_free);
	}

	memcpy(((char *) records.tail->data) + records.tail->len, data, len);
	records.tail->len += padlen;
	records.bytes_free -= padlen;
	records.total_len += padlen;
}

/*
 * Start preparing a state file.
 *
 * Initializes data structure and inserts the 2PC file header record.
 */
void
StartPrepare(GlobalTransaction gxact)
{
	PGPROC	   *proc = &ProcGlobal->allProcs[gxact->pgprocno];
	PGXACT	   *pgxact = &ProcGlobal->allPgXact[gxact->pgprocno];
	TransactionId xid = pgxact->xid;
	TwoPhaseFileHeader hdr;
	TransactionId *children;
	RelFileNode *commitrels;
	RelFileNode *abortrels;
	SharedInvalidationMessage *invalmsgs;

	/* Initialize linked list */
	records.head = palloc0(sizeof(StateFileChunk));
	records.head->len = 0;
	records.head->next = NULL;

	records.bytes_free = Max(sizeof(TwoPhaseFileHeader), 512);
	records.head->data = palloc(records.bytes_free);

	records.tail = records.head;
	records.num_chunks = 1;

	records.total_len = 0;

	/* Create header */
	hdr.magic = TWOPHASE_MAGIC;
	hdr.total_len = 0;			/* EndPrepare will fill this in */
	hdr.xid = xid;
	hdr.database = proc->databaseId;
	hdr.prepared_at = gxact->prepared_at;
	hdr.owner = gxact->owner;
	hdr.nsubxacts = xactGetCommittedChildren(&children);
	hdr.ncommitrels = smgrGetPendingDeletes(true, &commitrels);
	hdr.nabortrels = smgrGetPendingDeletes(false, &abortrels);
	hdr.ninvalmsgs = xactGetCommittedInvalidationMessages(&invalmsgs,
														  &hdr.initfileinval);
	StrNCpy(hdr.gid, gxact->gid, GIDSIZE);

	save_state_data(&hdr, sizeof(TwoPhaseFileHeader));

	/*
	 * Add the additional info about subxacts, deletable files and cache
	 * invalidation messages.
	 */
	if (hdr.nsubxacts > 0)
	{
		save_state_data(children, hdr.nsubxacts * sizeof(TransactionId));
		/* While we have the child-xact data, stuff it in the gxact too */
		GXactLoadSubxactData(gxact, hdr.nsubxacts, children);
	}
	if (hdr.ncommitrels > 0)
	{
		save_state_data(commitrels, hdr.ncommitrels * sizeof(RelFileNode));
		pfree(commitrels);
	}
	if (hdr.nabortrels > 0)
	{
		save_state_data(abortrels, hdr.nabortrels * sizeof(RelFileNode));
		pfree(abortrels);
	}
	if (hdr.ninvalmsgs > 0)
	{
		save_state_data(invalmsgs,
						hdr.ninvalmsgs * sizeof(SharedInvalidationMessage));
		pfree(invalmsgs);
	}
}

/*
 * Finish preparing state file.
 *
 * Calculates CRC and writes state file to WAL and in pg_twophase directory.
 */
void
EndPrepare(GlobalTransaction gxact)
{
	PGXACT	   *pgxact = &ProcGlobal->allPgXact[gxact->pgprocno];
	TransactionId xid = pgxact->xid;
	TwoPhaseFileHeader *hdr;
	char		path[MAXPGPATH];
	StateFileChunk *record;
	pg_crc32c	statefile_crc;
	pg_crc32c	bogus_crc;
	int			fd;

	/* Add the end sentinel to the list of 2PC records */
	RegisterTwoPhaseRecord(TWOPHASE_RM_END_ID, 0,
						   NULL, 0);

	/* Go back and fill in total_len in the file header record */
	hdr = (TwoPhaseFileHeader *) records.head->data;
	Assert(hdr->magic == TWOPHASE_MAGIC);
	hdr->total_len = records.total_len + sizeof(pg_crc32c);

	/*
	 * If the file size exceeds MaxAllocSize, we won't be able to read it in
	 * ReadTwoPhaseFile. Check for that now, rather than fail at commit time.
	 */
	if (hdr->total_len > MaxAllocSize)
		ereport(ERROR,
				(errcode(ERRCODE_PROGRAM_LIMIT_EXCEEDED),
				 errmsg("two-phase state file maximum length exceeded")));

	/*
	 * Create the 2PC state file.
	 */

	TwoPhaseFilePath(path, xid);

	fd = OpenTransientFile(path,
						   O_CREAT | O_EXCL | O_WRONLY | PG_BINARY,
						   S_IRUSR | S_IWUSR);
	if (fd < 0)
		ereport(ERROR,
				(errcode_for_file_access(),
				 errmsg("could not create two-phase state file \"%s\": %m",
						path)));

	/* Write data to file, and calculate CRC as we pass over it */
	INIT_CRC32C(statefile_crc);

	for (record = records.head; record != NULL; record = record->next)
	{
		COMP_CRC32C(statefile_crc, record->data, record->len);
		if ((write(fd, record->data, record->len)) != record->len)
		{
			CloseTransientFile(fd);
			ereport(ERROR,
					(errcode_for_file_access(),
					 errmsg("could not write two-phase state file: %m")));
		}
	}

	FIN_CRC32C(statefile_crc);

	/*
	 * Write a deliberately bogus CRC to the state file; this is just paranoia
	 * to catch the case where four more bytes will run us out of disk space.
	 */
	bogus_crc = ~statefile_crc;

	if ((write(fd, &bogus_crc, sizeof(pg_crc32c))) != sizeof(pg_crc32c))
	{
		CloseTransientFile(fd);
		ereport(ERROR,
				(errcode_for_file_access(),
				 errmsg("could not write two-phase state file: %m")));
	}

	/* Back up to prepare for rewriting the CRC */
	if (lseek(fd, -((off_t) sizeof(pg_crc32c)), SEEK_CUR) < 0)
	{
		CloseTransientFile(fd);
		ereport(ERROR,
				(errcode_for_file_access(),
				 errmsg("could not seek in two-phase state file: %m")));
	}

	/*
	 * The state file isn't valid yet, because we haven't written the correct
	 * CRC yet.  Before we do that, insert entry in WAL and flush it to disk.
	 *
	 * Between the time we have written the WAL entry and the time we write
	 * out the correct state file CRC, we have an inconsistency: the xact is
	 * prepared according to WAL but not according to our on-disk state. We
	 * use a critical section to force a PANIC if we are unable to complete
	 * the write --- then, WAL replay should repair the inconsistency.  The
	 * odds of a PANIC actually occurring should be very tiny given that we
	 * were able to write the bogus CRC above.
	 *
	 * We have to set delayChkpt here, too; otherwise a checkpoint starting
	 * immediately after the WAL record is inserted could complete without
	 * fsync'ing our state file.  (This is essentially the same kind of race
	 * condition as the COMMIT-to-clog-write case that RecordTransactionCommit
	 * uses delayChkpt for; see notes there.)
	 *
	 * We save the PREPARE record's location in the gxact for later use by
	 * CheckPointTwoPhase.
	 */
<<<<<<< HEAD
=======
	XLogEnsureRecordSpace(0, records.num_chunks);
>>>>>>> 4cb7d671

	START_CRIT_SECTION();

	MyPgXact->delayChkpt = true;

	XLogBeginInsert();
	for (record = records.head; record != NULL; record = record->next)
		XLogRegisterData(record->data, record->len);
	gxact->prepare_lsn = XLogInsert(RM_XACT_ID, XLOG_XACT_PREPARE);
	XLogFlush(gxact->prepare_lsn);

	/* If we crash now, we have prepared: WAL replay will fix things */

	/* write correct CRC and close file */
	if ((write(fd, &statefile_crc, sizeof(pg_crc32c))) != sizeof(pg_crc32c))
	{
		CloseTransientFile(fd);
		ereport(ERROR,
				(errcode_for_file_access(),
				 errmsg("could not write two-phase state file: %m")));
	}

	if (CloseTransientFile(fd) != 0)
		ereport(ERROR,
				(errcode_for_file_access(),
				 errmsg("could not close two-phase state file: %m")));

	/*
	 * Mark the prepared transaction as valid.  As soon as xact.c marks
	 * MyPgXact as not running our XID (which it will do immediately after
	 * this function returns), others can commit/rollback the xact.
	 *
	 * NB: a side effect of this is to make a dummy ProcArray entry for the
	 * prepared XID.  This must happen before we clear the XID from MyPgXact,
	 * else there is a window where the XID is not running according to
	 * TransactionIdIsInProgress, and onlookers would be entitled to assume
	 * the xact crashed.  Instead we have a window where the same XID appears
	 * twice in ProcArray, which is OK.
	 */
	MarkAsPrepared(gxact);

	/*
	 * Now we can mark ourselves as out of the commit critical section: a
	 * checkpoint starting after this will certainly see the gxact as a
	 * candidate for fsyncing.
	 */
	MyPgXact->delayChkpt = false;

	/*
	 * Remember that we have this GlobalTransaction entry locked for us.  If
	 * we crash after this point, it's too late to abort, but we must unlock
	 * it so that the prepared transaction can be committed or rolled back.
	 */
	MyLockedGxact = gxact;

	END_CRIT_SECTION();

	/*
	 * Wait for synchronous replication, if required.
	 *
	 * Note that at this stage we have marked the prepare, but still show as
	 * running in the procarray (twice!) and continue to hold locks.
	 */
	SyncRepWaitForLSN(gxact->prepare_lsn);

	records.tail = records.head = NULL;
	records.num_chunks = 0;
}

/*
 * Register a 2PC record to be written to state file.
 */
void
RegisterTwoPhaseRecord(TwoPhaseRmgrId rmid, uint16 info,
					   const void *data, uint32 len)
{
	TwoPhaseRecordOnDisk record;

	record.rmid = rmid;
	record.info = info;
	record.len = len;
	save_state_data(&record, sizeof(TwoPhaseRecordOnDisk));
	if (len > 0)
		save_state_data(data, len);
}


/*
 * Read and validate the state file for xid.
 *
 * If it looks OK (has a valid magic number and CRC), return the palloc'd
 * contents of the file.  Otherwise return NULL.
 */
static char *
ReadTwoPhaseFile(TransactionId xid, bool give_warnings)
{
	char		path[MAXPGPATH];
	char	   *buf;
	TwoPhaseFileHeader *hdr;
	int			fd;
	struct stat stat;
	uint32		crc_offset;
	pg_crc32c	calc_crc,
				file_crc;

	TwoPhaseFilePath(path, xid);

	fd = OpenTransientFile(path, O_RDONLY | PG_BINARY, 0);
	if (fd < 0)
	{
		if (give_warnings)
			ereport(WARNING,
					(errcode_for_file_access(),
					 errmsg("could not open two-phase state file \"%s\": %m",
							path)));
		return NULL;
	}

	/*
	 * Check file length.  We can determine a lower bound pretty easily. We
	 * set an upper bound to avoid palloc() failure on a corrupt file, though
	 * we can't guarantee that we won't get an out of memory error anyway,
	 * even on a valid file.
	 */
	if (fstat(fd, &stat))
	{
		CloseTransientFile(fd);
		if (give_warnings)
			ereport(WARNING,
					(errcode_for_file_access(),
					 errmsg("could not stat two-phase state file \"%s\": %m",
							path)));
		return NULL;
	}

	if (stat.st_size < (MAXALIGN(sizeof(TwoPhaseFileHeader)) +
						MAXALIGN(sizeof(TwoPhaseRecordOnDisk)) +
						sizeof(pg_crc32c)) ||
		stat.st_size > MaxAllocSize)
	{
		CloseTransientFile(fd);
		return NULL;
	}

	crc_offset = stat.st_size - sizeof(pg_crc32c);
	if (crc_offset != MAXALIGN(crc_offset))
	{
		CloseTransientFile(fd);
		return NULL;
	}

	/*
	 * OK, slurp in the file.
	 */
	buf = (char *) palloc(stat.st_size);

	if (read(fd, buf, stat.st_size) != stat.st_size)
	{
		CloseTransientFile(fd);
		if (give_warnings)
			ereport(WARNING,
					(errcode_for_file_access(),
					 errmsg("could not read two-phase state file \"%s\": %m",
							path)));
		pfree(buf);
		return NULL;
	}

	CloseTransientFile(fd);

	hdr = (TwoPhaseFileHeader *) buf;
	if (hdr->magic != TWOPHASE_MAGIC || hdr->total_len != stat.st_size)
	{
		pfree(buf);
		return NULL;
	}

	INIT_CRC32C(calc_crc);
	COMP_CRC32C(calc_crc, buf, crc_offset);
	FIN_CRC32C(calc_crc);

	file_crc = *((pg_crc32c *) (buf + crc_offset));

	if (!EQ_CRC32C(calc_crc, file_crc))
	{
		pfree(buf);
		return NULL;
	}

	return buf;
}

/*
 * Confirms an xid is prepared, during recovery
 */
bool
StandbyTransactionIdIsPrepared(TransactionId xid)
{
	char	   *buf;
	TwoPhaseFileHeader *hdr;
	bool		result;

	Assert(TransactionIdIsValid(xid));

	if (max_prepared_xacts <= 0)
		return false;			/* nothing to do */

	/* Read and validate file */
	buf = ReadTwoPhaseFile(xid, false);
	if (buf == NULL)
		return false;

	/* Check header also */
	hdr = (TwoPhaseFileHeader *) buf;
	result = TransactionIdEquals(hdr->xid, xid);
	pfree(buf);

	return result;
}

/*
 * FinishPreparedTransaction: execute COMMIT PREPARED or ROLLBACK PREPARED
 */
void
FinishPreparedTransaction(const char *gid, bool isCommit)
{
	GlobalTransaction gxact;
	PGPROC	   *proc;
	PGXACT	   *pgxact;
	TransactionId xid;
	char	   *buf;
	char	   *bufptr;
	TwoPhaseFileHeader *hdr;
	TransactionId latestXid;
	TransactionId *children;
	RelFileNode *commitrels;
	RelFileNode *abortrels;
	RelFileNode *delrels;
	int			ndelrels;
	SharedInvalidationMessage *invalmsgs;
	int			i;

	/*
	 * Validate the GID, and lock the GXACT to ensure that two backends do not
	 * try to commit the same GID at once.
	 */
	gxact = LockGXact(gid, GetUserId());
#ifdef PGXC
	/*
	 * LockGXact returns NULL if this node does not contain given two-phase
	 * TXN.  This can happen when COMMIT/ROLLBACK PREPARED is issued at
	 * the originating Coordinator for cleanup.
	 * In this case, no local handling is needed.   Only report to GTM
	 * is needed and this has already been handled in
	 * FinishRemotePreparedTransaction().
	 *
	 * Second predicate may not be necessary.   It is just in case.
	 */
	if (gxact == NULL && xc_maintenance_mode)
		return;
#endif
	proc = &ProcGlobal->allProcs[gxact->pgprocno];
	pgxact = &ProcGlobal->allPgXact[gxact->pgprocno];
	xid = pgxact->xid;

	/*
	 * Read and validate the state file
	 */
	buf = ReadTwoPhaseFile(xid, true);
	if (buf == NULL)
		ereport(ERROR,
				(errcode(ERRCODE_DATA_CORRUPTED),
				 errmsg("two-phase state file for transaction %u is corrupt",
						xid)));

	/*
	 * Disassemble the header area
	 */
	hdr = (TwoPhaseFileHeader *) buf;
	Assert(TransactionIdEquals(hdr->xid, xid));
	bufptr = buf + MAXALIGN(sizeof(TwoPhaseFileHeader));
	children = (TransactionId *) bufptr;
	bufptr += MAXALIGN(hdr->nsubxacts * sizeof(TransactionId));
	commitrels = (RelFileNode *) bufptr;
	bufptr += MAXALIGN(hdr->ncommitrels * sizeof(RelFileNode));
	abortrels = (RelFileNode *) bufptr;
	bufptr += MAXALIGN(hdr->nabortrels * sizeof(RelFileNode));
	invalmsgs = (SharedInvalidationMessage *) bufptr;
	bufptr += MAXALIGN(hdr->ninvalmsgs * sizeof(SharedInvalidationMessage));

	/* compute latestXid among all children */
	latestXid = TransactionIdLatest(xid, hdr->nsubxacts, children);

	/*
	 * The order of operations here is critical: make the XLOG entry for
	 * commit or abort, then mark the transaction committed or aborted in
	 * pg_clog, then remove its PGPROC from the global ProcArray (which means
	 * TransactionIdIsInProgress will stop saying the prepared xact is in
	 * progress), then run the post-commit or post-abort callbacks. The
	 * callbacks will release the locks the transaction held.
	 */
	if (isCommit)
		RecordTransactionCommitPrepared(xid,
										hdr->nsubxacts, children,
										hdr->ncommitrels, commitrels,
										hdr->ninvalmsgs, invalmsgs,
										hdr->initfileinval);
	else
		RecordTransactionAbortPrepared(xid,
									   hdr->nsubxacts, children,
									   hdr->nabortrels, abortrels);

	ProcArrayRemove(proc, latestXid);

	/*
	 * In case we fail while running the callbacks, mark the gxact invalid so
	 * no one else will try to commit/rollback, and so it will be recycled
	 * if we fail after this point.  It is still locked by our backend so it
	 * won't go away yet.
	 *
	 * (We assume it's safe to do this without taking TwoPhaseStateLock.)
	 */
	gxact->valid = false;

	/*
	 * We have to remove any files that were supposed to be dropped. For
	 * consistency with the regular xact.c code paths, must do this before
	 * releasing locks, so do it before running the callbacks.
	 *
	 * NB: this code knows that we couldn't be dropping any temp rels ...
	 */
	if (isCommit)
	{
		delrels = commitrels;
		ndelrels = hdr->ncommitrels;
	}
	else
	{
		delrels = abortrels;
		ndelrels = hdr->nabortrels;
	}
	for (i = 0; i < ndelrels; i++)
	{
		SMgrRelation srel = smgropen(delrels[i], InvalidBackendId);

		smgrdounlink(srel, false);
		smgrclose(srel);
	}

	/*
	 * Handle cache invalidation messages.
	 *
	 * Relcache init file invalidation requires processing both before and
	 * after we send the SI messages. See AtEOXact_Inval()
	 */
	if (hdr->initfileinval)
		RelationCacheInitFilePreInvalidate();
	SendSharedInvalidMessages(invalmsgs, hdr->ninvalmsgs);
	if (hdr->initfileinval)
		RelationCacheInitFilePostInvalidate();

	/* And now do the callbacks */
	if (isCommit)
		ProcessRecords(bufptr, xid, twophase_postcommit_callbacks);
	else
		ProcessRecords(bufptr, xid, twophase_postabort_callbacks);

	PredicateLockTwoPhaseFinish(xid, isCommit);

	/* Count the prepared xact as committed or aborted */
	AtEOXact_PgStat(isCommit);

	/*
	 * And now we can clean up our mess.
	 */
	RemoveTwoPhaseFile(xid, true);

	RemoveGXact(gxact);
	MyLockedGxact = NULL;

	pfree(buf);
}

/*
 * Scan a 2PC state file (already read into memory by ReadTwoPhaseFile)
 * and call the indicated callbacks for each 2PC record.
 */
static void
ProcessRecords(char *bufptr, TransactionId xid,
			   const TwoPhaseCallback callbacks[])
{
	for (;;)
	{
		TwoPhaseRecordOnDisk *record = (TwoPhaseRecordOnDisk *) bufptr;

		Assert(record->rmid <= TWOPHASE_RM_MAX_ID);
		if (record->rmid == TWOPHASE_RM_END_ID)
			break;

		bufptr += MAXALIGN(sizeof(TwoPhaseRecordOnDisk));

		if (callbacks[record->rmid] != NULL)
			callbacks[record->rmid] (xid, record->info,
									 (void *) bufptr, record->len);

		bufptr += MAXALIGN(record->len);
	}
}

/*
 * Remove the 2PC file for the specified XID.
 *
 * If giveWarning is false, do not complain about file-not-present;
 * this is an expected case during WAL replay.
 */
void
RemoveTwoPhaseFile(TransactionId xid, bool giveWarning)
{
	char		path[MAXPGPATH];

	TwoPhaseFilePath(path, xid);
	if (unlink(path))
		if (errno != ENOENT || giveWarning)
			ereport(WARNING,
					(errcode_for_file_access(),
				   errmsg("could not remove two-phase state file \"%s\": %m",
						  path)));
}

/*
 * Recreates a state file. This is used in WAL replay.
 *
 * Note: content and len don't include CRC.
 */
void
RecreateTwoPhaseFile(TransactionId xid, void *content, int len)
{
	char		path[MAXPGPATH];
	pg_crc32c	statefile_crc;
	int			fd;

	/* Recompute CRC */
	INIT_CRC32C(statefile_crc);
	COMP_CRC32C(statefile_crc, content, len);
	FIN_CRC32C(statefile_crc);

	TwoPhaseFilePath(path, xid);

	fd = OpenTransientFile(path,
						   O_CREAT | O_TRUNC | O_WRONLY | PG_BINARY,
						   S_IRUSR | S_IWUSR);
	if (fd < 0)
		ereport(ERROR,
				(errcode_for_file_access(),
				 errmsg("could not recreate two-phase state file \"%s\": %m",
						path)));

	/* Write content and CRC */
	if (write(fd, content, len) != len)
	{
		CloseTransientFile(fd);
		ereport(ERROR,
				(errcode_for_file_access(),
				 errmsg("could not write two-phase state file: %m")));
	}
	if (write(fd, &statefile_crc, sizeof(pg_crc32c)) != sizeof(pg_crc32c))
	{
		CloseTransientFile(fd);
		ereport(ERROR,
				(errcode_for_file_access(),
				 errmsg("could not write two-phase state file: %m")));
	}

	/*
	 * We must fsync the file because the end-of-replay checkpoint will not do
	 * so, there being no GXACT in shared memory yet to tell it to.
	 */
	if (pg_fsync(fd) != 0)
	{
		CloseTransientFile(fd);
		ereport(ERROR,
				(errcode_for_file_access(),
				 errmsg("could not fsync two-phase state file: %m")));
	}

	if (CloseTransientFile(fd) != 0)
		ereport(ERROR,
				(errcode_for_file_access(),
				 errmsg("could not close two-phase state file: %m")));
}

/*
 * CheckPointTwoPhase -- handle 2PC component of checkpointing.
 *
 * We must fsync the state file of any GXACT that is valid and has a PREPARE
 * LSN <= the checkpoint's redo horizon.  (If the gxact isn't valid yet or
 * has a later LSN, this checkpoint is not responsible for fsyncing it.)
 *
 * This is deliberately run as late as possible in the checkpoint sequence,
 * because GXACTs ordinarily have short lifespans, and so it is quite
 * possible that GXACTs that were valid at checkpoint start will no longer
 * exist if we wait a little bit.
 *
 * If a GXACT remains valid across multiple checkpoints, it'll be fsynced
 * each time.  This is considered unusual enough that we don't bother to
 * expend any extra code to avoid the redundant fsyncs.  (They should be
 * reasonably cheap anyway, since they won't cause I/O.)
 */
void
CheckPointTwoPhase(XLogRecPtr redo_horizon)
{
	TransactionId *xids;
	int			nxids;
	char		path[MAXPGPATH];
	int			i;

	/*
	 * We don't want to hold the TwoPhaseStateLock while doing I/O, so we grab
	 * it just long enough to make a list of the XIDs that require fsyncing,
	 * and then do the I/O afterwards.
	 *
	 * This approach creates a race condition: someone else could delete a
	 * GXACT between the time we release TwoPhaseStateLock and the time we try
	 * to open its state file.  We handle this by special-casing ENOENT
	 * failures: if we see that, we verify that the GXACT is no longer valid,
	 * and if so ignore the failure.
	 */
	if (max_prepared_xacts <= 0)
		return;					/* nothing to do */

	TRACE_POSTGRESQL_TWOPHASE_CHECKPOINT_START();

	xids = (TransactionId *) palloc(max_prepared_xacts * sizeof(TransactionId));
	nxids = 0;

	LWLockAcquire(TwoPhaseStateLock, LW_SHARED);

	for (i = 0; i < TwoPhaseState->numPrepXacts; i++)
	{
		GlobalTransaction gxact = TwoPhaseState->prepXacts[i];
		PGXACT	   *pgxact = &ProcGlobal->allPgXact[gxact->pgprocno];

		if (gxact->valid &&
			gxact->prepare_lsn <= redo_horizon)
			xids[nxids++] = pgxact->xid;
	}

	LWLockRelease(TwoPhaseStateLock);

	for (i = 0; i < nxids; i++)
	{
		TransactionId xid = xids[i];
		int			fd;

		TwoPhaseFilePath(path, xid);

		fd = OpenTransientFile(path, O_RDWR | PG_BINARY, 0);
		if (fd < 0)
		{
			if (errno == ENOENT)
			{
				/* OK if gxact is no longer valid */
				if (!TransactionIdIsPrepared(xid))
					continue;
				/* Restore errno in case it was changed */
				errno = ENOENT;
			}
			ereport(ERROR,
					(errcode_for_file_access(),
					 errmsg("could not open two-phase state file \"%s\": %m",
							path)));
		}

		if (pg_fsync(fd) != 0)
		{
			CloseTransientFile(fd);
			ereport(ERROR,
					(errcode_for_file_access(),
					 errmsg("could not fsync two-phase state file \"%s\": %m",
							path)));
		}

		if (CloseTransientFile(fd) != 0)
			ereport(ERROR,
					(errcode_for_file_access(),
					 errmsg("could not close two-phase state file \"%s\": %m",
							path)));
	}

	pfree(xids);

	TRACE_POSTGRESQL_TWOPHASE_CHECKPOINT_DONE();
}

/*
 * PrescanPreparedTransactions
 *
 * Scan the pg_twophase directory and determine the range of valid XIDs
 * present.  This is run during database startup, after we have completed
 * reading WAL.  ShmemVariableCache->nextXid has been set to one more than
 * the highest XID for which evidence exists in WAL.
 *
 * We throw away any prepared xacts with main XID beyond nextXid --- if any
 * are present, it suggests that the DBA has done a PITR recovery to an
 * earlier point in time without cleaning out pg_twophase.  We dare not
 * try to recover such prepared xacts since they likely depend on database
 * state that doesn't exist now.
 *
 * However, we will advance nextXid beyond any subxact XIDs belonging to
 * valid prepared xacts.  We need to do this since subxact commit doesn't
 * write a WAL entry, and so there might be no evidence in WAL of those
 * subxact XIDs.
 *
 * Our other responsibility is to determine and return the oldest valid XID
 * among the prepared xacts (if none, return ShmemVariableCache->nextXid).
 * This is needed to synchronize pg_subtrans startup properly.
 *
 * If xids_p and nxids_p are not NULL, pointer to a palloc'd array of all
 * top-level xids is stored in *xids_p. The number of entries in the array
 * is returned in *nxids_p.
 */
TransactionId
PrescanPreparedTransactions(TransactionId **xids_p, int *nxids_p)
{
	TransactionId origNextXid = ShmemVariableCache->nextXid;
	TransactionId result = origNextXid;
	DIR		   *cldir;
	struct dirent *clde;
	TransactionId *xids = NULL;
	int			nxids = 0;
	int			allocsize = 0;

	cldir = AllocateDir(TWOPHASE_DIR);
	while ((clde = ReadDir(cldir, TWOPHASE_DIR)) != NULL)
	{
		if (strlen(clde->d_name) == 8 &&
			strspn(clde->d_name, "0123456789ABCDEF") == 8)
		{
			TransactionId xid;
			char	   *buf;
			TwoPhaseFileHeader *hdr;
			TransactionId *subxids;
			int			i;

			xid = (TransactionId) strtoul(clde->d_name, NULL, 16);

			/* Reject XID if too new */
			if (TransactionIdFollowsOrEquals(xid, origNextXid))
			{
				ereport(WARNING,
						(errmsg("removing future two-phase state file \"%s\"",
								clde->d_name)));
				RemoveTwoPhaseFile(xid, true);
				continue;
			}

			/*
			 * Note: we can't check if already processed because clog
			 * subsystem isn't up yet.
			 */

			/* Read and validate file */
			buf = ReadTwoPhaseFile(xid, true);
			if (buf == NULL)
			{
				ereport(WARNING,
					  (errmsg("removing corrupt two-phase state file \"%s\"",
							  clde->d_name)));
				RemoveTwoPhaseFile(xid, true);
				continue;
			}

			/* Deconstruct header */
			hdr = (TwoPhaseFileHeader *) buf;
			if (!TransactionIdEquals(hdr->xid, xid))
			{
				ereport(WARNING,
					  (errmsg("removing corrupt two-phase state file \"%s\"",
							  clde->d_name)));
				RemoveTwoPhaseFile(xid, true);
				pfree(buf);
				continue;
			}

			/*
			 * OK, we think this file is valid.  Incorporate xid into the
			 * running-minimum result.
			 */
			if (TransactionIdPrecedes(xid, result))
				result = xid;

			/*
			 * Examine subtransaction XIDs ... they should all follow main
			 * XID, and they may force us to advance nextXid.
			 *
			 * We don't expect anyone else to modify nextXid, hence we don't
			 * need to hold a lock while examining it.  We still acquire the
			 * lock to modify it, though.
			 */
			subxids = (TransactionId *)
				(buf + MAXALIGN(sizeof(TwoPhaseFileHeader)));
			for (i = 0; i < hdr->nsubxacts; i++)
			{
				TransactionId subxid = subxids[i];

				Assert(TransactionIdFollows(subxid, xid));
				if (TransactionIdFollowsOrEquals(subxid,
												 ShmemVariableCache->nextXid))
				{
					LWLockAcquire(XidGenLock, LW_EXCLUSIVE);
					ShmemVariableCache->nextXid = subxid;
					TransactionIdAdvance(ShmemVariableCache->nextXid);
					LWLockRelease(XidGenLock);
				}
			}


			if (xids_p)
			{
				if (nxids == allocsize)
				{
					if (nxids == 0)
					{
						allocsize = 10;
						xids = palloc(allocsize * sizeof(TransactionId));
					}
					else
					{
						allocsize = allocsize * 2;
						xids = repalloc(xids, allocsize * sizeof(TransactionId));
					}
				}
				xids[nxids++] = xid;
			}

			pfree(buf);
		}
	}
	FreeDir(cldir);

	if (xids_p)
	{
		*xids_p = xids;
		*nxids_p = nxids;
	}

	return result;
}

/*
 * StandbyRecoverPreparedTransactions
 *
 * Scan the pg_twophase directory and setup all the required information to
 * allow standby queries to treat prepared transactions as still active.
 * This is never called at the end of recovery - we use
 * RecoverPreparedTransactions() at that point.
 *
 * Currently we simply call SubTransSetParent() for any subxids of prepared
 * transactions. If overwriteOK is true, it's OK if some XIDs have already
 * been marked in pg_subtrans.
 */
void
StandbyRecoverPreparedTransactions(bool overwriteOK)
{
	DIR		   *cldir;
	struct dirent *clde;

	cldir = AllocateDir(TWOPHASE_DIR);
	while ((clde = ReadDir(cldir, TWOPHASE_DIR)) != NULL)
	{
		if (strlen(clde->d_name) == 8 &&
			strspn(clde->d_name, "0123456789ABCDEF") == 8)
		{
			TransactionId xid;
			char	   *buf;
			TwoPhaseFileHeader *hdr;
			TransactionId *subxids;
			int			i;

			xid = (TransactionId) strtoul(clde->d_name, NULL, 16);

			/* Already processed? */
			if (TransactionIdDidCommit(xid) || TransactionIdDidAbort(xid))
			{
				ereport(WARNING,
						(errmsg("removing stale two-phase state file \"%s\"",
								clde->d_name)));
				RemoveTwoPhaseFile(xid, true);
				continue;
			}

			/* Read and validate file */
			buf = ReadTwoPhaseFile(xid, true);
			if (buf == NULL)
			{
				ereport(WARNING,
					  (errmsg("removing corrupt two-phase state file \"%s\"",
							  clde->d_name)));
				RemoveTwoPhaseFile(xid, true);
				continue;
			}

			/* Deconstruct header */
			hdr = (TwoPhaseFileHeader *) buf;
			if (!TransactionIdEquals(hdr->xid, xid))
			{
				ereport(WARNING,
					  (errmsg("removing corrupt two-phase state file \"%s\"",
							  clde->d_name)));
				RemoveTwoPhaseFile(xid, true);
				pfree(buf);
				continue;
			}

			/*
			 * Examine subtransaction XIDs ... they should all follow main
			 * XID.
			 */
			subxids = (TransactionId *)
				(buf + MAXALIGN(sizeof(TwoPhaseFileHeader)));
			for (i = 0; i < hdr->nsubxacts; i++)
			{
				TransactionId subxid = subxids[i];

				Assert(TransactionIdFollows(subxid, xid));
				SubTransSetParent(xid, subxid, overwriteOK);
			}
		}
	}
	FreeDir(cldir);
}

/*
 * RecoverPreparedTransactions
 *
 * Scan the pg_twophase directory and reload shared-memory state for each
 * prepared transaction (reacquire locks, etc).  This is run during database
 * startup.
 */
void
RecoverPreparedTransactions(void)
{
	char		dir[MAXPGPATH];
	DIR		   *cldir;
	struct dirent *clde;
	bool		overwriteOK = false;

	snprintf(dir, MAXPGPATH, "%s", TWOPHASE_DIR);

	cldir = AllocateDir(dir);
	while ((clde = ReadDir(cldir, dir)) != NULL)
	{
		if (strlen(clde->d_name) == 8 &&
			strspn(clde->d_name, "0123456789ABCDEF") == 8)
		{
			TransactionId xid;
			char	   *buf;
			char	   *bufptr;
			TwoPhaseFileHeader *hdr;
			TransactionId *subxids;
			GlobalTransaction gxact;
			int			i;

			xid = (TransactionId) strtoul(clde->d_name, NULL, 16);

			/* Already processed? */
			if (TransactionIdDidCommit(xid) || TransactionIdDidAbort(xid))
			{
				ereport(WARNING,
						(errmsg("removing stale two-phase state file \"%s\"",
								clde->d_name)));
				RemoveTwoPhaseFile(xid, true);
				continue;
			}

			/* Read and validate file */
			buf = ReadTwoPhaseFile(xid, true);
			if (buf == NULL)
			{
				ereport(WARNING,
					  (errmsg("removing corrupt two-phase state file \"%s\"",
							  clde->d_name)));
				RemoveTwoPhaseFile(xid, true);
				continue;
			}

			ereport(LOG,
					(errmsg("recovering prepared transaction %u", xid)));

			/* Deconstruct header */
			hdr = (TwoPhaseFileHeader *) buf;
			Assert(TransactionIdEquals(hdr->xid, xid));
			bufptr = buf + MAXALIGN(sizeof(TwoPhaseFileHeader));
			subxids = (TransactionId *) bufptr;
			bufptr += MAXALIGN(hdr->nsubxacts * sizeof(TransactionId));
			bufptr += MAXALIGN(hdr->ncommitrels * sizeof(RelFileNode));
			bufptr += MAXALIGN(hdr->nabortrels * sizeof(RelFileNode));
			bufptr += MAXALIGN(hdr->ninvalmsgs * sizeof(SharedInvalidationMessage));

			/*
			 * It's possible that SubTransSetParent has been set before, if
			 * the prepared transaction generated xid assignment records. Test
			 * here must match one used in AssignTransactionId().
			 */
			if (InHotStandby && (hdr->nsubxacts >= PGPROC_MAX_CACHED_SUBXIDS ||
								 XLogLogicalInfoActive()))
				overwriteOK = true;

			/*
			 * Reconstruct subtrans state for the transaction --- needed
			 * because pg_subtrans is not preserved over a restart.  Note that
			 * we are linking all the subtransactions directly to the
			 * top-level XID; there may originally have been a more complex
			 * hierarchy, but there's no need to restore that exactly.
			 */
			for (i = 0; i < hdr->nsubxacts; i++)
				SubTransSetParent(subxids[i], xid, overwriteOK);

			/*
			 * Recreate its GXACT and dummy PGPROC
			 *
			 * Note: since we don't have the PREPARE record's WAL location at
			 * hand, we leave prepare_lsn zeroes.  This means the GXACT will
			 * be fsync'd on every future checkpoint.  We assume this
			 * situation is infrequent enough that the performance cost is
			 * negligible (especially since we know the state file has already
			 * been fsynced).
			 */
			gxact = MarkAsPreparing(xid, hdr->gid,
									hdr->prepared_at,
									hdr->owner, hdr->database);
			GXactLoadSubxactData(gxact, hdr->nsubxacts, subxids);
			MarkAsPrepared(gxact);

			/*
			 * Recover other state (notably locks) using resource managers
			 */
			ProcessRecords(bufptr, xid, twophase_recover_callbacks);

			/*
			 * Release locks held by the standby process after we process each
			 * prepared transaction. As a result, we don't need too many
			 * additional locks at any one time.
			 */
			if (InHotStandby)
				StandbyReleaseLockTree(xid, hdr->nsubxacts, subxids);

			pfree(buf);
		}
	}
	FreeDir(cldir);
}

/*
 *	RecordTransactionCommitPrepared
 *
 * This is basically the same as RecordTransactionCommit: in particular,
 * we must set the delayChkpt flag to avoid a race condition.
 *
 * We know the transaction made at least one XLOG entry (its PREPARE),
 * so it is never possible to optimize out the commit record.
 */
static void
RecordTransactionCommitPrepared(TransactionId xid,
								int nchildren,
								TransactionId *children,
								int nrels,
								RelFileNode *rels,
								int ninvalmsgs,
								SharedInvalidationMessage *invalmsgs,
								bool initfileinval)
{
	XLogRecPtr	recptr;

	START_CRIT_SECTION();

	/* See notes in RecordTransactionCommit */
	MyPgXact->delayChkpt = true;

	/* Emit the XLOG commit record */
	recptr = XactLogCommitRecord(GetCurrentTimestamp(),
								 nchildren, children, nrels, rels,
								 ninvalmsgs, invalmsgs,
								 initfileinval, false,
								 xid);

	/*
	 * We don't currently try to sleep before flush here ... nor is there any
	 * support for async commit of a prepared xact (the very idea is probably
	 * a contradiction)
	 */

	/* Flush XLOG to disk */
	XLogFlush(recptr);

	/* Mark the transaction committed in pg_clog */
	TransactionIdCommitTree(xid, nchildren, children);

	/* Checkpoint can proceed now */
	MyPgXact->delayChkpt = false;

	END_CRIT_SECTION();

	/*
	 * Wait for synchronous replication, if required.
	 *
	 * Note that at this stage we have marked clog, but still show as running
	 * in the procarray and continue to hold locks.
	 */
	SyncRepWaitForLSN(recptr);
}

/*
 *	RecordTransactionAbortPrepared
 *
 * This is basically the same as RecordTransactionAbort.
 *
 * We know the transaction made at least one XLOG entry (its PREPARE),
 * so it is never possible to optimize out the abort record.
 */
static void
RecordTransactionAbortPrepared(TransactionId xid,
							   int nchildren,
							   TransactionId *children,
							   int nrels,
							   RelFileNode *rels)
{
	XLogRecPtr	recptr;

	/*
	 * Catch the scenario where we aborted partway through
	 * RecordTransactionCommitPrepared ...
	 */
	if (TransactionIdDidCommit(xid))
		elog(PANIC, "cannot abort transaction %u, it was already committed",
			 xid);

	START_CRIT_SECTION();

	/* Emit the XLOG abort record */
	recptr = XactLogAbortRecord(GetCurrentTimestamp(),
								nchildren, children,
								nrels, rels,
								xid);

	/* Always flush, since we're about to remove the 2PC state file */
	XLogFlush(recptr);

	/*
	 * Mark the transaction aborted in clog.  This is not absolutely necessary
	 * but we may as well do it while we are here.
	 */
	TransactionIdAbortTree(xid, nchildren, children);

	END_CRIT_SECTION();

	/*
	 * Wait for synchronous replication, if required.
	 *
	 * Note that at this stage we have marked clog, but still show as running
	 * in the procarray and continue to hold locks.
	 */
	SyncRepWaitForLSN(recptr);
}<|MERGE_RESOLUTION|>--- conflicted
+++ resolved
@@ -1140,10 +1140,7 @@
 	 * We save the PREPARE record's location in the gxact for later use by
 	 * CheckPointTwoPhase.
 	 */
-<<<<<<< HEAD
-=======
 	XLogEnsureRecordSpace(0, records.num_chunks);
->>>>>>> 4cb7d671
 
 	START_CRIT_SECTION();
 
