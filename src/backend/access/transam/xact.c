--- conflicted
+++ resolved
@@ -5,16 +5,12 @@
  *
  * See src/backend/access/transam/README for more information.
  *
-<<<<<<< HEAD
  * This Source Code Form is subject to the terms of the Mozilla Public
  * License, v. 2.0. If a copy of the MPL was not distributed with this
  * file, You can obtain one at http://mozilla.org/MPL/2.0/.
  *
  * Portions Copyright (c) 2012-2014, TransLattice, Inc.
- * Portions Copyright (c) 1996-2012, PostgreSQL Global Development Group
-=======
  * Portions Copyright (c) 1996-2014, PostgreSQL Global Development Group
->>>>>>> ab76208e
  * Portions Copyright (c) 1994, Regents of the University of California
  * Portions Copyright (c) 2010-2012 Postgres-XC Development Group
  *
@@ -2778,7 +2774,6 @@
 			break;
 	}
 
-<<<<<<< HEAD
 #ifdef XCP
 	/*
 	 * Remote nodes must be done AFTER portals. If portal is still active it may
@@ -2810,9 +2805,7 @@
 		CallGTMCallbacks(GTM_EVENT_PREPARE);
 	}
 #endif
-=======
 	CallXactCallbacks(XACT_EVENT_PRE_PREPARE);
->>>>>>> ab76208e
 
 	/*
 	 * The remaining actions cannot call any user-defined code, so it's safe
@@ -5895,180 +5888,6 @@
 	}
 	else
 		elog(PANIC, "xact_redo: unknown op code %u", info);
-<<<<<<< HEAD
-}
-
-static void
-xact_desc_commit(StringInfo buf, xl_xact_commit *xlrec)
-{
-	int			i;
-	TransactionId *subxacts;
-
-	subxacts = (TransactionId *) &xlrec->xnodes[xlrec->nrels];
-
-	appendStringInfoString(buf, timestamptz_to_str(xlrec->xact_time));
-
-	if (xlrec->nrels > 0)
-	{
-		appendStringInfo(buf, "; rels:");
-		for (i = 0; i < xlrec->nrels; i++)
-		{
-			char	   *path = relpathperm(xlrec->xnodes[i], MAIN_FORKNUM);
-
-			appendStringInfo(buf, " %s", path);
-			pfree(path);
-		}
-	}
-	if (xlrec->nsubxacts > 0)
-	{
-		appendStringInfo(buf, "; subxacts:");
-		for (i = 0; i < xlrec->nsubxacts; i++)
-			appendStringInfo(buf, " %u", subxacts[i]);
-	}
-	if (xlrec->nmsgs > 0)
-	{
-		SharedInvalidationMessage *msgs;
-
-		msgs = (SharedInvalidationMessage *) &subxacts[xlrec->nsubxacts];
-
-		if (XactCompletionRelcacheInitFileInval(xlrec->xinfo))
-			appendStringInfo(buf, "; relcache init file inval dbid %u tsid %u",
-							 xlrec->dbId, xlrec->tsId);
-
-		appendStringInfo(buf, "; inval msgs:");
-		for (i = 0; i < xlrec->nmsgs; i++)
-		{
-			SharedInvalidationMessage *msg = &msgs[i];
-
-			if (msg->id >= 0)
-				appendStringInfo(buf, " catcache %d", msg->id);
-			else if (msg->id == SHAREDINVALCATALOG_ID)
-				appendStringInfo(buf, " catalog %u", msg->cat.catId);
-			else if (msg->id == SHAREDINVALRELCACHE_ID)
-				appendStringInfo(buf, " relcache %u", msg->rc.relId);
-			/* remaining cases not expected, but print something anyway */
-			else if (msg->id == SHAREDINVALSMGR_ID)
-				appendStringInfo(buf, " smgr");
-			else if (msg->id == SHAREDINVALRELMAP_ID)
-				appendStringInfo(buf, " relmap");
-			else
-				appendStringInfo(buf, " unknown id %d", msg->id);
-		}
-	}
-}
-
-static void
-xact_desc_commit_compact(StringInfo buf, xl_xact_commit_compact *xlrec)
-{
-	int			i;
-
-	appendStringInfoString(buf, timestamptz_to_str(xlrec->xact_time));
-
-	if (xlrec->nsubxacts > 0)
-	{
-		appendStringInfo(buf, "; subxacts:");
-		for (i = 0; i < xlrec->nsubxacts; i++)
-			appendStringInfo(buf, " %u", xlrec->subxacts[i]);
-	}
-}
-
-static void
-xact_desc_abort(StringInfo buf, xl_xact_abort *xlrec)
-{
-	int			i;
-
-	appendStringInfoString(buf, timestamptz_to_str(xlrec->xact_time));
-	if (xlrec->nrels > 0)
-	{
-		appendStringInfo(buf, "; rels:");
-		for (i = 0; i < xlrec->nrels; i++)
-		{
-			char	   *path = relpathperm(xlrec->xnodes[i], MAIN_FORKNUM);
-
-			appendStringInfo(buf, " %s", path);
-			pfree(path);
-		}
-	}
-	if (xlrec->nsubxacts > 0)
-	{
-		TransactionId *xacts = (TransactionId *)
-		&xlrec->xnodes[xlrec->nrels];
-
-		appendStringInfo(buf, "; subxacts:");
-		for (i = 0; i < xlrec->nsubxacts; i++)
-			appendStringInfo(buf, " %u", xacts[i]);
-	}
-}
-
-static void
-xact_desc_assignment(StringInfo buf, xl_xact_assignment *xlrec)
-{
-	int			i;
-
-	appendStringInfo(buf, "subxacts:");
-
-	for (i = 0; i < xlrec->nsubxacts; i++)
-		appendStringInfo(buf, " %u", xlrec->xsub[i]);
-}
-
-void
-xact_desc(StringInfo buf, uint8 xl_info, char *rec)
-{
-	uint8		info = xl_info & ~XLR_INFO_MASK;
-
-	if (info == XLOG_XACT_COMMIT_COMPACT)
-	{
-		xl_xact_commit_compact *xlrec = (xl_xact_commit_compact *) rec;
-
-		appendStringInfo(buf, "commit: ");
-		xact_desc_commit_compact(buf, xlrec);
-	}
-	else if (info == XLOG_XACT_COMMIT)
-	{
-		xl_xact_commit *xlrec = (xl_xact_commit *) rec;
-
-		appendStringInfo(buf, "commit: ");
-		xact_desc_commit(buf, xlrec);
-	}
-	else if (info == XLOG_XACT_ABORT)
-	{
-		xl_xact_abort *xlrec = (xl_xact_abort *) rec;
-
-		appendStringInfo(buf, "abort: ");
-		xact_desc_abort(buf, xlrec);
-	}
-	else if (info == XLOG_XACT_PREPARE)
-	{
-		appendStringInfo(buf, "prepare");
-	}
-	else if (info == XLOG_XACT_COMMIT_PREPARED)
-	{
-		xl_xact_commit_prepared *xlrec = (xl_xact_commit_prepared *) rec;
-
-		appendStringInfo(buf, "commit prepared %u: ", xlrec->xid);
-		xact_desc_commit(buf, &xlrec->crec);
-	}
-	else if (info == XLOG_XACT_ABORT_PREPARED)
-	{
-		xl_xact_abort_prepared *xlrec = (xl_xact_abort_prepared *) rec;
-
-		appendStringInfo(buf, "abort prepared %u: ", xlrec->xid);
-		xact_desc_abort(buf, &xlrec->arec);
-	}
-	else if (info == XLOG_XACT_ASSIGNMENT)
-	{
-		xl_xact_assignment *xlrec = (xl_xact_assignment *) rec;
-
-		/*
-		 * Note that we ignore the WAL record's xid, since we're more
-		 * interested in the top-level xid that issued the record and which
-		 * xids are being reported here.
-		 */
-		appendStringInfo(buf, "xid assignment xtop %u: ", xlrec->xtop);
-		xact_desc_assignment(buf, xlrec);
-	}
-	else
-		appendStringInfo(buf, "UNKNOWN");
 }
 
 #ifdef PGXC
@@ -6256,7 +6075,4 @@
 #endif
 		   !IsConnFromCoord();
 }
-#endif
-=======
-}
->>>>>>> ab76208e
+#endif