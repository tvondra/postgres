/*-------------------------------------------------------------------------
 *
 * xact.c
 *	  top level transaction system support routines
 *
 * See src/backend/access/transam/README for more information.
 *
 * Portions Copyright (c) 1996-2012, PostgreSQL Global Development Group
 * Portions Copyright (c) 1994, Regents of the University of California
 * Portions Copyright (c) 2010-2012 Postgres-XC Development Group
 *
 *
 * IDENTIFICATION
 *	  src/backend/access/transam/xact.c
 *
 *-------------------------------------------------------------------------
 */

#include "postgres.h"

#include <time.h>
#include <unistd.h>

#ifdef PGXC
#include "pgxc/pgxc.h"
#include "access/gtm.h"
/* PGXC_COORD */
#include "gtm/gtm_c.h"
#include "pgxc/execRemote.h"
/* PGXC_DATANODE */
#include "postmaster/autovacuum.h"
#include "libpq/pqformat.h"
#include "libpq/libpq.h"
#endif
#include "access/multixact.h"
#include "access/subtrans.h"
#include "access/transam.h"
#include "access/twophase.h"
#include "access/xact.h"
#include "access/xlogutils.h"
#include "catalog/catalog.h"
#include "catalog/namespace.h"
#include "catalog/storage.h"
#include "commands/async.h"
#include "commands/tablecmds.h"
#include "commands/trigger.h"
#include "executor/spi.h"
#include "libpq/be-fsstubs.h"
#include "miscadmin.h"
#include "pgstat.h"
#include "replication/walsender.h"
#include "replication/syncrep.h"
#include "storage/lmgr.h"
#include "storage/predicate.h"
#include "storage/procarray.h"
#include "storage/sinvaladt.h"
#include "storage/smgr.h"
#include "utils/combocid.h"
#include "utils/guc.h"
#include "utils/inval.h"
#include "utils/memutils.h"
#include "utils/relmapper.h"
#include "utils/snapmgr.h"
#include "utils/timestamp.h"
#include "pg_trace.h"


/*
 *	User-tweakable parameters
 */
int			DefaultXactIsoLevel = XACT_READ_COMMITTED;
int			XactIsoLevel;

bool		DefaultXactReadOnly = false;
bool		XactReadOnly;

bool		DefaultXactDeferrable = false;
bool		XactDeferrable;

int			synchronous_commit = SYNCHRONOUS_COMMIT_ON;

int			CommitDelay = 0;	/* precommit delay in microseconds */
int			CommitSiblings = 5; /* # concurrent xacts needed to sleep */

/*
 * MyXactAccessedTempRel is set when a temporary relation is accessed.
 * We don't allow PREPARE TRANSACTION in that case.  (This is global
 * so that it can be set from heapam.c.)
 */
bool		MyXactAccessedTempRel = false;


/*
 *	transaction states - transaction state from server perspective
 */
typedef enum TransState
{
	TRANS_DEFAULT,				/* idle */
	TRANS_START,				/* transaction starting */
	TRANS_INPROGRESS,			/* inside a valid transaction */
	TRANS_COMMIT,				/* commit in progress */
	TRANS_ABORT,				/* abort in progress */
	TRANS_PREPARE				/* prepare in progress */
} TransState;

/*
 *	transaction block states - transaction state of client queries
 *
 * Note: the subtransaction states are used only for non-topmost
 * transactions; the others appear only in the topmost transaction.
 */
typedef enum TBlockState
{
	/* not-in-transaction-block states */
	TBLOCK_DEFAULT,				/* idle */
	TBLOCK_STARTED,				/* running single-query transaction */

	/* transaction block states */
	TBLOCK_BEGIN,				/* starting transaction block */
	TBLOCK_INPROGRESS,			/* live transaction */
	TBLOCK_END,					/* COMMIT received */
	TBLOCK_ABORT,				/* failed xact, awaiting ROLLBACK */
	TBLOCK_ABORT_END,			/* failed xact, ROLLBACK received */
	TBLOCK_ABORT_PENDING,		/* live xact, ROLLBACK received */
	TBLOCK_PREPARE,				/* live xact, PREPARE received */

	/* subtransaction states */
	TBLOCK_SUBBEGIN,			/* starting a subtransaction */
	TBLOCK_SUBINPROGRESS,		/* live subtransaction */
	TBLOCK_SUBRELEASE,			/* RELEASE received */
	TBLOCK_SUBCOMMIT,			/* COMMIT received while TBLOCK_SUBINPROGRESS */
	TBLOCK_SUBABORT,			/* failed subxact, awaiting ROLLBACK */
	TBLOCK_SUBABORT_END,		/* failed subxact, ROLLBACK received */
	TBLOCK_SUBABORT_PENDING,	/* live subxact, ROLLBACK received */
	TBLOCK_SUBRESTART,			/* live subxact, ROLLBACK TO received */
	TBLOCK_SUBABORT_RESTART		/* failed subxact, ROLLBACK TO received */
} TBlockState;

/*
 *	transaction state structure
 */
typedef struct TransactionStateData
{
#ifdef PGXC  /* PGXC_COORD */
	/* my GXID, or Invalid if none */
	GlobalTransactionId transactionId;
	GlobalTransactionId	topGlobalTransansactionId;
	GlobalTransactionId	auxilliaryTransactionId;
	bool				isLocalParameterUsed;		/* Check if a local parameter is active
													 * in transaction block (SET LOCAL, DEFERRED) */
#else
	TransactionId transactionId;	/* my XID, or Invalid if none */
#endif
	SubTransactionId subTransactionId;	/* my subxact ID */
	char	   *name;			/* savepoint name, if any */
	int			savepointLevel; /* savepoint level */
	TransState	state;			/* low-level state */
	TBlockState blockState;		/* high-level state */
	int			nestingLevel;	/* transaction nesting depth */
	int			gucNestLevel;	/* GUC context nesting depth */
	MemoryContext curTransactionContext;		/* my xact-lifetime context */
	ResourceOwner curTransactionOwner;	/* my query resources */
	TransactionId *childXids;	/* subcommitted child XIDs, in XID order */
	int			nChildXids;		/* # of subcommitted child XIDs */
	int			maxChildXids;	/* allocated size of childXids[] */
	Oid			prevUser;		/* previous CurrentUserId setting */
	int			prevSecContext; /* previous SecurityRestrictionContext */
	bool		prevXactReadOnly;		/* entry-time xact r/o state */
	bool		startedInRecovery;		/* did we start in recovery? */
	struct TransactionStateData *parent;		/* back link to parent */
} TransactionStateData;

typedef TransactionStateData *TransactionState;

/*
 * CurrentTransactionState always points to the current transaction state
 * block.  It will point to TopTransactionStateData when not in a
 * transaction at all, or when in a top-level transaction.
 */
static TransactionStateData TopTransactionStateData = {
#ifdef PGXC
	0,							/* global transaction id */
	0,							/* prepared global transaction id */
	0,							/* commit prepared global transaction id */
	false,						/* isLocalParameterUsed */
#else
	0,							/* transaction id */
#endif
	0,							/* subtransaction id */
	NULL,						/* savepoint name */
	0,							/* savepoint level */
	TRANS_DEFAULT,				/* transaction state */
	TBLOCK_DEFAULT,				/* transaction block state from the client
								 * perspective */
	0,							/* transaction nesting depth */
	0,							/* GUC context nesting depth */
	NULL,						/* cur transaction context */
	NULL,						/* cur transaction resource owner */
	NULL,						/* subcommitted child Xids */
	0,							/* # of subcommitted child Xids */
	0,							/* allocated size of childXids[] */
	InvalidOid,					/* previous CurrentUserId setting */
	0,							/* previous SecurityRestrictionContext */
	false,						/* entry-time xact r/o state */
	false,						/* startedInRecovery */
	NULL						/* link to parent state block */
};

/*
 * unreportedXids holds XIDs of all subtransactions that have not yet been
 * reported in a XLOG_XACT_ASSIGNMENT record.
 */
static int	nUnreportedXids;
static TransactionId unreportedXids[PGPROC_MAX_CACHED_SUBXIDS];

static TransactionState CurrentTransactionState = &TopTransactionStateData;

/*
 * The subtransaction ID and command ID assignment counters are global
 * to a whole transaction, so we do not keep them in the state stack.
 */
static SubTransactionId currentSubTransactionId;
static CommandId currentCommandId;
static bool currentCommandIdUsed;

#ifdef PGXC
/*
 * Parameters for communication control of Command ID between Postgres-XC nodes.
 * isCommandIdReceived is used to determine of a command ID has been received by a remote
 * node from a Coordinator.
 * sendCommandId is used to determine if a Postgres-XC node needs to communicate its command ID.
 * This is possible for both remote nodes and Coordinators connected to applications.
 * receivedCommandId is the command ID received on Coordinator from remote node or on remote node
 * from Coordinator.
 */
static bool isCommandIdReceived;
static bool sendCommandId;
static CommandId receivedCommandId;
#endif

/*
 * xactStartTimestamp is the value of transaction_timestamp().
 * stmtStartTimestamp is the value of statement_timestamp().
 * xactStopTimestamp is the time at which we log a commit or abort WAL record.
 * These do not change as we enter and exit subtransactions, so we don't
 * keep them inside the TransactionState stack.
 */
static TimestampTz xactStartTimestamp;
static TimestampTz stmtStartTimestamp;
static TimestampTz xactStopTimestamp;

/*
 * PGXC receives from GTM a timestamp value at the same time as a GXID
 * This one is set as GTMxactStartTimestamp and is a return value of now(), current_transaction().
 * GTMxactStartTimestamp is also sent to each node with gxid and snapshot and delta is calculated locally.
 * GTMdeltaTimestamp is used to calculate current_statement as its value can change
 * during a transaction. Delta can have a different value through the nodes of the cluster
 * but its uniqueness in the cluster is maintained thanks to the global value GTMxactStartTimestamp.
 */
#ifdef PGXC
static TimestampTz GTMxactStartTimestamp = 0;
static TimestampTz GTMdeltaTimestamp = 0;
#endif

/*
 * GID to be used for preparing the current transaction.  This is also
 * global to a whole transaction, so we don't keep it in the state stack.
 */
static char *prepareGID;
static char *savePrepareGID;
static bool XactLocalNodePrepared;
static bool  XactReadLocalNode;
static bool  XactWriteLocalNode;

/*
 * Some commands want to force synchronous commit.
 */
static bool forceSyncCommit = false;

/*
 * Private context for transaction-abort work --- we reserve space for this
 * at startup to ensure that AbortTransaction and AbortSubTransaction can work
 * when we've run out of memory.
 */
static MemoryContext TransactionAbortContext = NULL;

/*
 * List of add-on start- and end-of-xact callbacks
 */
typedef struct XactCallbackItem
{
	struct XactCallbackItem *next;
	XactCallback callback;
	void	   *arg;
} XactCallbackItem;

static XactCallbackItem *Xact_callbacks = NULL;

/*
 * List of add-on start- and end-of-subxact callbacks
 */
typedef struct SubXactCallbackItem
{
	struct SubXactCallbackItem *next;
	SubXactCallback callback;
	void	   *arg;
} SubXactCallbackItem;

static SubXactCallbackItem *SubXact_callbacks = NULL;

#ifdef PGXC
/*
 * List of callback items for GTM.
 * Those are called at transaction commit/abort to perform actions
 * on GTM in order to maintain data consistency on GTM with other cluster nodes.
 */
typedef struct GTMCallbackItem
{
	struct GTMCallbackItem *next;
	GTMCallback callback;
	void	   *arg;
} GTMCallbackItem;

static GTMCallbackItem *GTM_callbacks = NULL;
#endif

/* local function prototypes */
static void AssignTransactionId(TransactionState s);
static void AbortTransaction(void);
static void AtAbort_Memory(void);
static void AtCleanup_Memory(void);
static void AtAbort_ResourceOwner(void);
static void AtCCI_LocalCache(void);
static void AtCommit_Memory(void);
static void AtStart_Cache(void);
static void AtStart_Memory(void);
static void AtStart_ResourceOwner(void);
static void CallXactCallbacks(XactEvent event);
static void CallSubXactCallbacks(SubXactEvent event,
					 SubTransactionId mySubid,
					 SubTransactionId parentSubid);
#ifdef PGXC
static void CleanGTMCallbacks(void);
static void CallGTMCallbacks(GTMEvent event);
#endif
static void CleanupTransaction(void);
static void CommitTransaction(void);
static TransactionId RecordTransactionAbort(bool isSubXact);
static void StartTransaction(void);

static void StartSubTransaction(void);
static void CommitSubTransaction(void);
static void AbortSubTransaction(void);
static void CleanupSubTransaction(void);
static void PushTransaction(void);
static void PopTransaction(void);

static void AtSubAbort_Memory(void);
static void AtSubCleanup_Memory(void);
static void AtSubAbort_ResourceOwner(void);
static void AtSubCommit_Memory(void);
static void AtSubStart_Memory(void);
static void AtSubStart_ResourceOwner(void);

static void ShowTransactionState(const char *str);
static void ShowTransactionStateRec(TransactionState state);
static const char *BlockStateAsString(TBlockState blockState);
static const char *TransStateAsString(TransState state);
static void PrepareTransaction(void);
static void AtEOXact_GlobalTxn(bool commit);


/* ----------------------------------------------------------------
 *	transaction state accessors
 * ----------------------------------------------------------------
 */

/*
 *	IsTransactionState
 *
 *	This returns true if we are inside a valid transaction; that is,
 *	it is safe to initiate database access, take heavyweight locks, etc.
 */
bool
IsTransactionState(void)
{
	TransactionState s = CurrentTransactionState;

	/*
	 * TRANS_DEFAULT and TRANS_ABORT are obviously unsafe states.  However, we
	 * also reject the startup/shutdown states TRANS_START, TRANS_COMMIT,
	 * TRANS_PREPARE since it might be too soon or too late within those
	 * transition states to do anything interesting.  Hence, the only "valid"
	 * state is TRANS_INPROGRESS.
	 */
	return (s->state == TRANS_INPROGRESS);
}

/*
 *	IsAbortedTransactionBlockState
 *
 *	This returns true if we are within an aborted transaction block.
 */
bool
IsAbortedTransactionBlockState(void)
{
	TransactionState s = CurrentTransactionState;

	if (s->blockState == TBLOCK_ABORT ||
		s->blockState == TBLOCK_SUBABORT)
		return true;

	return false;
}


/*
 *	GetTopTransactionId
 *
 * This will return the XID of the main transaction, assigning one if
 * it's not yet set.  Be careful to call this only inside a valid xact.
 */
TransactionId
GetTopTransactionId(void)
{
	if (!TransactionIdIsValid(TopTransactionStateData.transactionId))
		AssignTransactionId(&TopTransactionStateData);
	return TopTransactionStateData.transactionId;
}

/*
 *	GetTopTransactionIdIfAny
 *
 * This will return the XID of the main transaction, if one is assigned.
 * It will return InvalidTransactionId if we are not currently inside a
 * transaction, or inside a transaction that hasn't yet been assigned an XID.
 */
TransactionId
GetTopTransactionIdIfAny(void)
{
	return TopTransactionStateData.transactionId;
}

/*
 *	GetCurrentTransactionId
 *
 * This will return the XID of the current transaction (main or sub
 * transaction), assigning one if it's not yet set.  Be careful to call this
 * only inside a valid xact.
 */
TransactionId
GetCurrentTransactionId(void)
{
	TransactionState s = CurrentTransactionState;

	if (!TransactionIdIsValid(s->transactionId))
		AssignTransactionId(s);
	return s->transactionId;
}

/*
 *	GetCurrentTransactionIdIfAny
 *
 * This will return the XID of the current sub xact, if one is assigned.
 * It will return InvalidTransactionId if we are not currently inside a
 * transaction, or inside a transaction that hasn't been assigned an XID yet.
 */
TransactionId
GetCurrentTransactionIdIfAny(void)
{
	return CurrentTransactionState->transactionId;
}

<<<<<<< HEAD
#ifdef PGXC
/*
 *	GetCurrentLocalParamStatus
 *
 * This will return if current sub xact is using local parameters
 * that may involve pooler session related parameters (SET LOCAL).
 */
bool
GetCurrentLocalParamStatus(void)
{
	return CurrentTransactionState->isLocalParameterUsed;
}

/*
 *	SetCurrentLocalParamStatus
 *
 * This sets local parameter usage for current sub xact.
 */
void
SetCurrentLocalParamStatus(bool status)
{
	CurrentTransactionState->isLocalParameterUsed = status;
}
#endif
=======
/*
 *	GetStableLatestTransactionId
 *
 * Get the transaction's XID if it has one, else read the next-to-be-assigned
 * XID.  Once we have a value, return that same value for the remainder of the
 * current transaction.  This is meant to provide the reference point for the
 * age(xid) function, but might be useful for other maintenance tasks as well.
 */
TransactionId
GetStableLatestTransactionId(void)
{
	static LocalTransactionId lxid = InvalidLocalTransactionId;
	static TransactionId stablexid = InvalidTransactionId;

	if (lxid != MyProc->lxid)
	{
		lxid = MyProc->lxid;
		stablexid = GetTopTransactionIdIfAny();
		if (!TransactionIdIsValid(stablexid))
			stablexid = ReadNewTransactionId();
	}

	Assert(TransactionIdIsValid(stablexid));

	return stablexid;
}
>>>>>>> 80edfd76

/*
 * AssignTransactionId
 *
 * Assigns a new permanent XID to the given TransactionState.
 * We do not assign XIDs to transactions until/unless this is called.
 * Also, any parent TransactionStates that don't yet have XIDs are assigned
 * one; this maintains the invariant that a child transaction has an XID
 * following its parent's.
 */
static void
AssignTransactionId(TransactionState s)
{
	bool		isSubXact = (s->parent != NULL);
	ResourceOwner currentOwner;

	/* Assert that caller didn't screw up */
	Assert(!TransactionIdIsValid(s->transactionId));
	Assert(s->state == TRANS_INPROGRESS);

	/*
	 * Ensure parent(s) have XIDs, so that a child always has an XID later
	 * than its parent.  Musn't recurse here, or we might get a stack overflow
	 * if we're at the bottom of a huge stack of subtransactions none of which
	 * have XIDs yet.
	 */
	if (isSubXact && !TransactionIdIsValid(s->parent->transactionId))
	{
		TransactionState p = s->parent;
		TransactionState *parents;
		size_t		parentOffset = 0;

		parents = palloc(sizeof(TransactionState) * s->nestingLevel);
		while (p != NULL && !TransactionIdIsValid(p->transactionId))
		{
			parents[parentOffset++] = p;
			p = p->parent;
		}

		/*
		 * This is technically a recursive call, but the recursion will never
		 * be more than one layer deep.
		 */
		while (parentOffset != 0)
			AssignTransactionId(parents[--parentOffset]);

		pfree(parents);
	}

	/*
	 * Generate a new Xid and record it in PG_PROC and pg_subtrans.
	 *
	 * NB: we must make the subtrans entry BEFORE the Xid appears anywhere in
	 * shared storage other than PG_PROC; because if there's no room for it in
	 * PG_PROC, the subtrans entry is needed to ensure that other backends see
	 * the Xid as "running".  See GetNewTransactionId.
	 */
#ifdef PGXC  /* PGXC_COORD */
	{
		GTM_Timestamp	gtm_timestamp;
		bool			received_tp;

		s->transactionId = GetNewTransactionId(isSubXact, &received_tp, &gtm_timestamp);
		if (received_tp)
		{
			GTMxactStartTimestamp = (TimestampTz) gtm_timestamp;
			GTMdeltaTimestamp = GTMxactStartTimestamp - stmtStartTimestamp;
		}
	}
#else
	s->transactionId = GetNewTransactionId(isSubXact);
#endif

	if (isSubXact)
		SubTransSetParent(s->transactionId, s->parent->transactionId, false);

	/*
	 * If it's a top-level transaction, the predicate locking system needs to
	 * be told about it too.
	 */
	if (!isSubXact)
		RegisterPredicateLockingXid(s->transactionId);

	/*
	 * Acquire lock on the transaction XID.  (We assume this cannot block.) We
	 * have to ensure that the lock is assigned to the transaction's own
	 * ResourceOwner.
	 */
	currentOwner = CurrentResourceOwner;
	PG_TRY();
	{
		CurrentResourceOwner = s->curTransactionOwner;
		XactLockTableInsert(s->transactionId);
	}
	PG_CATCH();
	{
		/* Ensure CurrentResourceOwner is restored on error */
		CurrentResourceOwner = currentOwner;
		PG_RE_THROW();
	}
	PG_END_TRY();
	CurrentResourceOwner = currentOwner;

	/*
	 * Every PGPROC_MAX_CACHED_SUBXIDS assigned transaction ids within each
	 * top-level transaction we issue a WAL record for the assignment. We
	 * include the top-level xid and all the subxids that have not yet been
	 * reported using XLOG_XACT_ASSIGNMENT records.
	 *
	 * This is required to limit the amount of shared memory required in a hot
	 * standby server to keep track of in-progress XIDs. See notes for
	 * RecordKnownAssignedTransactionIds().
	 *
	 * We don't keep track of the immediate parent of each subxid, only the
	 * top-level transaction that each subxact belongs to. This is correct in
	 * recovery only because aborted subtransactions are separately WAL
	 * logged.
	 */
	if (isSubXact && XLogStandbyInfoActive())
	{
		unreportedXids[nUnreportedXids] = s->transactionId;
		nUnreportedXids++;

		/*
		 * ensure this test matches similar one in
		 * RecoverPreparedTransactions()
		 */
		if (nUnreportedXids >= PGPROC_MAX_CACHED_SUBXIDS)
		{
			XLogRecData rdata[2];
			xl_xact_assignment xlrec;

			/*
			 * xtop is always set by now because we recurse up transaction
			 * stack to the highest unassigned xid and then come back down
			 */
			xlrec.xtop = GetTopTransactionId();
			Assert(TransactionIdIsValid(xlrec.xtop));
			xlrec.nsubxacts = nUnreportedXids;

			rdata[0].data = (char *) &xlrec;
			rdata[0].len = MinSizeOfXactAssignment;
			rdata[0].buffer = InvalidBuffer;
			rdata[0].next = &rdata[1];

			rdata[1].data = (char *) unreportedXids;
			rdata[1].len = PGPROC_MAX_CACHED_SUBXIDS * sizeof(TransactionId);
			rdata[1].buffer = InvalidBuffer;
			rdata[1].next = NULL;

			(void) XLogInsert(RM_XACT_ID, XLOG_XACT_ASSIGNMENT, rdata);

			nUnreportedXids = 0;
		}
	}
}

GlobalTransactionId
GetTopGlobalTransactionId()
{
	TransactionState s = CurrentTransactionState;
	return s->topGlobalTransansactionId;
}

GlobalTransactionId
GetAuxilliaryTransactionId()
{
	TransactionState s = CurrentTransactionState;
	if (!GlobalTransactionIdIsValid(s->auxilliaryTransactionId))
		s->auxilliaryTransactionId = BeginTranGTM(NULL);
	return s->auxilliaryTransactionId;
}

void
SetTopGlobalTransactionId(GlobalTransactionId gxid)
{
	TransactionState s = CurrentTransactionState;
	s->topGlobalTransansactionId = gxid;
}

void
SetAuxilliaryTransactionId(GlobalTransactionId gxid)
{
	TransactionState s = CurrentTransactionState;
	s->auxilliaryTransactionId = gxid;
}

/*
 *	GetCurrentSubTransactionId
 */
SubTransactionId
GetCurrentSubTransactionId(void)
{
	TransactionState s = CurrentTransactionState;

	return s->subTransactionId;
}

/*
 *	GetCurrentCommandId
 *
 * "used" must be TRUE if the caller intends to use the command ID to mark
 * inserted/updated/deleted tuples.  FALSE means the ID is being fetched
 * for read-only purposes (ie, as a snapshot validity cutoff).	See
 * CommandCounterIncrement() for discussion.
 */
CommandId
GetCurrentCommandId(bool used)
{
#ifdef PGXC
	/* If coordinator has sent a command id, remote node should use it */
	if (IsConnFromCoord() && isCommandIdReceived)
	{
		/*
		 * Indicate to successive calls of this function that the sent command id has
		 * already been used.
		 */
		isCommandIdReceived = false;
		currentCommandId = GetReceivedCommandId();
	}
	else if (IS_PGXC_COORDINATOR && !IsConnFromCoord())
	{
		/*
		 * If command id reported by remote node is greater that the current
		 * command id, the coordinator needs to use it. This is required because
		 * a remote node can increase the command id sent by the coordinator
		 * e.g. in case a trigger fires at the remote node and inserts some rows
		 * The coordinator should now send the next command id knowing
		 * the largest command id either current or received from remote node.
		 */
		if (GetReceivedCommandId() > currentCommandId)
			currentCommandId = GetReceivedCommandId();
	}
#endif

	/* this is global to a transaction, not subtransaction-local */
	if (used)
		currentCommandIdUsed = true;
	return currentCommandId;
}

/*
 *	GetCurrentTransactionStartTimestamp
 */
TimestampTz
GetCurrentTransactionStartTimestamp(void)
{
	/*
	 * In Postgres-XC, Transaction start timestamp is the value received
	 * from GTM along with GXID.
	 */
#ifdef PGXC
	return GTMxactStartTimestamp;
#else
	return xactStartTimestamp;
#endif
}

/*
 *	GetCurrentStatementStartTimestamp
 */
TimestampTz
GetCurrentStatementStartTimestamp(void)
{
	/*
	 * For Postgres-XC, Statement start timestamp is adjusted at each node
	 * (Coordinator and Datanode) with a difference value that is calculated
	 * based on the global timestamp value received from GTM and the local
	 * clock. This permits to follow the GTM timeline in the cluster.
	 */
#ifdef PGXC
	return stmtStartTimestamp + GTMdeltaTimestamp;
#else
	return stmtStartTimestamp;
#endif
}

/*
 *	GetCurrentTransactionStopTimestamp
 *
 * We return current time if the transaction stop time hasn't been set
 * (which can happen if we decide we don't need to log an XLOG record).
 */
TimestampTz
GetCurrentTransactionStopTimestamp(void)
{
	/*
	 * As for Statement start timestamp, stop timestamp has to
	 * be adjusted with the delta value calculated with the
	 * timestamp received from GTM and the local node clock.
	 */
#ifdef PGXC
	TimestampTz	timestamp;

	if (xactStopTimestamp != 0)
		return xactStopTimestamp + GTMdeltaTimestamp;

	timestamp = GetCurrentTimestamp() + GTMdeltaTimestamp;

	return timestamp;
#else
	if (xactStopTimestamp != 0)
		return xactStopTimestamp;
	return GetCurrentTimestamp();
#endif
}

#ifdef PGXC
TimestampTz
GetCurrentGTMStartTimestamp(void)
{
	return GTMxactStartTimestamp;
}
#endif

/*
 *	SetCurrentStatementStartTimestamp
 */
void
SetCurrentStatementStartTimestamp(void)
{
	stmtStartTimestamp = GetCurrentTimestamp();
}

/*
 *	SetCurrentTransactionStopTimestamp
 */
static inline void
SetCurrentTransactionStopTimestamp(void)
{
	xactStopTimestamp = GetCurrentTimestamp();
}

#ifdef PGXC
/*
 *  SetCurrentGTMDeltaTimestamp
 *
 *  Note: Sets local timestamp delta with the value received from GTM
 */
void
SetCurrentGTMDeltaTimestamp(TimestampTz timestamp)
{
	GTMxactStartTimestamp = timestamp;
	GTMdeltaTimestamp = GTMxactStartTimestamp - xactStartTimestamp;
}
#endif

/*
 *	GetCurrentTransactionNestLevel
 *
 * Note: this will return zero when not inside any transaction, one when
 * inside a top-level transaction, etc.
 */
int
GetCurrentTransactionNestLevel(void)
{
	TransactionState s = CurrentTransactionState;

	return s->nestingLevel;
}


/*
 *	TransactionIdIsCurrentTransactionId
 */
bool
TransactionIdIsCurrentTransactionId(TransactionId xid)
{
	TransactionState s;

	/*
	 * We always say that BootstrapTransactionId is "not my transaction ID"
	 * even when it is (ie, during bootstrap).	Along with the fact that
	 * transam.c always treats BootstrapTransactionId as already committed,
	 * this causes the tqual.c routines to see all tuples as committed, which
	 * is what we need during bootstrap.  (Bootstrap mode only inserts tuples,
	 * it never updates or deletes them, so all tuples can be presumed good
	 * immediately.)
	 *
	 * Likewise, InvalidTransactionId and FrozenTransactionId are certainly
	 * not my transaction ID, so we can just return "false" immediately for
	 * any non-normal XID.
	 */
	if (!TransactionIdIsNormal(xid))
		return false;

	/*
	 * We will return true for the Xid of the current subtransaction, any of
	 * its subcommitted children, any of its parents, or any of their
	 * previously subcommitted children.  However, a transaction being aborted
	 * is no longer "current", even though it may still have an entry on the
	 * state stack.
	 */
	for (s = CurrentTransactionState; s != NULL; s = s->parent)
	{
		int			low,
					high;

		if (s->state == TRANS_ABORT)
			continue;
		if (!TransactionIdIsValid(s->transactionId))
			continue;			/* it can't have any child XIDs either */
		if (TransactionIdEquals(xid, s->transactionId))
			return true;
		/* As the childXids array is ordered, we can use binary search */
		low = 0;
		high = s->nChildXids - 1;
		while (low <= high)
		{
			int			middle;
			TransactionId probe;

			middle = low + (high - low) / 2;
			probe = s->childXids[middle];
			if (TransactionIdEquals(probe, xid))
				return true;
			else if (TransactionIdPrecedes(probe, xid))
				low = middle + 1;
			else
				high = middle - 1;
		}
	}

	return false;
}

/*
 *	TransactionStartedDuringRecovery
 *
 * Returns true if the current transaction started while recovery was still
 * in progress. Recovery might have ended since so RecoveryInProgress() might
 * return false already.
 */
bool
TransactionStartedDuringRecovery(void)
{
	return CurrentTransactionState->startedInRecovery;
}

/*
 *	CommandCounterIncrement
 */
void
CommandCounterIncrement(void)
{
	/*
	 * If the current value of the command counter hasn't been "used" to mark
	 * tuples, we need not increment it, since there's no need to distinguish
	 * a read-only command from others.  This helps postpone command counter
	 * overflow, and keeps no-op CommandCounterIncrement operations cheap.
	 */
	if (currentCommandIdUsed)
	{
		currentCommandId += 1;
		if (currentCommandId == FirstCommandId) /* check for overflow */
		{
			currentCommandId -= 1;
			ereport(ERROR,
					(errcode(ERRCODE_PROGRAM_LIMIT_EXCEEDED),
					 errmsg("cannot have more than 2^32-1 commands in a transaction")));
		}
		currentCommandIdUsed = false;

		/* Propagate new command ID into static snapshots */
		SnapshotSetCommandId(currentCommandId);

#ifdef PGXC
		/*
		 * Remote node should report local command id changes only if
		 * required by the Coordinator. The requirement of the
		 * Coordinator is inferred from the fact that Coordinator
		 * has itself sent the command id to the remote nodes.
		 */
		if (IsConnFromCoord() && IsSendCommandId())
			ReportCommandIdChange(currentCommandId);
#endif

		/*
		 * Make any catalog changes done by the just-completed command visible
		 * in the local syscache.  We obviously don't need to do this after a
		 * read-only command.  (But see hacks in inval.c to make real sure we
		 * don't think a command that queued inval messages was read-only.)
		 */
		AtCCI_LocalCache();
	}
}

/*
 * ForceSyncCommit
 *
 * Interface routine to allow commands to force a synchronous commit of the
 * current top-level transaction
 */
void
ForceSyncCommit(void)
{
	forceSyncCommit = true;
}


/* ----------------------------------------------------------------
 *						StartTransaction stuff
 * ----------------------------------------------------------------
 */

/*
 *	AtStart_Cache
 */
static void
AtStart_Cache(void)
{
	AcceptInvalidationMessages();
}

/*
 *	AtStart_Memory
 */
static void
AtStart_Memory(void)
{
	TransactionState s = CurrentTransactionState;

	/*
	 * If this is the first time through, create a private context for
	 * AbortTransaction to work in.  By reserving some space now, we can
	 * insulate AbortTransaction from out-of-memory scenarios.	Like
	 * ErrorContext, we set it up with slow growth rate and a nonzero minimum
	 * size, so that space will be reserved immediately.
	 */
	if (TransactionAbortContext == NULL)
		TransactionAbortContext =
			AllocSetContextCreate(TopMemoryContext,
								  "TransactionAbortContext",
								  32 * 1024,
								  32 * 1024,
								  32 * 1024);

	/*
	 * We shouldn't have a transaction context already.
	 */
	Assert(TopTransactionContext == NULL);

	/*
	 * Create a toplevel context for the transaction.
	 */
	TopTransactionContext =
		AllocSetContextCreate(TopMemoryContext,
							  "TopTransactionContext",
							  ALLOCSET_DEFAULT_MINSIZE,
							  ALLOCSET_DEFAULT_INITSIZE,
							  ALLOCSET_DEFAULT_MAXSIZE);

	/*
	 * In a top-level transaction, CurTransactionContext is the same as
	 * TopTransactionContext.
	 */
	CurTransactionContext = TopTransactionContext;
	s->curTransactionContext = CurTransactionContext;

	/* Make the CurTransactionContext active. */
	MemoryContextSwitchTo(CurTransactionContext);
}

/*
 *	AtStart_ResourceOwner
 */
static void
AtStart_ResourceOwner(void)
{
	TransactionState s = CurrentTransactionState;

	/*
	 * We shouldn't have a transaction resource owner already.
	 */
	Assert(TopTransactionResourceOwner == NULL);

	/*
	 * Create a toplevel resource owner for the transaction.
	 */
	s->curTransactionOwner = ResourceOwnerCreate(NULL, "TopTransaction");

	TopTransactionResourceOwner = s->curTransactionOwner;
	CurTransactionResourceOwner = s->curTransactionOwner;
	CurrentResourceOwner = s->curTransactionOwner;
}

/* ----------------------------------------------------------------
 *						StartSubTransaction stuff
 * ----------------------------------------------------------------
 */

/*
 * AtSubStart_Memory
 */
static void
AtSubStart_Memory(void)
{
	TransactionState s = CurrentTransactionState;

	Assert(CurTransactionContext != NULL);

	/*
	 * Create a CurTransactionContext, which will be used to hold data that
	 * survives subtransaction commit but disappears on subtransaction abort.
	 * We make it a child of the immediate parent's CurTransactionContext.
	 */
	CurTransactionContext = AllocSetContextCreate(CurTransactionContext,
												  "CurTransactionContext",
												  ALLOCSET_DEFAULT_MINSIZE,
												  ALLOCSET_DEFAULT_INITSIZE,
												  ALLOCSET_DEFAULT_MAXSIZE);
	s->curTransactionContext = CurTransactionContext;

	/* Make the CurTransactionContext active. */
	MemoryContextSwitchTo(CurTransactionContext);
}

/*
 * AtSubStart_ResourceOwner
 */
static void
AtSubStart_ResourceOwner(void)
{
	TransactionState s = CurrentTransactionState;

	Assert(s->parent != NULL);

	/*
	 * Create a resource owner for the subtransaction.	We make it a child of
	 * the immediate parent's resource owner.
	 */
	s->curTransactionOwner =
		ResourceOwnerCreate(s->parent->curTransactionOwner,
							"SubTransaction");

	CurTransactionResourceOwner = s->curTransactionOwner;
	CurrentResourceOwner = s->curTransactionOwner;
}

/* ----------------------------------------------------------------
 *						CommitTransaction stuff
 * ----------------------------------------------------------------
 */

/*
 *	RecordTransactionCommit
 *
 * Returns latest XID among xact and its children, or InvalidTransactionId
 * if the xact has no XID.	(We compute that here just because it's easier.)
 */
static TransactionId
RecordTransactionCommit(void)
{
	TransactionId xid = GetTopTransactionIdIfAny();
	bool		markXidCommitted = TransactionIdIsValid(xid);
	TransactionId latestXid = InvalidTransactionId;
	int			nrels;
	RelFileNode *rels;
	int			nchildren;
	TransactionId *children;
	int			nmsgs = 0;
	SharedInvalidationMessage *invalMessages = NULL;
	bool		RelcacheInitFileInval = false;
	bool		wrote_xlog;

	/* Get data needed for commit record */
	nrels = smgrGetPendingDeletes(true, &rels);
	nchildren = xactGetCommittedChildren(&children);
	if (XLogStandbyInfoActive())
		nmsgs = xactGetCommittedInvalidationMessages(&invalMessages,
													 &RelcacheInitFileInval);
	wrote_xlog = (XactLastRecEnd.xrecoff != 0);

	/*
	 * If we haven't been assigned an XID yet, we neither can, nor do we want
	 * to write a COMMIT record.
	 */
	if (!markXidCommitted)
	{
		/*
		 * We expect that every smgrscheduleunlink is followed by a catalog
		 * update, and hence XID assignment, so we shouldn't get here with any
		 * pending deletes.  Use a real test not just an Assert to check this,
		 * since it's a bit fragile.
		 */
		if (nrels != 0)
			elog(ERROR, "cannot commit a transaction that deleted files but has no xid");

		/* Can't have child XIDs either; AssignTransactionId enforces this */
		Assert(nchildren == 0);

		/*
		 * If we didn't create XLOG entries, we're done here; otherwise we
		 * should flush those entries the same as a commit record.	(An
		 * example of a possible record that wouldn't cause an XID to be
		 * assigned is a sequence advance record due to nextval() --- we want
		 * to flush that to disk before reporting commit.)
		 */
		if (!wrote_xlog)
			goto cleanup;
	}
	else
	{
		/*
		 * Begin commit critical section and insert the commit XLOG record.
		 */
		/* Tell bufmgr and smgr to prepare for commit */
		BufmgrCommit();

		/*
		 * Mark ourselves as within our "commit critical section".	This
		 * forces any concurrent checkpoint to wait until we've updated
		 * pg_clog.  Without this, it is possible for the checkpoint to set
		 * REDO after the XLOG record but fail to flush the pg_clog update to
		 * disk, leading to loss of the transaction commit if the system
		 * crashes a little later.
		 *
		 * Note: we could, but don't bother to, set this flag in
		 * RecordTransactionAbort.	That's because loss of a transaction abort
		 * is noncritical; the presumption would be that it aborted, anyway.
		 *
		 * It's safe to change the inCommit flag of our own backend without
		 * holding the ProcArrayLock, since we're the only one modifying it.
		 * This makes checkpoint's determination of which xacts are inCommit a
		 * bit fuzzy, but it doesn't matter.
		 */
		START_CRIT_SECTION();
		MyPgXact->inCommit = true;

		SetCurrentTransactionStopTimestamp();

		/*
		 * Do we need the long commit record? If not, use the compact format.
		 */
		if (nrels > 0 || nmsgs > 0 || RelcacheInitFileInval || forceSyncCommit)
		{
			XLogRecData rdata[4];
			int			lastrdata = 0;
			xl_xact_commit xlrec;

			/*
			 * Set flags required for recovery processing of commits.
			 */
			xlrec.xinfo = 0;
			if (RelcacheInitFileInval)
				xlrec.xinfo |= XACT_COMPLETION_UPDATE_RELCACHE_FILE;
			if (forceSyncCommit)
				xlrec.xinfo |= XACT_COMPLETION_FORCE_SYNC_COMMIT;

			xlrec.dbId = MyDatabaseId;
			xlrec.tsId = MyDatabaseTableSpace;

#ifdef PGXC
			/* In Postgres-XC, stop timestamp has to follow the timeline of GTM */
			xlrec.xact_time = xactStopTimestamp + GTMdeltaTimestamp;
#else
			xlrec.xact_time = xactStopTimestamp;
#endif
			xlrec.nrels = nrels;
			xlrec.nsubxacts = nchildren;
			xlrec.nmsgs = nmsgs;
			rdata[0].data = (char *) (&xlrec);
			rdata[0].len = MinSizeOfXactCommit;
			rdata[0].buffer = InvalidBuffer;
			/* dump rels to delete */
			if (nrels > 0)
			{
				rdata[0].next = &(rdata[1]);
				rdata[1].data = (char *) rels;
				rdata[1].len = nrels * sizeof(RelFileNode);
				rdata[1].buffer = InvalidBuffer;
				lastrdata = 1;
			}
			/* dump committed child Xids */
			if (nchildren > 0)
			{
				rdata[lastrdata].next = &(rdata[2]);
				rdata[2].data = (char *) children;
				rdata[2].len = nchildren * sizeof(TransactionId);
				rdata[2].buffer = InvalidBuffer;
				lastrdata = 2;
			}
			/* dump shared cache invalidation messages */
			if (nmsgs > 0)
			{
				rdata[lastrdata].next = &(rdata[3]);
				rdata[3].data = (char *) invalMessages;
				rdata[3].len = nmsgs * sizeof(SharedInvalidationMessage);
				rdata[3].buffer = InvalidBuffer;
				lastrdata = 3;
			}
			rdata[lastrdata].next = NULL;

			(void) XLogInsert(RM_XACT_ID, XLOG_XACT_COMMIT, rdata);
		}
		else
		{
			XLogRecData rdata[2];
			int			lastrdata = 0;
			xl_xact_commit_compact xlrec;

			xlrec.xact_time = xactStopTimestamp;
			xlrec.nsubxacts = nchildren;
			rdata[0].data = (char *) (&xlrec);
			rdata[0].len = MinSizeOfXactCommitCompact;
			rdata[0].buffer = InvalidBuffer;
			/* dump committed child Xids */
			if (nchildren > 0)
			{
				rdata[0].next = &(rdata[1]);
				rdata[1].data = (char *) children;
				rdata[1].len = nchildren * sizeof(TransactionId);
				rdata[1].buffer = InvalidBuffer;
				lastrdata = 1;
			}
			rdata[lastrdata].next = NULL;

			(void) XLogInsert(RM_XACT_ID, XLOG_XACT_COMMIT_COMPACT, rdata);
		}
	}

	/*
	 * Check if we want to commit asynchronously.  We can allow the XLOG flush
	 * to happen asynchronously if synchronous_commit=off, or if the current
	 * transaction has not performed any WAL-logged operation.	The latter
	 * case can arise if the current transaction wrote only to temporary
	 * and/or unlogged tables.	In case of a crash, the loss of such a
	 * transaction will be irrelevant since temp tables will be lost anyway,
	 * and unlogged tables will be truncated.  (Given the foregoing, you might
	 * think that it would be unnecessary to emit the XLOG record at all in
	 * this case, but we don't currently try to do that.  It would certainly
	 * cause problems at least in Hot Standby mode, where the
	 * KnownAssignedXids machinery requires tracking every XID assignment.	It
	 * might be OK to skip it only when wal_level < hot_standby, but for now
	 * we don't.)
	 *
	 * However, if we're doing cleanup of any non-temp rels or committing any
	 * command that wanted to force sync commit, then we must flush XLOG
	 * immediately.  (We must not allow asynchronous commit if there are any
	 * non-temp tables to be deleted, because we might delete the files before
	 * the COMMIT record is flushed to disk.  We do allow asynchronous commit
	 * if all to-be-deleted tables are temporary though, since they are lost
	 * anyway if we crash.)
	 */
	if ((wrote_xlog && synchronous_commit > SYNCHRONOUS_COMMIT_OFF) ||
		forceSyncCommit || nrels > 0)
	{
		/*
		 * Synchronous commit case:
		 *
		 * Sleep before flush! So we can flush more than one commit records
		 * per single fsync.  (The idea is some other backend may do the
		 * XLogFlush while we're sleeping.  This needs work still, because on
		 * most Unixen, the minimum select() delay is 10msec or more, which is
		 * way too long.)
		 *
		 * We do not sleep if enableFsync is not turned on, nor if there are
		 * fewer than CommitSiblings other backends with active transactions.
		 */
		if (CommitDelay > 0 && enableFsync &&
			MinimumActiveBackends(CommitSiblings))
			pg_usleep(CommitDelay);

		XLogFlush(XactLastRecEnd);

		/*
		 * Wake up all walsenders to send WAL up to the COMMIT record
		 * immediately if replication is enabled
		 */
		if (max_wal_senders > 0)
			WalSndWakeup();

		/*
		 * Now we may update the CLOG, if we wrote a COMMIT record above
		 */
		if (markXidCommitted)
			TransactionIdCommitTree(xid, nchildren, children);
	}
	else
	{
		/*
		 * Asynchronous commit case:
		 *
		 * This enables possible committed transaction loss in the case of a
		 * postmaster crash because WAL buffers are left unwritten. Ideally we
		 * could issue the WAL write without the fsync, but some
		 * wal_sync_methods do not allow separate write/fsync.
		 *
		 * Report the latest async commit LSN, so that the WAL writer knows to
		 * flush this commit.
		 */
		XLogSetAsyncXactLSN(XactLastRecEnd);

		/*
		 * We must not immediately update the CLOG, since we didn't flush the
		 * XLOG. Instead, we store the LSN up to which the XLOG must be
		 * flushed before the CLOG may be updated.
		 */
		if (markXidCommitted)
			TransactionIdAsyncCommitTree(xid, nchildren, children, XactLastRecEnd);
	}

	/*
	 * If we entered a commit critical section, leave it now, and let
	 * checkpoints proceed.
	 */
	if (markXidCommitted)
	{
		MyPgXact->inCommit = false;
		END_CRIT_SECTION();
	}

	/* Compute latestXid while we have the child XIDs handy */
	latestXid = TransactionIdLatest(xid, nchildren, children);

	/*
	 * Wait for synchronous replication, if required.
	 *
	 * Note that at this stage we have marked clog, but still show as running
	 * in the procarray and continue to hold locks.
	 */
	if (wrote_xlog)
		SyncRepWaitForLSN(XactLastRecEnd);

	/* Reset XactLastRecEnd until the next transaction writes something */
	XactLastRecEnd.xrecoff = 0;

cleanup:
	/* Clean up local data */
	if (rels)
		pfree(rels);

	return latestXid;
}


/*
 *	AtCCI_LocalCache
 */
static void
AtCCI_LocalCache(void)
{
	/*
	 * Make any pending relation map changes visible.  We must do this before
	 * processing local sinval messages, so that the map changes will get
	 * reflected into the relcache when relcache invals are processed.
	 */
	AtCCI_RelationMap();

	/*
	 * Make catalog changes visible to me for the next command.
	 */
	CommandEndInvalidationMessages();
}

/*
 *	AtCommit_Memory
 */
static void
AtCommit_Memory(void)
{
	/*
	 * Now that we're "out" of a transaction, have the system allocate things
	 * in the top memory context instead of per-transaction contexts.
	 */
	MemoryContextSwitchTo(TopMemoryContext);

	/*
	 * Release all transaction-local memory.
	 */
	Assert(TopTransactionContext != NULL);
	MemoryContextDelete(TopTransactionContext);
	TopTransactionContext = NULL;
	CurTransactionContext = NULL;
	CurrentTransactionState->curTransactionContext = NULL;
}

#ifdef PGXC
/*
 *	CleanGTMCallbacks
 */
static void
CleanGTMCallbacks(void)
{
	/*
	 * The transaction is done, TopTransactionContext as well as the GTM callback items
	 * are already cleaned, so we need here only to reset the GTM callback pointer properly.
	 */
	GTM_callbacks = NULL;
}
#endif

/* ----------------------------------------------------------------
 *						CommitSubTransaction stuff
 * ----------------------------------------------------------------
 */

/*
 * AtSubCommit_Memory
 */
static void
AtSubCommit_Memory(void)
{
	TransactionState s = CurrentTransactionState;

	Assert(s->parent != NULL);

	/* Return to parent transaction level's memory context. */
	CurTransactionContext = s->parent->curTransactionContext;
	MemoryContextSwitchTo(CurTransactionContext);

	/*
	 * Ordinarily we cannot throw away the child's CurTransactionContext,
	 * since the data it contains will be needed at upper commit.  However, if
	 * there isn't actually anything in it, we can throw it away.  This avoids
	 * a small memory leak in the common case of "trivial" subxacts.
	 */
	if (MemoryContextIsEmpty(s->curTransactionContext))
	{
		MemoryContextDelete(s->curTransactionContext);
		s->curTransactionContext = NULL;
	}
}

/*
 * AtSubCommit_childXids
 *
 * Pass my own XID and my child XIDs up to my parent as committed children.
 */
static void
AtSubCommit_childXids(void)
{
	TransactionState s = CurrentTransactionState;
	int			new_nChildXids;

	Assert(s->parent != NULL);

	/*
	 * The parent childXids array will need to hold my XID and all my
	 * childXids, in addition to the XIDs already there.
	 */
	new_nChildXids = s->parent->nChildXids + s->nChildXids + 1;

	/* Allocate or enlarge the parent array if necessary */
	if (s->parent->maxChildXids < new_nChildXids)
	{
		int			new_maxChildXids;
		TransactionId *new_childXids;

		/*
		 * Make it 2x what's needed right now, to avoid having to enlarge it
		 * repeatedly. But we can't go above MaxAllocSize.  (The latter limit
		 * is what ensures that we don't need to worry about integer overflow
		 * here or in the calculation of new_nChildXids.)
		 */
		new_maxChildXids = Min(new_nChildXids * 2,
							   (int) (MaxAllocSize / sizeof(TransactionId)));

		if (new_maxChildXids < new_nChildXids)
			ereport(ERROR,
					(errcode(ERRCODE_PROGRAM_LIMIT_EXCEEDED),
					 errmsg("maximum number of committed subtransactions (%d) exceeded",
							(int) (MaxAllocSize / sizeof(TransactionId)))));

		/*
		 * We keep the child-XID arrays in TopTransactionContext; this avoids
		 * setting up child-transaction contexts for what might be just a few
		 * bytes of grandchild XIDs.
		 */
		if (s->parent->childXids == NULL)
			new_childXids =
				MemoryContextAlloc(TopTransactionContext,
								   new_maxChildXids * sizeof(TransactionId));
		else
			new_childXids = repalloc(s->parent->childXids,
								   new_maxChildXids * sizeof(TransactionId));

		s->parent->childXids = new_childXids;
		s->parent->maxChildXids = new_maxChildXids;
	}

	/*
	 * Copy all my XIDs to parent's array.
	 *
	 * Note: We rely on the fact that the XID of a child always follows that
	 * of its parent.  By copying the XID of this subtransaction before the
	 * XIDs of its children, we ensure that the array stays ordered. Likewise,
	 * all XIDs already in the array belong to subtransactions started and
	 * subcommitted before us, so their XIDs must precede ours.
	 */
	s->parent->childXids[s->parent->nChildXids] = s->transactionId;

	if (s->nChildXids > 0)
		memcpy(&s->parent->childXids[s->parent->nChildXids + 1],
			   s->childXids,
			   s->nChildXids * sizeof(TransactionId));

	s->parent->nChildXids = new_nChildXids;

	/* Release child's array to avoid leakage */
	if (s->childXids != NULL)
		pfree(s->childXids);
	/* We must reset these to avoid double-free if fail later in commit */
	s->childXids = NULL;
	s->nChildXids = 0;
	s->maxChildXids = 0;
}

/* ----------------------------------------------------------------
 *						AbortTransaction stuff
 * ----------------------------------------------------------------
 */

/*
 *	RecordTransactionAbort
 *
 * Returns latest XID among xact and its children, or InvalidTransactionId
 * if the xact has no XID.	(We compute that here just because it's easier.)
 */
static TransactionId
RecordTransactionAbort(bool isSubXact)
{
	TransactionId xid = GetCurrentTransactionIdIfAny();
	TransactionId latestXid;
	int			nrels;
	RelFileNode *rels;
	int			nchildren;
	TransactionId *children;
	XLogRecData rdata[3];
	int			lastrdata = 0;
	xl_xact_abort xlrec;

	/*
	 * If we haven't been assigned an XID, nobody will care whether we aborted
	 * or not.	Hence, we're done in that case.  It does not matter if we have
	 * rels to delete (note that this routine is not responsible for actually
	 * deleting 'em).  We cannot have any child XIDs, either.
	 */
	if (!TransactionIdIsValid(xid))
	{
		/* Reset XactLastRecEnd until the next transaction writes something */
		if (!isSubXact)
			XactLastRecEnd.xrecoff = 0;
		return InvalidTransactionId;
	}

	/*
	 * We have a valid XID, so we should write an ABORT record for it.
	 *
	 * We do not flush XLOG to disk here, since the default assumption after a
	 * crash would be that we aborted, anyway.	For the same reason, we don't
	 * need to worry about interlocking against checkpoint start.
	 */

	/*
	 * Check that we haven't aborted halfway through RecordTransactionCommit.
	 */
	if (TransactionIdDidCommit(xid))
		elog(PANIC, "cannot abort transaction %u, it was already committed",
			 xid);

	/* Fetch the data we need for the abort record */
	nrels = smgrGetPendingDeletes(false, &rels);
	nchildren = xactGetCommittedChildren(&children);

	/* XXX do we really need a critical section here? */
	START_CRIT_SECTION();

	/* Write the ABORT record */
	if (isSubXact)
		xlrec.xact_time = GetCurrentTimestamp();
	else
	{
		SetCurrentTransactionStopTimestamp();
#ifdef PGXC
		/* In Postgres-XC, stop timestamp has to follow the timeline of GTM */
		xlrec.xact_time = xactStopTimestamp + GTMdeltaTimestamp;
#else
		xlrec.xact_time = xactStopTimestamp;
#endif
	}
	xlrec.nrels = nrels;
	xlrec.nsubxacts = nchildren;
	rdata[0].data = (char *) (&xlrec);
	rdata[0].len = MinSizeOfXactAbort;
	rdata[0].buffer = InvalidBuffer;
	/* dump rels to delete */
	if (nrels > 0)
	{
		rdata[0].next = &(rdata[1]);
		rdata[1].data = (char *) rels;
		rdata[1].len = nrels * sizeof(RelFileNode);
		rdata[1].buffer = InvalidBuffer;
		lastrdata = 1;
	}
	/* dump committed child Xids */
	if (nchildren > 0)
	{
		rdata[lastrdata].next = &(rdata[2]);
		rdata[2].data = (char *) children;
		rdata[2].len = nchildren * sizeof(TransactionId);
		rdata[2].buffer = InvalidBuffer;
		lastrdata = 2;
	}
	rdata[lastrdata].next = NULL;

	(void) XLogInsert(RM_XACT_ID, XLOG_XACT_ABORT, rdata);

	/*
	 * Report the latest async abort LSN, so that the WAL writer knows to
	 * flush this abort. There's nothing to be gained by delaying this, since
	 * WALWriter may as well do this when it can. This is important with
	 * streaming replication because if we don't flush WAL regularly we will
	 * find that large aborts leave us with a long backlog for when commits
	 * occur after the abort, increasing our window of data loss should
	 * problems occur at that point.
	 */
	if (!isSubXact)
		XLogSetAsyncXactLSN(XactLastRecEnd);

	/*
	 * Mark the transaction aborted in clog.  This is not absolutely necessary
	 * but we may as well do it while we are here; also, in the subxact case
	 * it is helpful because XactLockTableWait makes use of it to avoid
	 * waiting for already-aborted subtransactions.  It is OK to do it without
	 * having flushed the ABORT record to disk, because in event of a crash
	 * we'd be assumed to have aborted anyway.
	 */
	TransactionIdAbortTree(xid, nchildren, children);

	END_CRIT_SECTION();

	/* Compute latestXid while we have the child XIDs handy */
	latestXid = TransactionIdLatest(xid, nchildren, children);

	/*
	 * If we're aborting a subtransaction, we can immediately remove failed
	 * XIDs from PGPROC's cache of running child XIDs.  We do that here for
	 * subxacts, because we already have the child XID array at hand.  For
	 * main xacts, the equivalent happens just after this function returns.
	 */
	if (isSubXact)
		XidCacheRemoveRunningXids(xid, nchildren, children, latestXid);

	/* Reset XactLastRecEnd until the next transaction writes something */
	if (!isSubXact)
		XactLastRecEnd.xrecoff = 0;

	/* And clean up local data */
	if (rels)
		pfree(rels);

	return latestXid;
}

/*
 *	AtAbort_Memory
 */
static void
AtAbort_Memory(void)
{
	/*
	 * Switch into TransactionAbortContext, which should have some free space
	 * even if nothing else does.  We'll work in this context until we've
	 * finished cleaning up.
	 *
	 * It is barely possible to get here when we've not been able to create
	 * TransactionAbortContext yet; if so use TopMemoryContext.
	 */
	if (TransactionAbortContext != NULL)
		MemoryContextSwitchTo(TransactionAbortContext);
	else
		MemoryContextSwitchTo(TopMemoryContext);
}

/*
 * AtSubAbort_Memory
 */
static void
AtSubAbort_Memory(void)
{
	Assert(TransactionAbortContext != NULL);

	MemoryContextSwitchTo(TransactionAbortContext);
}


/*
 *	AtAbort_ResourceOwner
 */
static void
AtAbort_ResourceOwner(void)
{
	/*
	 * Make sure we have a valid ResourceOwner, if possible (else it will be
	 * NULL, which is OK)
	 */
	CurrentResourceOwner = TopTransactionResourceOwner;
}

/*
 * AtSubAbort_ResourceOwner
 */
static void
AtSubAbort_ResourceOwner(void)
{
	TransactionState s = CurrentTransactionState;

	/* Make sure we have a valid ResourceOwner */
	CurrentResourceOwner = s->curTransactionOwner;
}


/*
 * AtSubAbort_childXids
 */
static void
AtSubAbort_childXids(void)
{
	TransactionState s = CurrentTransactionState;

	/*
	 * We keep the child-XID arrays in TopTransactionContext (see
	 * AtSubCommit_childXids).	This means we'd better free the array
	 * explicitly at abort to avoid leakage.
	 */
	if (s->childXids != NULL)
		pfree(s->childXids);
	s->childXids = NULL;
	s->nChildXids = 0;
	s->maxChildXids = 0;

	/*
	 * We could prune the unreportedXids array here. But we don't bother. That
	 * would potentially reduce number of XLOG_XACT_ASSIGNMENT records but it
	 * would likely introduce more CPU time into the more common paths, so we
	 * choose not to do that.
	 */
}

/* ----------------------------------------------------------------
 *						CleanupTransaction stuff
 * ----------------------------------------------------------------
 */

/*
 *	AtCleanup_Memory
 */
static void
AtCleanup_Memory(void)
{
	Assert(CurrentTransactionState->parent == NULL);

	/*
	 * Now that we're "out" of a transaction, have the system allocate things
	 * in the top memory context instead of per-transaction contexts.
	 */
	MemoryContextSwitchTo(TopMemoryContext);

	/*
	 * Clear the special abort context for next time.
	 */
	if (TransactionAbortContext != NULL)
		MemoryContextResetAndDeleteChildren(TransactionAbortContext);

	/*
	 * Release all transaction-local memory.
	 */
	if (TopTransactionContext != NULL)
		MemoryContextDelete(TopTransactionContext);
	TopTransactionContext = NULL;
	CurTransactionContext = NULL;
	CurrentTransactionState->curTransactionContext = NULL;
}


/* ----------------------------------------------------------------
 *						CleanupSubTransaction stuff
 * ----------------------------------------------------------------
 */

/*
 * AtSubCleanup_Memory
 */
static void
AtSubCleanup_Memory(void)
{
	TransactionState s = CurrentTransactionState;

	Assert(s->parent != NULL);

	/* Make sure we're not in an about-to-be-deleted context */
	MemoryContextSwitchTo(s->parent->curTransactionContext);
	CurTransactionContext = s->parent->curTransactionContext;

	/*
	 * Clear the special abort context for next time.
	 */
	if (TransactionAbortContext != NULL)
		MemoryContextResetAndDeleteChildren(TransactionAbortContext);

	/*
	 * Delete the subxact local memory contexts. Its CurTransactionContext can
	 * go too (note this also kills CurTransactionContexts from any children
	 * of the subxact).
	 */
	if (s->curTransactionContext)
		MemoryContextDelete(s->curTransactionContext);
	s->curTransactionContext = NULL;
}

/* ----------------------------------------------------------------
 *						interface routines
 * ----------------------------------------------------------------
 */

/*
 *	StartTransaction
 */
static void
StartTransaction(void)
{
	TransactionState s;
	VirtualTransactionId vxid;

	/*
	 * Let's just make sure the state stack is empty
	 */
	s = &TopTransactionStateData;
	CurrentTransactionState = s;

	/*
	 * check the current transaction state
	 */
	if (s->state != TRANS_DEFAULT)
		elog(WARNING, "StartTransaction while in %s state",
			 TransStateAsString(s->state));

	/*
	 * set the current transaction state information appropriately during
	 * start processing
	 */
	s->state = TRANS_START;
#ifdef PGXC
	s->isLocalParameterUsed = false;
#endif
	s->transactionId = InvalidTransactionId;	/* until assigned */
	/*
	 * Make sure we've reset xact state variables
	 *
	 * If recovery is still in progress, mark this transaction as read-only.
	 * We have lower level defences in XLogInsert and elsewhere to stop us
	 * from modifying data during recovery, but this gives the normal
	 * indication to the user that the transaction is read-only.
	 */
	if (RecoveryInProgress())
	{
		s->startedInRecovery = true;
		XactReadOnly = true;
	}
	else
	{
		s->startedInRecovery = false;
		XactReadOnly = DefaultXactReadOnly;
	}
	XactDeferrable = DefaultXactDeferrable;
#ifdef PGXC
	/* PGXCTODO - PGXC doesn't support 9.1 serializable transactions. They are
	 * silently turned into repeatable-reads which is same as pre 9.1
	 * serializable isolation level
	 */
	if (DefaultXactIsoLevel == XACT_SERIALIZABLE)
		DefaultXactIsoLevel = XACT_REPEATABLE_READ;
#endif
	XactIsoLevel = DefaultXactIsoLevel;
	forceSyncCommit = false;
	MyXactAccessedTempRel = false;
	XactLocalNodePrepared = false;

	/*
	 * reinitialize within-transaction counters
	 */
	s->subTransactionId = TopSubTransactionId;
	currentSubTransactionId = TopSubTransactionId;
	currentCommandId = FirstCommandId;
	currentCommandIdUsed = false;
#ifdef PGXC
	/*
	 * Parameters related to global command ID control for transaction.
	 * Send the 1st command ID.
	 */
	isCommandIdReceived = false;
	if (IsConnFromCoord())
	{
		SetReceivedCommandId(FirstCommandId);
		SetSendCommandId(false);
	}
#endif
	/*
	 * initialize reported xid accounting
	 */
	nUnreportedXids = 0;

	/*
	 * must initialize resource-management stuff first
	 */
	AtStart_Memory();
	AtStart_ResourceOwner();

	/*
	 * Assign a new LocalTransactionId, and combine it with the backendId to
	 * form a virtual transaction id.
	 */
	vxid.backendId = MyBackendId;
	vxid.localTransactionId = GetNextLocalTransactionId();

	/*
	 * Lock the virtual transaction id before we announce it in the proc array
	 */
	VirtualXactLockTableInsert(vxid);

	/*
	 * Advertise it in the proc array.	We assume assignment of
	 * LocalTransactionID is atomic, and the backendId should be set already.
	 */
	Assert(MyProc->backendId == vxid.backendId);
	MyProc->lxid = vxid.localTransactionId;

	TRACE_POSTGRESQL_TRANSACTION_START(vxid.localTransactionId);

	/*
	 * set transaction_timestamp() (a/k/a now()).  We want this to be the same
	 * as the first command's statement_timestamp(), so don't do a fresh
	 * GetCurrentTimestamp() call (which'd be expensive anyway).  Also, mark
	 * xactStopTimestamp as unset.
	 */
	xactStartTimestamp = stmtStartTimestamp;
	xactStopTimestamp = 0;
#ifdef PGXC
	/* For Postgres-XC, transaction start timestamp has to follow the GTM timeline */
	pgstat_report_xact_timestamp(GTMxactStartTimestamp);
#else
	pgstat_report_xact_timestamp(xactStartTimestamp);
#endif

	/*
	 * initialize current transaction state fields
	 *
	 * note: prevXactReadOnly is not used at the outermost level
	 */
	s->nestingLevel = 1;
	s->gucNestLevel = 1;
	s->childXids = NULL;
	s->nChildXids = 0;
	s->maxChildXids = 0;
	GetUserIdAndSecContext(&s->prevUser, &s->prevSecContext);
	/* SecurityRestrictionContext should never be set outside a transaction */
	Assert(s->prevSecContext == 0);

	/*
	 * initialize other subsystems for new transaction
	 */
	AtStart_GUC();
	AtStart_Inval();
	AtStart_Cache();
	AfterTriggerBeginXact();

	/*
	 * done with start processing, set current transaction state to "in
	 * progress"
	 */
	s->state = TRANS_INPROGRESS;

	ShowTransactionState("StartTransaction");
}


/*
 *	CommitTransaction
 *
 * NB: if you change this routine, better look at PrepareTransaction too!
 */
static void
CommitTransaction(void)
{
	TransactionState s = CurrentTransactionState;
	TransactionId latestXid;

	ShowTransactionState("CommitTransaction");

	/*
	 * check the current transaction state
	 */
	if (s->state != TRANS_INPROGRESS)
		elog(WARNING, "CommitTransaction while in %s state",
			 TransStateAsString(s->state));
	Assert(s->parent == NULL);

#ifdef PGXC
	/*
	 * If we are a Coordinator and currently serving the client,
	 * we must run a 2PC if more than one nodes are involved in this
	 * transaction. We first prepare on the remote nodes and if everything goes
	 * right, we commit locally and then commit on the remote nodes. We must
	 * also be careful to prepare locally on this Coordinator only if the
	 * local Coordinator has done some write activity.
	 *
	 * If there are any errors, they will be reported via ereport and the
	 * transaction will be aborted.
	 *
	 * First save the current top transaction ID before it may get overwritten
	 * by PrepareTransaction below. We must not reset topGlobalTransansactionId
	 * until we are done with finishing the transaction
	 */
	s->topGlobalTransansactionId = s->transactionId;
	if (IS_PGXC_COORDINATOR && !IsConnFromCoord())
	{
		XactLocalNodePrepared = false;
		if (savePrepareGID)
		{
			pfree(savePrepareGID);
			savePrepareGID = NULL;
		}

		/*
		 * Check if there are any ON COMMIT actions or if temporary objects are in use.
		 * If session is set-up to enforce 2PC for such transactions, return an error.
		 * If not, simply enforce autocommit on each remote node.
		 */
		if (IsOnCommitActions() || ExecIsTempObjectIncluded())
		{
			if (!EnforceTwoPhaseCommit)
				ExecSetTempObjectIncluded();
			else
				ereport(ERROR,
						(errcode(ERRCODE_FEATURE_NOT_SUPPORTED),
						 errmsg("cannot PREPARE a transaction that has operated on temporary tables"),
						 errdetail("Disabling enforce_two_phase_commit is recommended to enforce COMMIT")));
		}

		/*
		 * If the local node has done some write activity, prepare the local node
		 * first. If that fails, the transaction is aborted on all the remote
		 * nodes
		 */
		if (IsTwoPhaseCommitRequired(XactWriteLocalNode))
		{
			prepareGID = MemoryContextAlloc(TopTransactionContext, 256);
			sprintf(prepareGID, "T%u", GetTopTransactionId());

			savePrepareGID = MemoryContextStrdup(TopMemoryContext, prepareGID);

			if (XactWriteLocalNode)
			{
				/*
				 * OK, local node is involved in the transaction. Prepare the
				 * local transaction now. Errors will be reported via ereport
				 * and that will lead to transaction abortion.
				 */
				Assert(GlobalTransactionIdIsValid(s->topGlobalTransansactionId));

				PrepareTransaction();
				s->blockState = TBLOCK_DEFAULT;

				/*
				 * PrepareTransaction would have ended the current transaction.
				 * Start a new transaction. We can also use the GXID of this
				 * new transaction to run the COMMIT/ROLLBACK PREPARED
				 * commands. Note that information as part of the
				 * auxilliaryTransactionId
				 */
				StartTransaction();
				XactLocalNodePrepared = true;
				s->auxilliaryTransactionId = GetTopTransactionId();
			}
			else
				s->auxilliaryTransactionId = InvalidGlobalTransactionId;
		}
	}
#endif

	/*
	 * Do pre-commit processing that involves calling user-defined code, such
	 * as triggers.  Since closing cursors could queue trigger actions,
	 * triggers could open cursors, etc, we have to keep looping until there's
	 * nothing left to do.
	 */
	for (;;)
	{
		/*
		 * Fire all currently pending deferred triggers.
		 */
		AfterTriggerFireDeferred();

		/*
		 * Close open portals (converting holdable ones into static portals).
		 * If there weren't any, we are done ... otherwise loop back to check
		 * if they queued deferred triggers.  Lather, rinse, repeat.
		 */
		if (!PreCommit_Portals(false))
			break;
	}

	/*
	 * The remaining actions cannot call any user-defined code, so it's safe
	 * to start shutting down within-transaction services.	But note that most
	 * of this stuff could still throw an error, which would switch us into
	 * the transaction-abort path.
	 */

	/* Shut down the deferred-trigger manager */
	AfterTriggerEndXact(true);

	/*
	 * Let ON COMMIT management do its thing (must happen after closing
	 * cursors, to avoid dangling-reference problems)
	 */
	PreCommit_on_commit_actions();

	/* close large objects before lower-level cleanup */
	AtEOXact_LargeObject(true);

	/*
	 * Mark serializable transaction as complete for predicate locking
	 * purposes.  This should be done as late as we can put it and still allow
	 * errors to be raised for failure patterns found at commit.
	 */
	PreCommit_CheckForSerializationFailure();

	/*
	 * Insert notifications sent by NOTIFY commands into the queue.  This
	 * should be late in the pre-commit sequence to minimize time spent
	 * holding the notify-insertion lock.
	 */
	PreCommit_Notify();

#ifdef PGXC
	if (IS_PGXC_COORDINATOR && !IsConnFromCoord())
	{
		/*
		 * Now run 2PC on the remote nodes. Any errors will be reported via
		 * ereport and we will run error recovery as part of AbortTransaction
		 */
		PreCommit_Remote(savePrepareGID, XactLocalNodePrepared);

		/*
		 * Now that all the remote nodes have successfully prepared and
		 * commited, commit the local transaction as well. Remember, any errors
		 * before this point would have been reported via ereport. The fact
		 * that we are here shows that the transaction has been committed
		 * successfully on the remote nodes
		 */
		if (XactLocalNodePrepared)
		{
			XactLocalNodePrepared = false;
			PreventTransactionChain(true, "COMMIT IMPLICIT PREPARED");
			FinishPreparedTransaction(savePrepareGID, true);
		}

		/*
		 * The current transaction may have been ended and we might have
		 * started a new transaction. Re-initialize with
		 * CurrentTransactionState
		 */
		s = CurrentTransactionState;

		/*
		 * Callback on GTM if necessary, this needs to be done before HOLD_INTERRUPTS
		 * as this is not a part of the end of transaction processing involving clean up.
		 */
		CallGTMCallbacks(GTM_EVENT_COMMIT);

		/*
		 * Let the normal commit processing now handle the main transaction if
		 * the local node was not involved. Otherwise, we are in an
		 * auxilliary transaction and that will be closed along with the main
		 * transaction
		 */
	}
#endif

	/* Prevent cancel/die interrupt while cleaning up */
	HOLD_INTERRUPTS();

	/* Commit updates to the relation map --- do this as late as possible */
	AtEOXact_RelationMap(true);

	/*
	 * set the current transaction state information appropriately during
	 * commit processing
	 */
	s->state = TRANS_COMMIT;

	/*
	 * Here is where we really truly commit.
	 */
	latestXid = RecordTransactionCommit();

	TRACE_POSTGRESQL_TRANSACTION_COMMIT(MyProc->lxid);

	/*
	 * Let others know about no transaction in progress by me. Note that this
	 * must be done _before_ releasing locks we hold and _after_
	 * RecordTransactionCommit.
	 */
	ProcArrayEndTransaction(MyProc, latestXid);

	/*
	 * This is all post-commit cleanup.  Note that if an error is raised here,
	 * it's too late to abort the transaction.  This should be just
	 * noncritical resource releasing.
	 *
	 * The ordering of operations is not entirely random.  The idea is:
	 * release resources visible to other backends (eg, files, buffer pins);
	 * then release locks; then release backend-local resources. We want to
	 * release locks at the point where any backend waiting for us will see
	 * our transaction as being fully cleaned up.
	 *
	 * Resources that can be associated with individual queries are handled by
	 * the ResourceOwner mechanism.  The other calls here are for backend-wide
	 * state.
	 */

	CallXactCallbacks(XACT_EVENT_COMMIT);

	ResourceOwnerRelease(TopTransactionResourceOwner,
						 RESOURCE_RELEASE_BEFORE_LOCKS,
						 true, true);

	/* Check we've released all buffer pins */
	AtEOXact_Buffers(true);

	/* Clean up the relation cache */
	AtEOXact_RelationCache(true);

	/*
	 * Make catalog changes visible to all backends.  This has to happen after
	 * relcache references are dropped (see comments for
	 * AtEOXact_RelationCache), but before locks are released (if anyone is
	 * waiting for lock on a relation we've modified, we want them to know
	 * about the catalog change before they start using the relation).
	 */
	AtEOXact_Inval(true);

	/*
	 * Likewise, dropping of files deleted during the transaction is best done
	 * after releasing relcache and buffer pins.  (This is not strictly
	 * necessary during commit, since such pins should have been released
	 * already, but this ordering is definitely critical during abort.)
	 */
	smgrDoPendingDeletes(true);

	AtEOXact_MultiXact();

	ResourceOwnerRelease(TopTransactionResourceOwner,
						 RESOURCE_RELEASE_LOCKS,
						 true, true);
	ResourceOwnerRelease(TopTransactionResourceOwner,
						 RESOURCE_RELEASE_AFTER_LOCKS,
						 true, true);

	/* Check we've released all catcache entries */
	AtEOXact_CatCache(true);

	AtCommit_Notify();
	AtEOXact_GUC(true, 1);
	AtEOXact_SPI(true);
	AtEOXact_on_commit_actions(true);
	AtEOXact_Namespace(true);
	/* smgrcommit already done */
	AtEOXact_Files();
	AtEOXact_ComboCid();
	AtEOXact_HashTables(true);
	AtEOXact_PgStat(true);
	AtEOXact_Snapshot(true);
	pgstat_report_xact_timestamp(0);

	CurrentResourceOwner = NULL;
	ResourceOwnerDelete(TopTransactionResourceOwner);
	s->curTransactionOwner = NULL;
	CurTransactionResourceOwner = NULL;
	TopTransactionResourceOwner = NULL;

	AtCommit_Memory();
#ifdef PGXC
	/* Clean up GTM callbacks at the end of transaction */
	CleanGTMCallbacks();
#endif

	s->transactionId = InvalidTransactionId;
	s->subTransactionId = InvalidSubTransactionId;
	s->nestingLevel = 0;
	s->gucNestLevel = 0;
	s->childXids = NULL;
	s->nChildXids = 0;
	s->maxChildXids = 0;

#ifdef PGXC
	s->isLocalParameterUsed = false;
	ForgetTransactionLocalNode();

	/*
	 * Set the command ID of Coordinator to be sent to the remote nodes
	 * as the 1st one.
	 * For remote nodes, enforce the command ID sending flag to false to avoid
	 * sending any command ID by default as now transaction is done.
	 */
	if (IS_PGXC_COORDINATOR && !IsConnFromCoord())
		SetReceivedCommandId(FirstCommandId);
	else
		SetSendCommandId(false);
#endif

	/*
	 * done with commit processing, set current transaction state back to
	 * default
	 */
	s->state = TRANS_DEFAULT;

	RESUME_INTERRUPTS();

	/*
	 * XXX We now close the main and auxilliary transaction (if any) on the
	 * GTM. We do this after resuming interrupts to ensure that we don't end
	 * blocking forever on the communication channel. But we need to see if
	 * this is safe in all cases (TODO)
	 */
	AtEOXact_GlobalTxn(true);
	AtEOXact_Remote();
}

/*
 * Mark the end of global transaction. This is called at the end of the commit
 * or abort processing when the local and remote transactions have been either
 * committed or aborted and we just need to close the transaction on the GTM.
 * Obviously, we don't call this at the PREPARE time because the GXIDs must not
 * be closed at the GTM until the transaction finishes
 */
static void
AtEOXact_GlobalTxn(bool commit)
{
	TransactionState s = CurrentTransactionState;

	if (IS_PGXC_COORDINATOR && !IsConnFromCoord())
	{
		if (commit)
		{
			if (GlobalTransactionIdIsValid(s->auxilliaryTransactionId) &&
				GlobalTransactionIdIsValid(s->topGlobalTransansactionId))
				CommitPreparedTranGTM(s->topGlobalTransansactionId,
						s->auxilliaryTransactionId);
			else if (GlobalTransactionIdIsValid(s->topGlobalTransansactionId))
				CommitTranGTM(s->topGlobalTransansactionId);
			else if (GlobalTransactionIdIsValid(s->auxilliaryTransactionId))
				CommitTranGTM(s->auxilliaryTransactionId);
		}
		else
		{
			/*
			 * XXX Why don't we have a single API to abort both the GXIDs
			 * together ?
			 */
			if (GlobalTransactionIdIsValid(s->auxilliaryTransactionId))
				RollbackTranGTM(s->auxilliaryTransactionId);
			if (GlobalTransactionIdIsValid(s->topGlobalTransansactionId))
				RollbackTranGTM(s->topGlobalTransansactionId);
		}
	}
	else if (IS_PGXC_DATANODE || IsConnFromCoord())
	{
		/* If we are autovacuum, commit on GTM */
		if ((IsAutoVacuumWorkerProcess() || GetForceXidFromGTM())
				&& IsGTMConnected())
		{
			if (commit)
				CommitTranGTM(s->topGlobalTransansactionId);
			else
				RollbackTranGTM(s->topGlobalTransansactionId);
		}
	}

	s->topGlobalTransansactionId = InvalidGlobalTransactionId;
	s->auxilliaryTransactionId = InvalidGlobalTransactionId;

	SetNextTransactionId(InvalidTransactionId);
}

/*
 *	PrepareTransaction
 *
 * NB: if you change this routine, better look at CommitTransaction too!
 */
/*
 * Only a Postgres-XC Coordinator that received a PREPARE Command from
 * an application can use this special prepare.
 * If PrepareTransaction is called during an implicit 2PC, do not release ressources,
 * this is made by CommitTransaction when transaction has been committed on Nodes.
 */
static void
PrepareTransaction(void)
{
	TransactionState s = CurrentTransactionState;
	TransactionId xid = GetCurrentTransactionId();
	GlobalTransaction gxact;
	TimestampTz prepared_at;
#ifdef PGXC
	bool		isImplicit = !(s->blockState == TBLOCK_PREPARE);
	char		*nodestring;
#endif

	ShowTransactionState("PrepareTransaction");

	/*
	 * check the current transaction state
	 */
	if (s->state != TRANS_INPROGRESS)
		elog(WARNING, "PrepareTransaction while in %s state",
			 TransStateAsString(s->state));
	Assert(s->parent == NULL);

#ifdef PGXC
	if (IS_PGXC_COORDINATOR && !IsConnFromCoord())
	{
		if (savePrepareGID)
			pfree(savePrepareGID);
		savePrepareGID = MemoryContextStrdup(TopMemoryContext, prepareGID);
		nodestring = PrePrepare_Remote(savePrepareGID, XactWriteLocalNode, isImplicit);
		s->topGlobalTransansactionId = s->transactionId;

		/*
		 * Callback on GTM if necessary, this needs to be done before HOLD_INTERRUPTS
		 * as this is not a part of the end of transaction processing involving clean up.
		 */
		CallGTMCallbacks(GTM_EVENT_PREPARE);
	}
#endif

	/*
	 * Do pre-commit processing that involves calling user-defined code, such
	 * as triggers.  Since closing cursors could queue trigger actions,
	 * triggers could open cursors, etc, we have to keep looping until there's
	 * nothing left to do.
	 */
	for (;;)
	{
		/*
		 * Fire all currently pending deferred triggers.
		 */
		AfterTriggerFireDeferred();

		/*
		 * Close open portals (converting holdable ones into static portals).
		 * If there weren't any, we are done ... otherwise loop back to check
		 * if they queued deferred triggers.  Lather, rinse, repeat.
		 */
		if (!PreCommit_Portals(true))
			break;
	}

	/*
	 * The remaining actions cannot call any user-defined code, so it's safe
	 * to start shutting down within-transaction services.	But note that most
	 * of this stuff could still throw an error, which would switch us into
	 * the transaction-abort path.
	 */

	/* Shut down the deferred-trigger manager */
	AfterTriggerEndXact(true);

	/*
	 * Let ON COMMIT management do its thing (must happen after closing
	 * cursors, to avoid dangling-reference problems)
	 */
	PreCommit_on_commit_actions();

	/* close large objects before lower-level cleanup */
	AtEOXact_LargeObject(true);

	/*
	 * Mark serializable transaction as complete for predicate locking
	 * purposes.  This should be done as late as we can put it and still allow
	 * errors to be raised for failure patterns found at commit.
	 */
	PreCommit_CheckForSerializationFailure();

	/* NOTIFY will be handled below */

	/*
	 * Don't allow PREPARE TRANSACTION if we've accessed a temporary table in
	 * this transaction.  Having the prepared xact hold locks on another
	 * backend's temp table seems a bad idea --- for instance it would prevent
	 * the backend from exiting.  There are other problems too, such as how to
	 * clean up the source backend's local buffers and ON COMMIT state if the
	 * prepared xact includes a DROP of a temp table.
	 *
	 * We must check this after executing any ON COMMIT actions, because they
	 * might still access a temp relation.
	 *
	 * XXX In principle this could be relaxed to allow some useful special
	 * cases, such as a temp table created and dropped all within the
	 * transaction.  That seems to require much more bookkeeping though.
	 */
	if (MyXactAccessedTempRel)
		ereport(ERROR,
				(errcode(ERRCODE_FEATURE_NOT_SUPPORTED),
				 errmsg("cannot PREPARE a transaction that has operated on temporary tables")));

	/*
	 * Likewise, don't allow PREPARE after pg_export_snapshot.  This could be
	 * supported if we added cleanup logic to twophase.c, but for now it
	 * doesn't seem worth the trouble.
	 */
	if (XactHasExportedSnapshots())
		ereport(ERROR,
				(errcode(ERRCODE_FEATURE_NOT_SUPPORTED),
		errmsg("cannot PREPARE a transaction that has exported snapshots")));

	/* Prevent cancel/die interrupt while cleaning up */
	HOLD_INTERRUPTS();

	/*
	 * set the current transaction state information appropriately during
	 * prepare processing
	 */
	s->state = TRANS_PREPARE;

	prepared_at = GetCurrentTimestamp();

	/* Tell bufmgr and smgr to prepare for commit */
	BufmgrCommit();


	/*
	 * Reserve the GID for this transaction. This could fail if the requested
	 * GID is invalid or already in use.
	 */
	gxact = MarkAsPreparing(xid, prepareGID, prepared_at,
							GetUserId(), MyDatabaseId);
	prepareGID = NULL;

	/*
	 * Collect data for the 2PC state file.  Note that in general, no actual
	 * state change should happen in the called modules during this step,
	 * since it's still possible to fail before commit, and in that case we
	 * want transaction abort to be able to clean up.  (In particular, the
	 * AtPrepare routines may error out if they find cases they cannot
	 * handle.)  State cleanup should happen in the PostPrepare routines
	 * below.  However, some modules can go ahead and clear state here because
	 * they wouldn't do anything with it during abort anyway.
	 *
	 * Note: because the 2PC state file records will be replayed in the same
	 * order they are made, the order of these calls has to match the order in
	 * which we want things to happen during COMMIT PREPARED or ROLLBACK
	 * PREPARED; in particular, pay attention to whether things should happen
	 * before or after releasing the transaction's locks.
	 */
	StartPrepare(gxact);

	AtPrepare_Notify();
	AtPrepare_Locks();
	AtPrepare_PredicateLocks();
	AtPrepare_PgStat();
	AtPrepare_MultiXact();
	AtPrepare_RelationMap();

	/*
	 * Here is where we really truly prepare.
	 *
	 * We have to record transaction prepares even if we didn't make any
	 * updates, because the transaction manager might get confused if we lose
	 * a global transaction.
	 */
	EndPrepare(gxact);

	/*
	 * Now we clean up backend-internal state and release internal resources.
	 */

	/* Reset XactLastRecEnd until the next transaction writes something */
	XactLastRecEnd.xrecoff = 0;

	/*
	 * Let others know about no transaction in progress by me.	This has to be
	 * done *after* the prepared transaction has been marked valid, else
	 * someone may think it is unlocked and recyclable.
	 */
	ProcArrayClearTransaction(MyProc);

	/*
	 * This is all post-transaction cleanup.  Note that if an error is raised
	 * here, it's too late to abort the transaction.  This should be just
	 * noncritical resource releasing.	See notes in CommitTransaction.
	 */

	CallXactCallbacks(XACT_EVENT_PREPARE);

	ResourceOwnerRelease(TopTransactionResourceOwner,
						 RESOURCE_RELEASE_BEFORE_LOCKS,
						 true, true);

	/* Check we've released all buffer pins */
	AtEOXact_Buffers(true);

	/* Clean up the relation cache */
	AtEOXact_RelationCache(true);

	/* notify doesn't need a postprepare call */

	PostPrepare_PgStat();

	PostPrepare_Inval();

	PostPrepare_smgr();

	PostPrepare_MultiXact(xid);

	PostPrepare_Locks(xid);
	PostPrepare_PredicateLocks(xid);

	ResourceOwnerRelease(TopTransactionResourceOwner,
						 RESOURCE_RELEASE_LOCKS,
						 true, true);
	ResourceOwnerRelease(TopTransactionResourceOwner,
						 RESOURCE_RELEASE_AFTER_LOCKS,
						 true, true);

	/* Check we've released all catcache entries */
	AtEOXact_CatCache(true);

	/* PREPARE acts the same as COMMIT as far as GUC is concerned */
	AtEOXact_GUC(true, 1);
	AtEOXact_SPI(true);
	AtEOXact_on_commit_actions(true);
	AtEOXact_Namespace(true);
	/* smgrcommit already done */
	AtEOXact_Files();
	AtEOXact_ComboCid();
	AtEOXact_HashTables(true);
	/* don't call AtEOXact_PgStat here */
	AtEOXact_Snapshot(true);

	CurrentResourceOwner = NULL;
	ResourceOwnerDelete(TopTransactionResourceOwner);
	s->curTransactionOwner = NULL;
	CurTransactionResourceOwner = NULL;
	TopTransactionResourceOwner = NULL;

	AtCommit_Memory();
#ifdef PGXC
	/* Clean up GTM callbacks */
	CleanGTMCallbacks();
#endif

	s->transactionId = InvalidTransactionId;
	s->subTransactionId = InvalidSubTransactionId;
	s->nestingLevel = 0;
	s->gucNestLevel = 0;
	s->childXids = NULL;
	s->nChildXids = 0;
	s->maxChildXids = 0;

	/*
	 * done with 1st phase commit processing, set current transaction state
	 * back to default
	 */
	s->state = TRANS_DEFAULT;

	RESUME_INTERRUPTS();

#ifdef PGXC /* PGXC_DATANODE */
	/*
	 * Now also prepare the remote nodes involved in this transaction. We do
	 * this irrespective of whether we are doing an implicit or an explicit
	 * prepare.
	 *
	 * XXX Like CommitTransaction and AbortTransaction, we do this after
	 * resuming interrupts because we are going to access the communication
	 * channels. So we want to keep receiving signals to avoid infinite
	 * blocking. But this must be checked for correctness
	 */
	if (IS_PGXC_COORDINATOR && !IsConnFromCoord())
	{
		PostPrepare_Remote(savePrepareGID, nodestring, isImplicit);
		if (!isImplicit)
			s->topGlobalTransansactionId = InvalidGlobalTransactionId;
		ForgetTransactionLocalNode();
	}
	SetNextTransactionId(InvalidTransactionId);

	/*
	 * Set the command ID of Coordinator to be sent to the remote nodes
	 * as the 1st one.
	 * For remote nodes, enforce the command ID sending flag to false to avoid
	 * sending any command ID by default as now transaction is done.
	 */
	if (IS_PGXC_COORDINATOR && !IsConnFromCoord())
		SetReceivedCommandId(FirstCommandId);
	else
		SetSendCommandId(false);
#endif
}


/*
 *	AbortTransaction
 */
static void
AbortTransaction(void)
{
	TransactionState s = CurrentTransactionState;
	TransactionId latestXid;

#ifdef PGXC
	/*
	 * Save the current top transaction ID. We need this to close the
	 * transaction at the GTM at thr end
	 */
	s->topGlobalTransansactionId = s->transactionId;
	/*
	 * Handle remote abort first.
	 */
	if (PreAbort_Remote())
	{
		if (XactLocalNodePrepared)
		{
			PreventTransactionChain(true, "ROLLBACK IMPLICIT PREPARED");
			FinishPreparedTransaction(savePrepareGID, false);
			XactLocalNodePrepared = false;
		}
	}
	else
		s->topGlobalTransansactionId = InvalidTransactionId;

	if (IS_PGXC_COORDINATOR && !IsConnFromCoord())
	{
		/*
		 * Callback on GTM if necessary, this needs to be done before HOLD_INTERRUPTS
		 * as this is not a part of the end of transaction procesing involving clean up.
		 */
		CallGTMCallbacks(GTM_EVENT_ABORT);
	}
#endif

	/* Prevent cancel/die interrupt while cleaning up */
	HOLD_INTERRUPTS();

	/* Make sure we have a valid memory context and resource owner */
	AtAbort_Memory();
	AtAbort_ResourceOwner();

#ifdef PGXC
	/* Clean up GTM callbacks */
	CleanGTMCallbacks();
#endif

	/*
	 * Release any LW locks we might be holding as quickly as possible.
	 * (Regular locks, however, must be held till we finish aborting.)
	 * Releasing LW locks is critical since we might try to grab them again
	 * while cleaning up!
	 */
	LWLockReleaseAll();

	/* Clean up buffer I/O and buffer context locks, too */
	AbortBufferIO();
	UnlockBuffers();

	/*
	 * Also clean up any open wait for lock, since the lock manager will choke
	 * if we try to wait for another lock before doing this.
	 */
	LockErrorCleanup();

	/*
	 * check the current transaction state
	 */
	if (s->state != TRANS_INPROGRESS && s->state != TRANS_PREPARE)
		elog(WARNING, "AbortTransaction while in %s state",
			 TransStateAsString(s->state));
	Assert(s->parent == NULL);

	/*
	 * set the current transaction state information appropriately during the
	 * abort processing
	 */
	s->state = TRANS_ABORT;

	/*
	 * Reset user ID which might have been changed transiently.  We need this
	 * to clean up in case control escaped out of a SECURITY DEFINER function
	 * or other local change of CurrentUserId; therefore, the prior value of
	 * SecurityRestrictionContext also needs to be restored.
	 *
	 * (Note: it is not necessary to restore session authorization or role
	 * settings here because those can only be changed via GUC, and GUC will
	 * take care of rolling them back if need be.)
	 */
	SetUserIdAndSecContext(s->prevUser, s->prevSecContext);

	/*
	 * do abort processing
	 */
	AfterTriggerEndXact(false); /* 'false' means it's abort */
	AtAbort_Portals();
	AtEOXact_LargeObject(false);
	AtAbort_Notify();
	AtEOXact_RelationMap(false);

	/*
	 * Advertise the fact that we aborted in pg_clog (assuming that we got as
	 * far as assigning an XID to advertise).
	 */
	latestXid = RecordTransactionAbort(false);

	TRACE_POSTGRESQL_TRANSACTION_ABORT(MyProc->lxid);

	/*
	 * Let others know about no transaction in progress by me. Note that this
	 * must be done _before_ releasing locks we hold and _after_
	 * RecordTransactionAbort.
	 */
	ProcArrayEndTransaction(MyProc, latestXid);

	/*
	 * Post-abort cleanup.	See notes in CommitTransaction() concerning
	 * ordering.  We can skip all of it if the transaction failed before
	 * creating a resource owner.
	 */
	if (TopTransactionResourceOwner != NULL)
	{
		CallXactCallbacks(XACT_EVENT_ABORT);

		ResourceOwnerRelease(TopTransactionResourceOwner,
							 RESOURCE_RELEASE_BEFORE_LOCKS,
							 false, true);
		AtEOXact_Buffers(false);
		AtEOXact_RelationCache(false);
		AtEOXact_Inval(false);
		smgrDoPendingDeletes(false);
		AtEOXact_MultiXact();
		ResourceOwnerRelease(TopTransactionResourceOwner,
							 RESOURCE_RELEASE_LOCKS,
							 false, true);
		ResourceOwnerRelease(TopTransactionResourceOwner,
							 RESOURCE_RELEASE_AFTER_LOCKS,
							 false, true);
		AtEOXact_CatCache(false);

		AtEOXact_GUC(false, 1);
		AtEOXact_SPI(false);
		AtEOXact_on_commit_actions(false);
		AtEOXact_Namespace(false);
		AtEOXact_Files();
		AtEOXact_ComboCid();
		AtEOXact_HashTables(false);
		AtEOXact_PgStat(false);
		pgstat_report_xact_timestamp(0);
	}

#ifdef PGXC
	ForgetTransactionLocalNode();
#endif
	/*
	 * State remains TRANS_ABORT until CleanupTransaction().
	 */
	RESUME_INTERRUPTS();

#ifdef PGXC
	AtEOXact_GlobalTxn(false);
	AtEOXact_Remote();
#endif

}

/*
 *	CleanupTransaction
 */
static void
CleanupTransaction(void)
{
	TransactionState s = CurrentTransactionState;

	/*
	 * State should still be TRANS_ABORT from AbortTransaction().
	 */
	if (s->state != TRANS_ABORT)
		elog(FATAL, "CleanupTransaction: unexpected state %s",
			 TransStateAsString(s->state));

	/*
	 * do abort cleanup processing
	 */
	AtCleanup_Portals();		/* now safe to release portal memory */
	AtEOXact_Snapshot(false);	/* and release the transaction's snapshots */

	CurrentResourceOwner = NULL;	/* and resource owner */
	if (TopTransactionResourceOwner)
		ResourceOwnerDelete(TopTransactionResourceOwner);
	s->curTransactionOwner = NULL;
	CurTransactionResourceOwner = NULL;
	TopTransactionResourceOwner = NULL;

	AtCleanup_Memory();			/* and transaction memory */

	s->transactionId = InvalidTransactionId;
	s->subTransactionId = InvalidSubTransactionId;
	s->nestingLevel = 0;
	s->gucNestLevel = 0;
	s->childXids = NULL;
	s->nChildXids = 0;
	s->maxChildXids = 0;

	/*
	 * done with abort processing, set current transaction state back to
	 * default
	 */
	s->state = TRANS_DEFAULT;
#ifdef PGXC
	/*
	 * Set the command ID of Coordinator to be sent to the remote nodes
	 * as the 1st one.
	 * For remote nodes, enforce the command ID sending flag to false to avoid
	 * sending any command ID by default as now transaction is done.
	 */
	if (IS_PGXC_COORDINATOR && !IsConnFromCoord())
		SetReceivedCommandId(FirstCommandId);
	else
		SetSendCommandId(false);
#endif
}

/*
 *	StartTransactionCommand
 */
void
StartTransactionCommand(void)
{
	TransactionState s = CurrentTransactionState;

	switch (s->blockState)
	{
			/*
			 * if we aren't in a transaction block, we just do our usual start
			 * transaction.
			 */
		case TBLOCK_DEFAULT:
			StartTransaction();
			s->blockState = TBLOCK_STARTED;
			break;

			/*
			 * We are somewhere in a transaction block or subtransaction and
			 * about to start a new command.  For now we do nothing, but
			 * someday we may do command-local resource initialization. (Note
			 * that any needed CommandCounterIncrement was done by the
			 * previous CommitTransactionCommand.)
			 */
		case TBLOCK_INPROGRESS:
		case TBLOCK_SUBINPROGRESS:
			break;

			/*
			 * Here we are in a failed transaction block (one of the commands
			 * caused an abort) so we do nothing but remain in the abort
			 * state.  Eventually we will get a ROLLBACK command which will
			 * get us out of this state.  (It is up to other code to ensure
			 * that no commands other than ROLLBACK will be processed in these
			 * states.)
			 */
		case TBLOCK_ABORT:
		case TBLOCK_SUBABORT:
			break;

			/* These cases are invalid. */
		case TBLOCK_STARTED:
		case TBLOCK_BEGIN:
		case TBLOCK_SUBBEGIN:
		case TBLOCK_END:
		case TBLOCK_SUBRELEASE:
		case TBLOCK_SUBCOMMIT:
		case TBLOCK_ABORT_END:
		case TBLOCK_SUBABORT_END:
		case TBLOCK_ABORT_PENDING:
		case TBLOCK_SUBABORT_PENDING:
		case TBLOCK_SUBRESTART:
		case TBLOCK_SUBABORT_RESTART:
		case TBLOCK_PREPARE:
			elog(ERROR, "StartTransactionCommand: unexpected state %s",
				 BlockStateAsString(s->blockState));
			break;
	}

	/*
	 * We must switch to CurTransactionContext before returning. This is
	 * already done if we called StartTransaction, otherwise not.
	 */
	Assert(CurTransactionContext != NULL);
	MemoryContextSwitchTo(CurTransactionContext);
}

/*
 *	CommitTransactionCommand
 */
void
CommitTransactionCommand(void)
{
	TransactionState s = CurrentTransactionState;

	switch (s->blockState)
	{
			/*
			 * This shouldn't happen, because it means the previous
			 * StartTransactionCommand didn't set the STARTED state
			 * appropriately.
			 */
		case TBLOCK_DEFAULT:
			elog(FATAL, "CommitTransactionCommand: unexpected state %s",
				 BlockStateAsString(s->blockState));
			break;

			/*
			 * If we aren't in a transaction block, just do our usual
			 * transaction commit, and return to the idle state.
			 */
		case TBLOCK_STARTED:
			CommitTransaction();
			s->blockState = TBLOCK_DEFAULT;
			break;

			/*
			 * We are completing a "BEGIN TRANSACTION" command, so we change
			 * to the "transaction block in progress" state and return.  (We
			 * assume the BEGIN did nothing to the database, so we need no
			 * CommandCounterIncrement.)
			 */
		case TBLOCK_BEGIN:
			s->blockState = TBLOCK_INPROGRESS;
			break;

			/*
			 * This is the case when we have finished executing a command
			 * someplace within a transaction block.  We increment the command
			 * counter and return.
			 */
		case TBLOCK_INPROGRESS:
		case TBLOCK_SUBINPROGRESS:
			CommandCounterIncrement();
			break;

			/*
			 * We are completing a "COMMIT" command.  Do it and return to the
			 * idle state.
			 */
		case TBLOCK_END:
			CommitTransaction();
			s->blockState = TBLOCK_DEFAULT;
			break;

			/*
			 * Here we are in the middle of a transaction block but one of the
			 * commands caused an abort so we do nothing but remain in the
			 * abort state.  Eventually we will get a ROLLBACK comand.
			 */
		case TBLOCK_ABORT:
		case TBLOCK_SUBABORT:
			break;

			/*
			 * Here we were in an aborted transaction block and we just got
			 * the ROLLBACK command from the user, so clean up the
			 * already-aborted transaction and return to the idle state.
			 */
		case TBLOCK_ABORT_END:
			CleanupTransaction();
			s->blockState = TBLOCK_DEFAULT;
			break;

			/*
			 * Here we were in a perfectly good transaction block but the user
			 * told us to ROLLBACK anyway.	We have to abort the transaction
			 * and then clean up.
			 */
		case TBLOCK_ABORT_PENDING:
			AbortTransaction();
			CleanupTransaction();
			s->blockState = TBLOCK_DEFAULT;
			break;

			/*
			 * We are completing a "PREPARE TRANSACTION" command.  Do it and
			 * return to the idle state.
			 */
		case TBLOCK_PREPARE:
			PrepareTransaction();
			s->blockState = TBLOCK_DEFAULT;
			break;

			/*
			 * We were just issued a SAVEPOINT inside a transaction block.
			 * Start a subtransaction.	(DefineSavepoint already did
			 * PushTransaction, so as to have someplace to put the SUBBEGIN
			 * state.)
			 */
		case TBLOCK_SUBBEGIN:
			StartSubTransaction();
			s->blockState = TBLOCK_SUBINPROGRESS;
			break;

			/*
			 * We were issued a RELEASE command, so we end the current
			 * subtransaction and return to the parent transaction. The parent
			 * might be ended too, so repeat till we find an INPROGRESS
			 * transaction or subtransaction.
			 */
		case TBLOCK_SUBRELEASE:
			do
			{
				CommitSubTransaction();
				s = CurrentTransactionState;	/* changed by pop */
			} while (s->blockState == TBLOCK_SUBRELEASE);

			Assert(s->blockState == TBLOCK_INPROGRESS ||
				   s->blockState == TBLOCK_SUBINPROGRESS);
			break;

			/*
			 * We were issued a COMMIT, so we end the current subtransaction
			 * hierarchy and perform final commit. We do this by rolling up
			 * any subtransactions into their parent, which leads to O(N^2)
			 * operations with respect to resource owners - this isn't that
			 * bad until we approach a thousands of savepoints but is
			 * necessary for correctness should after triggers create new
			 * resource owners.
			 */
		case TBLOCK_SUBCOMMIT:
			do
			{
				CommitSubTransaction();
				s = CurrentTransactionState;	/* changed by pop */
			} while (s->blockState == TBLOCK_SUBCOMMIT);
			/* If we had a COMMIT command, finish off the main xact too */
			if (s->blockState == TBLOCK_END)
			{
				Assert(s->parent == NULL);
				CommitTransaction();
				s->blockState = TBLOCK_DEFAULT;
			}
			else if (s->blockState == TBLOCK_PREPARE)
			{
				Assert(s->parent == NULL);
				PrepareTransaction();
				s->blockState = TBLOCK_DEFAULT;
			}
			else
				elog(ERROR, "CommitTransactionCommand: unexpected state %s",
					 BlockStateAsString(s->blockState));
			break;

			/*
			 * The current already-failed subtransaction is ending due to a
			 * ROLLBACK or ROLLBACK TO command, so pop it and recursively
			 * examine the parent (which could be in any of several states).
			 */
		case TBLOCK_SUBABORT_END:
			CleanupSubTransaction();
			CommitTransactionCommand();
			break;

			/*
			 * As above, but it's not dead yet, so abort first.
			 */
		case TBLOCK_SUBABORT_PENDING:
			AbortSubTransaction();
			CleanupSubTransaction();
			CommitTransactionCommand();
			break;

			/*
			 * The current subtransaction is the target of a ROLLBACK TO
			 * command.  Abort and pop it, then start a new subtransaction
			 * with the same name.
			 */
		case TBLOCK_SUBRESTART:
			{
				char	   *name;
				int			savepointLevel;

				/* save name and keep Cleanup from freeing it */
				name = s->name;
				s->name = NULL;
				savepointLevel = s->savepointLevel;

				AbortSubTransaction();
				CleanupSubTransaction();

				DefineSavepoint(NULL);
				s = CurrentTransactionState;	/* changed by push */
				s->name = name;
				s->savepointLevel = savepointLevel;

				/* This is the same as TBLOCK_SUBBEGIN case */
				AssertState(s->blockState == TBLOCK_SUBBEGIN);
				StartSubTransaction();
				s->blockState = TBLOCK_SUBINPROGRESS;
			}
			break;

			/*
			 * Same as above, but the subtransaction had already failed, so we
			 * don't need AbortSubTransaction.
			 */
		case TBLOCK_SUBABORT_RESTART:
			{
				char	   *name;
				int			savepointLevel;

				/* save name and keep Cleanup from freeing it */
				name = s->name;
				s->name = NULL;
				savepointLevel = s->savepointLevel;

				CleanupSubTransaction();

				DefineSavepoint(NULL);
				s = CurrentTransactionState;	/* changed by push */
				s->name = name;
				s->savepointLevel = savepointLevel;

				/* This is the same as TBLOCK_SUBBEGIN case */
				AssertState(s->blockState == TBLOCK_SUBBEGIN);
				StartSubTransaction();
				s->blockState = TBLOCK_SUBINPROGRESS;
			}
			break;
	}
}

/*
 *	AbortCurrentTransaction
 */
void
AbortCurrentTransaction(void)
{
	TransactionState s = CurrentTransactionState;

	switch (s->blockState)
	{
		case TBLOCK_DEFAULT:
			if (s->state == TRANS_DEFAULT)
			{
				/* we are idle, so nothing to do */
			}
			else
			{
				/*
				 * We can get here after an error during transaction start
				 * (state will be TRANS_START).  Need to clean up the
				 * incompletely started transaction.  First, adjust the
				 * low-level state to suppress warning message from
				 * AbortTransaction.
				 */
				if (s->state == TRANS_START)
					s->state = TRANS_INPROGRESS;
				AbortTransaction();
				CleanupTransaction();
			}
			break;

			/*
			 * if we aren't in a transaction block, we just do the basic abort
			 * & cleanup transaction.
			 */
		case TBLOCK_STARTED:
			AbortTransaction();
			CleanupTransaction();
			s->blockState = TBLOCK_DEFAULT;
			break;

			/*
			 * If we are in TBLOCK_BEGIN it means something screwed up right
			 * after reading "BEGIN TRANSACTION".  We assume that the user
			 * will interpret the error as meaning the BEGIN failed to get him
			 * into a transaction block, so we should abort and return to idle
			 * state.
			 */
		case TBLOCK_BEGIN:
			AbortTransaction();
			CleanupTransaction();
			s->blockState = TBLOCK_DEFAULT;
			break;

			/*
			 * We are somewhere in a transaction block and we've gotten a
			 * failure, so we abort the transaction and set up the persistent
			 * ABORT state.  We will stay in ABORT until we get a ROLLBACK.
			 */
		case TBLOCK_INPROGRESS:
			AbortTransaction();
			s->blockState = TBLOCK_ABORT;
			/* CleanupTransaction happens when we exit TBLOCK_ABORT_END */
			break;

			/*
			 * Here, we failed while trying to COMMIT.	Clean up the
			 * transaction and return to idle state (we do not want to stay in
			 * the transaction).
			 */
		case TBLOCK_END:
			AbortTransaction();
			CleanupTransaction();
			s->blockState = TBLOCK_DEFAULT;
			break;

			/*
			 * Here, we are already in an aborted transaction state and are
			 * waiting for a ROLLBACK, but for some reason we failed again! So
			 * we just remain in the abort state.
			 */
		case TBLOCK_ABORT:
		case TBLOCK_SUBABORT:
			break;

			/*
			 * We are in a failed transaction and we got the ROLLBACK command.
			 * We have already aborted, we just need to cleanup and go to idle
			 * state.
			 */
		case TBLOCK_ABORT_END:
			CleanupTransaction();
			s->blockState = TBLOCK_DEFAULT;
			break;

			/*
			 * We are in a live transaction and we got a ROLLBACK command.
			 * Abort, cleanup, go to idle state.
			 */
		case TBLOCK_ABORT_PENDING:
			AbortTransaction();
			CleanupTransaction();
			s->blockState = TBLOCK_DEFAULT;
			break;

			/*
			 * Here, we failed while trying to PREPARE.  Clean up the
			 * transaction and return to idle state (we do not want to stay in
			 * the transaction).
			 */
		case TBLOCK_PREPARE:
			AbortTransaction();
			CleanupTransaction();
			s->blockState = TBLOCK_DEFAULT;
			break;

			/*
			 * We got an error inside a subtransaction.  Abort just the
			 * subtransaction, and go to the persistent SUBABORT state until
			 * we get ROLLBACK.
			 */
		case TBLOCK_SUBINPROGRESS:
			AbortSubTransaction();
			s->blockState = TBLOCK_SUBABORT;
			break;

			/*
			 * If we failed while trying to create a subtransaction, clean up
			 * the broken subtransaction and abort the parent.	The same
			 * applies if we get a failure while ending a subtransaction.
			 */
		case TBLOCK_SUBBEGIN:
		case TBLOCK_SUBRELEASE:
		case TBLOCK_SUBCOMMIT:
		case TBLOCK_SUBABORT_PENDING:
		case TBLOCK_SUBRESTART:
			AbortSubTransaction();
			CleanupSubTransaction();
			AbortCurrentTransaction();
			break;

			/*
			 * Same as above, except the Abort() was already done.
			 */
		case TBLOCK_SUBABORT_END:
		case TBLOCK_SUBABORT_RESTART:
			CleanupSubTransaction();
			AbortCurrentTransaction();
			break;
	}
}

/*
 *	PreventTransactionChain
 *
 *	This routine is to be called by statements that must not run inside
 *	a transaction block, typically because they have non-rollback-able
 *	side effects or do internal commits.
 *
 *	If we have already started a transaction block, issue an error; also issue
 *	an error if we appear to be running inside a user-defined function (which
 *	could issue more commands and possibly cause a failure after the statement
 *	completes).  Subtransactions are verboten too.
 *
 *	isTopLevel: passed down from ProcessUtility to determine whether we are
 *	inside a function or multi-query querystring.  (We will always fail if
 *	this is false, but it's convenient to centralize the check here instead of
 *	making callers do it.)
 *	stmtType: statement type name, for error messages.
 */
void
PreventTransactionChain(bool isTopLevel, const char *stmtType)
{
	/*
	 * xact block already started?
	 */
	if (IsTransactionBlock())
		ereport(ERROR,
				(errcode(ERRCODE_ACTIVE_SQL_TRANSACTION),
		/* translator: %s represents an SQL statement name */
				 errmsg("%s cannot run inside a transaction block",
						stmtType)));

	/*
	 * subtransaction?
	 */
	if (IsSubTransaction())
		ereport(ERROR,
				(errcode(ERRCODE_ACTIVE_SQL_TRANSACTION),
		/* translator: %s represents an SQL statement name */
				 errmsg("%s cannot run inside a subtransaction",
						stmtType)));

	/*
	 * inside a function call?
	 */
	if (!isTopLevel)
		ereport(ERROR,
				(errcode(ERRCODE_ACTIVE_SQL_TRANSACTION),
		/* translator: %s represents an SQL statement name */
				 errmsg("%s cannot be executed from a function or multi-command string",
						stmtType)));

	/* If we got past IsTransactionBlock test, should be in default state */
	if (CurrentTransactionState->blockState != TBLOCK_DEFAULT &&
		CurrentTransactionState->blockState != TBLOCK_STARTED)
		elog(FATAL, "cannot prevent transaction chain");
	/* all okay */
}

/*
 *	RequireTransactionChain
 *
 *	This routine is to be called by statements that must run inside
 *	a transaction block, because they have no effects that persist past
 *	transaction end (and so calling them outside a transaction block
 *	is presumably an error).  DECLARE CURSOR is an example.
 *
 *	If we appear to be running inside a user-defined function, we do not
 *	issue an error, since the function could issue more commands that make
 *	use of the current statement's results.  Likewise subtransactions.
 *	Thus this is an inverse for PreventTransactionChain.
 *
 *	isTopLevel: passed down from ProcessUtility to determine whether we are
 *	inside a function.
 *	stmtType: statement type name, for error messages.
 */
void
RequireTransactionChain(bool isTopLevel, const char *stmtType)
{
	/*
	 * xact block already started?
	 */
	if (IsTransactionBlock())
		return;

	/*
	 * subtransaction?
	 */
	if (IsSubTransaction())
		return;

	/*
	 * inside a function call?
	 */
	if (!isTopLevel)
		return;

	ereport(ERROR,
			(errcode(ERRCODE_NO_ACTIVE_SQL_TRANSACTION),
	/* translator: %s represents an SQL statement name */
			 errmsg("%s can only be used in transaction blocks",
					stmtType)));
}

/*
 *	IsInTransactionChain
 *
 *	This routine is for statements that need to behave differently inside
 *	a transaction block than when running as single commands.  ANALYZE is
 *	currently the only example.
 *
 *	isTopLevel: passed down from ProcessUtility to determine whether we are
 *	inside a function.
 */
bool
IsInTransactionChain(bool isTopLevel)
{
	/*
	 * Return true on same conditions that would make PreventTransactionChain
	 * error out
	 */
	if (IsTransactionBlock())
		return true;

	if (IsSubTransaction())
		return true;

	if (!isTopLevel)
		return true;

	if (CurrentTransactionState->blockState != TBLOCK_DEFAULT &&
		CurrentTransactionState->blockState != TBLOCK_STARTED)
		return true;

	return false;
}


/*
 * Register or deregister callback functions for start- and end-of-xact
 * operations.
 *
 * These functions are intended for use by dynamically loaded modules.
 * For built-in modules we generally just hardwire the appropriate calls
 * (mainly because it's easier to control the order that way, where needed).
 *
 * At transaction end, the callback occurs post-commit or post-abort, so the
 * callback functions can only do noncritical cleanup.
 */
void
RegisterXactCallback(XactCallback callback, void *arg)
{
	XactCallbackItem *item;

	item = (XactCallbackItem *)
		MemoryContextAlloc(TopMemoryContext, sizeof(XactCallbackItem));
	item->callback = callback;
	item->arg = arg;
	item->next = Xact_callbacks;
	Xact_callbacks = item;
}

void
UnregisterXactCallback(XactCallback callback, void *arg)
{
	XactCallbackItem *item;
	XactCallbackItem *prev;

	prev = NULL;
	for (item = Xact_callbacks; item; prev = item, item = item->next)
	{
		if (item->callback == callback && item->arg == arg)
		{
			if (prev)
				prev->next = item->next;
			else
				Xact_callbacks = item->next;
			pfree(item);
			break;
		}
	}
}

static void
CallXactCallbacks(XactEvent event)
{
	XactCallbackItem *item;

	for (item = Xact_callbacks; item; item = item->next)
		(*item->callback) (event, item->arg);
}


/*
 * Register or deregister callback functions for start- and end-of-subxact
 * operations.
 *
 * Pretty much same as above, but for subtransaction events.
 *
 * At subtransaction end, the callback occurs post-subcommit or post-subabort,
 * so the callback functions can only do noncritical cleanup.  At
 * subtransaction start, the callback is called when the subtransaction has
 * finished initializing.
 */
void
RegisterSubXactCallback(SubXactCallback callback, void *arg)
{
	SubXactCallbackItem *item;

	item = (SubXactCallbackItem *)
		MemoryContextAlloc(TopMemoryContext, sizeof(SubXactCallbackItem));
	item->callback = callback;
	item->arg = arg;
	item->next = SubXact_callbacks;
	SubXact_callbacks = item;
}

void
UnregisterSubXactCallback(SubXactCallback callback, void *arg)
{
	SubXactCallbackItem *item;
	SubXactCallbackItem *prev;

	prev = NULL;
	for (item = SubXact_callbacks; item; prev = item, item = item->next)
	{
		if (item->callback == callback && item->arg == arg)
		{
			if (prev)
				prev->next = item->next;
			else
				SubXact_callbacks = item->next;
			pfree(item);
			break;
		}
	}
}

static void
CallSubXactCallbacks(SubXactEvent event,
					 SubTransactionId mySubid,
					 SubTransactionId parentSubid)
{
	SubXactCallbackItem *item;

	for (item = SubXact_callbacks; item; item = item->next)
		(*item->callback) (event, mySubid, parentSubid, item->arg);
}


#ifdef PGXC
/*
 * Register or deregister callback functions for GTM at xact start or stop.
 * Those operations are more or less the xact callbacks but we need to perform
 * them before HOLD_INTERRUPTS as it is a part of transaction management and
 * is not included in xact cleaning.
 *
 * The callback is called when xact finishes and may be initialized by events
 * related to GTM that need to be taken care of at the end of a transaction block.
 */
void
RegisterGTMCallback(GTMCallback callback, void *arg)
{
	GTMCallbackItem *item;

	item = (GTMCallbackItem *)
		MemoryContextAlloc(TopTransactionContext, sizeof(GTMCallbackItem));
	item->callback = callback;
	item->arg = arg;
	item->next = GTM_callbacks;
	GTM_callbacks = item;
}

void
UnregisterGTMCallback(GTMCallback callback, void *arg)
{
	GTMCallbackItem *item;
	GTMCallbackItem *prev;

	prev = NULL;
	for (item = GTM_callbacks; item; prev = item, item = item->next)
	{
		if (item->callback == callback && item->arg == arg)
		{
			if (prev)
				prev->next = item->next;
			else
				GTM_callbacks = item->next;
			pfree(item);
			break;
		}
	}
}

static void
CallGTMCallbacks(GTMEvent event)
{
	GTMCallbackItem *item;

	for (item = GTM_callbacks; item; item = item->next)
		(*item->callback) (event, item->arg);
}
#endif

/* ----------------------------------------------------------------
 *					   transaction block support
 * ----------------------------------------------------------------
 */

/*
 *	BeginTransactionBlock
 *		This executes a BEGIN command.
 */
void
BeginTransactionBlock(void)
{
	TransactionState s = CurrentTransactionState;

	switch (s->blockState)
	{
			/*
			 * We are not inside a transaction block, so allow one to begin.
			 */
		case TBLOCK_STARTED:
			s->blockState = TBLOCK_BEGIN;
			break;

			/*
			 * Already a transaction block in progress.
			 */
		case TBLOCK_INPROGRESS:
		case TBLOCK_SUBINPROGRESS:
		case TBLOCK_ABORT:
		case TBLOCK_SUBABORT:
			ereport(WARNING,
					(errcode(ERRCODE_ACTIVE_SQL_TRANSACTION),
					 errmsg("there is already a transaction in progress")));
			break;

			/* These cases are invalid. */
		case TBLOCK_DEFAULT:
		case TBLOCK_BEGIN:
		case TBLOCK_SUBBEGIN:
		case TBLOCK_END:
		case TBLOCK_SUBRELEASE:
		case TBLOCK_SUBCOMMIT:
		case TBLOCK_ABORT_END:
		case TBLOCK_SUBABORT_END:
		case TBLOCK_ABORT_PENDING:
		case TBLOCK_SUBABORT_PENDING:
		case TBLOCK_SUBRESTART:
		case TBLOCK_SUBABORT_RESTART:
		case TBLOCK_PREPARE:
			elog(FATAL, "BeginTransactionBlock: unexpected state %s",
				 BlockStateAsString(s->blockState));
			break;
	}

#ifdef PGXC
	/*
	 * Set command Id sending flag only for a local Coordinator when transaction begins,
	 * For a remote node this flag is set to true only if a command ID has been received
	 * from a Coordinator. This may not be always the case depending on the queries being
	 * run and how command Ids are generated on remote nodes.
	 */
	if (IS_PGXC_COORDINATOR && !IsConnFromCoord())
		SetSendCommandId(true);
#endif
}

/*
 *	PrepareTransactionBlock
 *		This executes a PREPARE command.
 *
 * Since PREPARE may actually do a ROLLBACK, the result indicates what
 * happened: TRUE for PREPARE, FALSE for ROLLBACK.
 *
 * Note that we don't actually do anything here except change blockState.
 * The real work will be done in the upcoming PrepareTransaction().
 * We do it this way because it's not convenient to change memory context,
 * resource owner, etc while executing inside a Portal.
 */
bool
PrepareTransactionBlock(char *gid)
{
	TransactionState s;
	bool		result;

	/* Set up to commit the current transaction */
	result = EndTransactionBlock();

	/* If successful, change outer tblock state to PREPARE */
	if (result)
	{
		s = CurrentTransactionState;

		while (s->parent != NULL)
			s = s->parent;

		if (s->blockState == TBLOCK_END)
		{
			/* Save GID where PrepareTransaction can find it again */
			prepareGID = MemoryContextStrdup(TopTransactionContext, gid);

			s->blockState = TBLOCK_PREPARE;
		}
		else
		{
			/*
			 * ignore case where we are not in a transaction;
			 * EndTransactionBlock already issued a warning.
			 */
			Assert(s->blockState == TBLOCK_STARTED);
			/* Don't send back a PREPARE result tag... */
			result = false;
		}
	}

#ifdef PGXC
	/* Reset command ID sending flag */
	SetSendCommandId(false);
#endif

	return result;
}

/*
 *	EndTransactionBlock
 *		This executes a COMMIT command.
 *
 * Since COMMIT may actually do a ROLLBACK, the result indicates what
 * happened: TRUE for COMMIT, FALSE for ROLLBACK.
 *
 * Note that we don't actually do anything here except change blockState.
 * The real work will be done in the upcoming CommitTransactionCommand().
 * We do it this way because it's not convenient to change memory context,
 * resource owner, etc while executing inside a Portal.
 */
bool
EndTransactionBlock(void)
{
	TransactionState s = CurrentTransactionState;
	bool		result = false;

	switch (s->blockState)
	{
			/*
			 * We are in a transaction block, so tell CommitTransactionCommand
			 * to COMMIT.
			 */
		case TBLOCK_INPROGRESS:
			s->blockState = TBLOCK_END;
			result = true;
			break;

			/*
			 * We are in a failed transaction block.  Tell
			 * CommitTransactionCommand it's time to exit the block.
			 */
		case TBLOCK_ABORT:
			s->blockState = TBLOCK_ABORT_END;
			break;

			/*
			 * We are in a live subtransaction block.  Set up to subcommit all
			 * open subtransactions and then commit the main transaction.
			 */
		case TBLOCK_SUBINPROGRESS:
			while (s->parent != NULL)
			{
				if (s->blockState == TBLOCK_SUBINPROGRESS)
					s->blockState = TBLOCK_SUBCOMMIT;
				else
					elog(FATAL, "EndTransactionBlock: unexpected state %s",
						 BlockStateAsString(s->blockState));
				s = s->parent;
			}
			if (s->blockState == TBLOCK_INPROGRESS)
				s->blockState = TBLOCK_END;
			else
				elog(FATAL, "EndTransactionBlock: unexpected state %s",
					 BlockStateAsString(s->blockState));
			result = true;
			break;

			/*
			 * Here we are inside an aborted subtransaction.  Treat the COMMIT
			 * as ROLLBACK: set up to abort everything and exit the main
			 * transaction.
			 */
		case TBLOCK_SUBABORT:
			while (s->parent != NULL)
			{
				if (s->blockState == TBLOCK_SUBINPROGRESS)
					s->blockState = TBLOCK_SUBABORT_PENDING;
				else if (s->blockState == TBLOCK_SUBABORT)
					s->blockState = TBLOCK_SUBABORT_END;
				else
					elog(FATAL, "EndTransactionBlock: unexpected state %s",
						 BlockStateAsString(s->blockState));
				s = s->parent;
			}
			if (s->blockState == TBLOCK_INPROGRESS)
				s->blockState = TBLOCK_ABORT_PENDING;
			else if (s->blockState == TBLOCK_ABORT)
				s->blockState = TBLOCK_ABORT_END;
			else
				elog(FATAL, "EndTransactionBlock: unexpected state %s",
					 BlockStateAsString(s->blockState));
			break;

			/*
			 * The user issued COMMIT when not inside a transaction.  Issue a
			 * WARNING, staying in TBLOCK_STARTED state.  The upcoming call to
			 * CommitTransactionCommand() will then close the transaction and
			 * put us back into the default state.
			 */
		case TBLOCK_STARTED:
			ereport(WARNING,
					(errcode(ERRCODE_NO_ACTIVE_SQL_TRANSACTION),
					 errmsg("there is no transaction in progress")));
			result = true;
			break;

			/* These cases are invalid. */
		case TBLOCK_DEFAULT:
		case TBLOCK_BEGIN:
		case TBLOCK_SUBBEGIN:
		case TBLOCK_END:
		case TBLOCK_SUBRELEASE:
		case TBLOCK_SUBCOMMIT:
		case TBLOCK_ABORT_END:
		case TBLOCK_SUBABORT_END:
		case TBLOCK_ABORT_PENDING:
		case TBLOCK_SUBABORT_PENDING:
		case TBLOCK_SUBRESTART:
		case TBLOCK_SUBABORT_RESTART:
		case TBLOCK_PREPARE:
			elog(FATAL, "EndTransactionBlock: unexpected state %s",
				 BlockStateAsString(s->blockState));
			break;
	}

#ifdef PGXC
	/* Reset command Id sending flag */
	SetSendCommandId(false);
#endif

	return result;
}

/*
 *	UserAbortTransactionBlock
 *		This executes a ROLLBACK command.
 *
 * As above, we don't actually do anything here except change blockState.
 */
void
UserAbortTransactionBlock(void)
{
	TransactionState s = CurrentTransactionState;

	switch (s->blockState)
	{
			/*
			 * We are inside a transaction block and we got a ROLLBACK command
			 * from the user, so tell CommitTransactionCommand to abort and
			 * exit the transaction block.
			 */
		case TBLOCK_INPROGRESS:
			s->blockState = TBLOCK_ABORT_PENDING;
			break;

			/*
			 * We are inside a failed transaction block and we got a ROLLBACK
			 * command from the user.  Abort processing is already done, so
			 * CommitTransactionCommand just has to cleanup and go back to
			 * idle state.
			 */
		case TBLOCK_ABORT:
			s->blockState = TBLOCK_ABORT_END;
			break;

			/*
			 * We are inside a subtransaction.	Mark everything up to top
			 * level as exitable.
			 */
		case TBLOCK_SUBINPROGRESS:
		case TBLOCK_SUBABORT:
			while (s->parent != NULL)
			{
				if (s->blockState == TBLOCK_SUBINPROGRESS)
					s->blockState = TBLOCK_SUBABORT_PENDING;
				else if (s->blockState == TBLOCK_SUBABORT)
					s->blockState = TBLOCK_SUBABORT_END;
				else
					elog(FATAL, "UserAbortTransactionBlock: unexpected state %s",
						 BlockStateAsString(s->blockState));
				s = s->parent;
			}
			if (s->blockState == TBLOCK_INPROGRESS)
				s->blockState = TBLOCK_ABORT_PENDING;
			else if (s->blockState == TBLOCK_ABORT)
				s->blockState = TBLOCK_ABORT_END;
			else
				elog(FATAL, "UserAbortTransactionBlock: unexpected state %s",
					 BlockStateAsString(s->blockState));
			break;

			/*
			 * The user issued ABORT when not inside a transaction. Issue a
			 * WARNING and go to abort state.  The upcoming call to
			 * CommitTransactionCommand() will then put us back into the
			 * default state.
			 */
		case TBLOCK_STARTED:
			ereport(NOTICE,
					(errcode(ERRCODE_NO_ACTIVE_SQL_TRANSACTION),
					 errmsg("there is no transaction in progress")));
			s->blockState = TBLOCK_ABORT_PENDING;
			break;

			/* These cases are invalid. */
		case TBLOCK_DEFAULT:
		case TBLOCK_BEGIN:
		case TBLOCK_SUBBEGIN:
		case TBLOCK_END:
		case TBLOCK_SUBRELEASE:
		case TBLOCK_SUBCOMMIT:
		case TBLOCK_ABORT_END:
		case TBLOCK_SUBABORT_END:
		case TBLOCK_ABORT_PENDING:
		case TBLOCK_SUBABORT_PENDING:
		case TBLOCK_SUBRESTART:
		case TBLOCK_SUBABORT_RESTART:
		case TBLOCK_PREPARE:
			elog(FATAL, "UserAbortTransactionBlock: unexpected state %s",
				 BlockStateAsString(s->blockState));
			break;
	}

#ifdef PGXC
	/* Reset Command Id sending flag */
	SetSendCommandId(false);
#endif
}

/*
 * DefineSavepoint
 *		This executes a SAVEPOINT command.
 */
void
DefineSavepoint(char *name)
{
	TransactionState s = CurrentTransactionState;

	switch (s->blockState)
	{
		case TBLOCK_INPROGRESS:
		case TBLOCK_SUBINPROGRESS:
			/* Normal subtransaction start */
			PushTransaction();
			s = CurrentTransactionState;		/* changed by push */

			/*
			 * Savepoint names, like the TransactionState block itself, live
			 * in TopTransactionContext.
			 */
			if (name)
				s->name = MemoryContextStrdup(TopTransactionContext, name);
			break;

			/* These cases are invalid. */
		case TBLOCK_DEFAULT:
		case TBLOCK_STARTED:
		case TBLOCK_BEGIN:
		case TBLOCK_SUBBEGIN:
		case TBLOCK_END:
		case TBLOCK_SUBRELEASE:
		case TBLOCK_SUBCOMMIT:
		case TBLOCK_ABORT:
		case TBLOCK_SUBABORT:
		case TBLOCK_ABORT_END:
		case TBLOCK_SUBABORT_END:
		case TBLOCK_ABORT_PENDING:
		case TBLOCK_SUBABORT_PENDING:
		case TBLOCK_SUBRESTART:
		case TBLOCK_SUBABORT_RESTART:
		case TBLOCK_PREPARE:
			elog(FATAL, "DefineSavepoint: unexpected state %s",
				 BlockStateAsString(s->blockState));
			break;
	}
}

/*
 * ReleaseSavepoint
 *		This executes a RELEASE command.
 *
 * As above, we don't actually do anything here except change blockState.
 */
void
ReleaseSavepoint(List *options)
{
	TransactionState s = CurrentTransactionState;
	TransactionState target,
				xact;
	ListCell   *cell;
	char	   *name = NULL;

	switch (s->blockState)
	{
			/*
			 * We can't rollback to a savepoint if there is no savepoint
			 * defined.
			 */
		case TBLOCK_INPROGRESS:
			ereport(ERROR,
					(errcode(ERRCODE_S_E_INVALID_SPECIFICATION),
					 errmsg("no such savepoint")));
			break;

			/*
			 * We are in a non-aborted subtransaction.	This is the only valid
			 * case.
			 */
		case TBLOCK_SUBINPROGRESS:
			break;

			/* These cases are invalid. */
		case TBLOCK_DEFAULT:
		case TBLOCK_STARTED:
		case TBLOCK_BEGIN:
		case TBLOCK_SUBBEGIN:
		case TBLOCK_END:
		case TBLOCK_SUBRELEASE:
		case TBLOCK_SUBCOMMIT:
		case TBLOCK_ABORT:
		case TBLOCK_SUBABORT:
		case TBLOCK_ABORT_END:
		case TBLOCK_SUBABORT_END:
		case TBLOCK_ABORT_PENDING:
		case TBLOCK_SUBABORT_PENDING:
		case TBLOCK_SUBRESTART:
		case TBLOCK_SUBABORT_RESTART:
		case TBLOCK_PREPARE:
			elog(FATAL, "ReleaseSavepoint: unexpected state %s",
				 BlockStateAsString(s->blockState));
			break;
	}

	foreach(cell, options)
	{
		DefElem    *elem = lfirst(cell);

		if (strcmp(elem->defname, "savepoint_name") == 0)
			name = strVal(elem->arg);
	}

	Assert(PointerIsValid(name));

	for (target = s; PointerIsValid(target); target = target->parent)
	{
		if (PointerIsValid(target->name) && strcmp(target->name, name) == 0)
			break;
	}

	if (!PointerIsValid(target))
		ereport(ERROR,
				(errcode(ERRCODE_S_E_INVALID_SPECIFICATION),
				 errmsg("no such savepoint")));

	/* disallow crossing savepoint level boundaries */
	if (target->savepointLevel != s->savepointLevel)
		ereport(ERROR,
				(errcode(ERRCODE_S_E_INVALID_SPECIFICATION),
				 errmsg("no such savepoint")));

	/*
	 * Mark "commit pending" all subtransactions up to the target
	 * subtransaction.	The actual commits will happen when control gets to
	 * CommitTransactionCommand.
	 */
	xact = CurrentTransactionState;
	for (;;)
	{
		Assert(xact->blockState == TBLOCK_SUBINPROGRESS);
		xact->blockState = TBLOCK_SUBRELEASE;
		if (xact == target)
			break;
		xact = xact->parent;
		Assert(PointerIsValid(xact));
	}
}

/*
 * RollbackToSavepoint
 *		This executes a ROLLBACK TO <savepoint> command.
 *
 * As above, we don't actually do anything here except change blockState.
 */
void
RollbackToSavepoint(List *options)
{
	TransactionState s = CurrentTransactionState;
	TransactionState target,
				xact;
	ListCell   *cell;
	char	   *name = NULL;

	switch (s->blockState)
	{
			/*
			 * We can't rollback to a savepoint if there is no savepoint
			 * defined.
			 */
		case TBLOCK_INPROGRESS:
		case TBLOCK_ABORT:
			ereport(ERROR,
					(errcode(ERRCODE_S_E_INVALID_SPECIFICATION),
					 errmsg("no such savepoint")));
			break;

			/*
			 * There is at least one savepoint, so proceed.
			 */
		case TBLOCK_SUBINPROGRESS:
		case TBLOCK_SUBABORT:
			break;

			/* These cases are invalid. */
		case TBLOCK_DEFAULT:
		case TBLOCK_STARTED:
		case TBLOCK_BEGIN:
		case TBLOCK_SUBBEGIN:
		case TBLOCK_END:
		case TBLOCK_SUBRELEASE:
		case TBLOCK_SUBCOMMIT:
		case TBLOCK_ABORT_END:
		case TBLOCK_SUBABORT_END:
		case TBLOCK_ABORT_PENDING:
		case TBLOCK_SUBABORT_PENDING:
		case TBLOCK_SUBRESTART:
		case TBLOCK_SUBABORT_RESTART:
		case TBLOCK_PREPARE:
			elog(FATAL, "RollbackToSavepoint: unexpected state %s",
				 BlockStateAsString(s->blockState));
			break;
	}

	foreach(cell, options)
	{
		DefElem    *elem = lfirst(cell);

		if (strcmp(elem->defname, "savepoint_name") == 0)
			name = strVal(elem->arg);
	}

	Assert(PointerIsValid(name));

	for (target = s; PointerIsValid(target); target = target->parent)
	{
		if (PointerIsValid(target->name) && strcmp(target->name, name) == 0)
			break;
	}

	if (!PointerIsValid(target))
		ereport(ERROR,
				(errcode(ERRCODE_S_E_INVALID_SPECIFICATION),
				 errmsg("no such savepoint")));

	/* disallow crossing savepoint level boundaries */
	if (target->savepointLevel != s->savepointLevel)
		ereport(ERROR,
				(errcode(ERRCODE_S_E_INVALID_SPECIFICATION),
				 errmsg("no such savepoint")));

	/*
	 * Mark "abort pending" all subtransactions up to the target
	 * subtransaction.	The actual aborts will happen when control gets to
	 * CommitTransactionCommand.
	 */
	xact = CurrentTransactionState;
	for (;;)
	{
		if (xact == target)
			break;
		if (xact->blockState == TBLOCK_SUBINPROGRESS)
			xact->blockState = TBLOCK_SUBABORT_PENDING;
		else if (xact->blockState == TBLOCK_SUBABORT)
			xact->blockState = TBLOCK_SUBABORT_END;
		else
			elog(FATAL, "RollbackToSavepoint: unexpected state %s",
				 BlockStateAsString(xact->blockState));
		xact = xact->parent;
		Assert(PointerIsValid(xact));
	}

	/* And mark the target as "restart pending" */
	if (xact->blockState == TBLOCK_SUBINPROGRESS)
		xact->blockState = TBLOCK_SUBRESTART;
	else if (xact->blockState == TBLOCK_SUBABORT)
		xact->blockState = TBLOCK_SUBABORT_RESTART;
	else
		elog(FATAL, "RollbackToSavepoint: unexpected state %s",
			 BlockStateAsString(xact->blockState));
}

/*
 * BeginInternalSubTransaction
 *		This is the same as DefineSavepoint except it allows TBLOCK_STARTED,
 *		TBLOCK_END, and TBLOCK_PREPARE states, and therefore it can safely be
 *		used in functions that might be called when not inside a BEGIN block
 *		or when running deferred triggers at COMMIT/PREPARE time.  Also, it
 *		automatically does CommitTransactionCommand/StartTransactionCommand
 *		instead of expecting the caller to do it.
 */
void
BeginInternalSubTransaction(char *name)
{
	TransactionState s = CurrentTransactionState;

	switch (s->blockState)
	{
		case TBLOCK_STARTED:
		case TBLOCK_INPROGRESS:
		case TBLOCK_END:
		case TBLOCK_PREPARE:
		case TBLOCK_SUBINPROGRESS:
			/* Normal subtransaction start */
			PushTransaction();
			s = CurrentTransactionState;		/* changed by push */

			/*
			 * Savepoint names, like the TransactionState block itself, live
			 * in TopTransactionContext.
			 */
			if (name)
				s->name = MemoryContextStrdup(TopTransactionContext, name);
			break;

			/* These cases are invalid. */
		case TBLOCK_DEFAULT:
		case TBLOCK_BEGIN:
		case TBLOCK_SUBBEGIN:
		case TBLOCK_SUBRELEASE:
		case TBLOCK_SUBCOMMIT:
		case TBLOCK_ABORT:
		case TBLOCK_SUBABORT:
		case TBLOCK_ABORT_END:
		case TBLOCK_SUBABORT_END:
		case TBLOCK_ABORT_PENDING:
		case TBLOCK_SUBABORT_PENDING:
		case TBLOCK_SUBRESTART:
		case TBLOCK_SUBABORT_RESTART:
			elog(FATAL, "BeginInternalSubTransaction: unexpected state %s",
				 BlockStateAsString(s->blockState));
			break;
	}

	CommitTransactionCommand();
	StartTransactionCommand();
}

/*
 * ReleaseCurrentSubTransaction
 *
 * RELEASE (ie, commit) the innermost subtransaction, regardless of its
 * savepoint name (if any).
 * NB: do NOT use CommitTransactionCommand/StartTransactionCommand with this.
 */
void
ReleaseCurrentSubTransaction(void)
{
	TransactionState s = CurrentTransactionState;

	if (s->blockState != TBLOCK_SUBINPROGRESS)
		elog(ERROR, "ReleaseCurrentSubTransaction: unexpected state %s",
			 BlockStateAsString(s->blockState));
	Assert(s->state == TRANS_INPROGRESS);
	MemoryContextSwitchTo(CurTransactionContext);
	CommitSubTransaction();
	s = CurrentTransactionState;	/* changed by pop */
	Assert(s->state == TRANS_INPROGRESS);
}

/*
 * RollbackAndReleaseCurrentSubTransaction
 *
 * ROLLBACK and RELEASE (ie, abort) the innermost subtransaction, regardless
 * of its savepoint name (if any).
 * NB: do NOT use CommitTransactionCommand/StartTransactionCommand with this.
 */
void
RollbackAndReleaseCurrentSubTransaction(void)
{
	TransactionState s = CurrentTransactionState;

	switch (s->blockState)
	{
			/* Must be in a subtransaction */
		case TBLOCK_SUBINPROGRESS:
		case TBLOCK_SUBABORT:
			break;

			/* These cases are invalid. */
		case TBLOCK_DEFAULT:
		case TBLOCK_STARTED:
		case TBLOCK_BEGIN:
		case TBLOCK_SUBBEGIN:
		case TBLOCK_INPROGRESS:
		case TBLOCK_END:
		case TBLOCK_SUBRELEASE:
		case TBLOCK_SUBCOMMIT:
		case TBLOCK_ABORT:
		case TBLOCK_ABORT_END:
		case TBLOCK_SUBABORT_END:
		case TBLOCK_ABORT_PENDING:
		case TBLOCK_SUBABORT_PENDING:
		case TBLOCK_SUBRESTART:
		case TBLOCK_SUBABORT_RESTART:
		case TBLOCK_PREPARE:
			elog(FATAL, "RollbackAndReleaseCurrentSubTransaction: unexpected state %s",
				 BlockStateAsString(s->blockState));
			break;
	}

	/*
	 * Abort the current subtransaction, if needed.
	 */
	if (s->blockState == TBLOCK_SUBINPROGRESS)
		AbortSubTransaction();

	/* And clean it up, too */
	CleanupSubTransaction();

	s = CurrentTransactionState;	/* changed by pop */
	AssertState(s->blockState == TBLOCK_SUBINPROGRESS ||
				s->blockState == TBLOCK_INPROGRESS ||
				s->blockState == TBLOCK_STARTED);
}

/*
 *	AbortOutOfAnyTransaction
 *
 *	This routine is provided for error recovery purposes.  It aborts any
 *	active transaction or transaction block, leaving the system in a known
 *	idle state.
 */
void
AbortOutOfAnyTransaction(void)
{
	TransactionState s = CurrentTransactionState;

	/*
	 * Get out of any transaction or nested transaction
	 */
	do
	{
		switch (s->blockState)
		{
			case TBLOCK_DEFAULT:
				if (s->state == TRANS_DEFAULT)
				{
					/* Not in a transaction, do nothing */
				}
				else
				{
					/*
					 * We can get here after an error during transaction start
					 * (state will be TRANS_START).  Need to clean up the
					 * incompletely started transaction.  First, adjust the
					 * low-level state to suppress warning message from
					 * AbortTransaction.
					 */
					if (s->state == TRANS_START)
						s->state = TRANS_INPROGRESS;
					AbortTransaction();
					CleanupTransaction();
				}
				break;
			case TBLOCK_STARTED:
			case TBLOCK_BEGIN:
			case TBLOCK_INPROGRESS:
			case TBLOCK_END:
			case TBLOCK_ABORT_PENDING:
			case TBLOCK_PREPARE:
				/* In a transaction, so clean up */
				AbortTransaction();
				CleanupTransaction();
				s->blockState = TBLOCK_DEFAULT;
				break;
			case TBLOCK_ABORT:
			case TBLOCK_ABORT_END:
				/* AbortTransaction already done, still need Cleanup */
				CleanupTransaction();
				s->blockState = TBLOCK_DEFAULT;
				break;

				/*
				 * In a subtransaction, so clean it up and abort parent too
				 */
			case TBLOCK_SUBBEGIN:
			case TBLOCK_SUBINPROGRESS:
			case TBLOCK_SUBRELEASE:
			case TBLOCK_SUBCOMMIT:
			case TBLOCK_SUBABORT_PENDING:
			case TBLOCK_SUBRESTART:
				AbortSubTransaction();
				CleanupSubTransaction();
				s = CurrentTransactionState;	/* changed by pop */
				break;

			case TBLOCK_SUBABORT:
			case TBLOCK_SUBABORT_END:
			case TBLOCK_SUBABORT_RESTART:
				/* As above, but AbortSubTransaction already done */
				CleanupSubTransaction();
				s = CurrentTransactionState;	/* changed by pop */
				break;
		}
	} while (s->blockState != TBLOCK_DEFAULT);

	/* Should be out of all subxacts now */
	Assert(s->parent == NULL);
}

/*
 * IsTransactionBlock --- are we within a transaction block?
 */
bool
IsTransactionBlock(void)
{
	TransactionState s = CurrentTransactionState;

	if (s->blockState == TBLOCK_DEFAULT || s->blockState == TBLOCK_STARTED)
		return false;

	return true;
}

/*
 * IsTransactionOrTransactionBlock --- are we within either a transaction
 * or a transaction block?	(The backend is only really "idle" when this
 * returns false.)
 *
 * This should match up with IsTransactionBlock and IsTransactionState.
 */
bool
IsTransactionOrTransactionBlock(void)
{
	TransactionState s = CurrentTransactionState;

	if (s->blockState == TBLOCK_DEFAULT)
		return false;

	return true;
}

/*
 * TransactionBlockStatusCode - return status code to send in ReadyForQuery
 */
char
TransactionBlockStatusCode(void)
{
	TransactionState s = CurrentTransactionState;

	switch (s->blockState)
	{
		case TBLOCK_DEFAULT:
		case TBLOCK_STARTED:
			return 'I';			/* idle --- not in transaction */
		case TBLOCK_BEGIN:
		case TBLOCK_SUBBEGIN:
		case TBLOCK_INPROGRESS:
		case TBLOCK_SUBINPROGRESS:
		case TBLOCK_END:
		case TBLOCK_SUBRELEASE:
		case TBLOCK_SUBCOMMIT:
		case TBLOCK_PREPARE:
			return 'T';			/* in transaction */
		case TBLOCK_ABORT:
		case TBLOCK_SUBABORT:
		case TBLOCK_ABORT_END:
		case TBLOCK_SUBABORT_END:
		case TBLOCK_ABORT_PENDING:
		case TBLOCK_SUBABORT_PENDING:
		case TBLOCK_SUBRESTART:
		case TBLOCK_SUBABORT_RESTART:
			return 'E';			/* in failed transaction */
	}

	/* should never get here */
	elog(FATAL, "invalid transaction block state: %s",
		 BlockStateAsString(s->blockState));
	return 0;					/* keep compiler quiet */
}

/*
 * IsSubTransaction
 */
bool
IsSubTransaction(void)
{
	TransactionState s = CurrentTransactionState;

	if (s->nestingLevel >= 2)
		return true;

	return false;
}

/*
 * StartSubTransaction
 *
 * If you're wondering why this is separate from PushTransaction: it's because
 * we can't conveniently do this stuff right inside DefineSavepoint.  The
 * SAVEPOINT utility command will be executed inside a Portal, and if we
 * muck with CurrentMemoryContext or CurrentResourceOwner then exit from
 * the Portal will undo those settings.  So we make DefineSavepoint just
 * push a dummy transaction block, and when control returns to the main
 * idle loop, CommitTransactionCommand will be called, and we'll come here
 * to finish starting the subtransaction.
 */
static void
StartSubTransaction(void)
{
	TransactionState s = CurrentTransactionState;

	if (s->state != TRANS_DEFAULT)
		elog(WARNING, "StartSubTransaction while in %s state",
			 TransStateAsString(s->state));

	s->state = TRANS_START;

	/*
	 * Initialize subsystems for new subtransaction
	 *
	 * must initialize resource-management stuff first
	 */
	AtSubStart_Memory();
	AtSubStart_ResourceOwner();
	AtSubStart_Inval();
	AtSubStart_Notify();
	AfterTriggerBeginSubXact();

	s->state = TRANS_INPROGRESS;

	/*
	 * Call start-of-subxact callbacks
	 */
	CallSubXactCallbacks(SUBXACT_EVENT_START_SUB, s->subTransactionId,
						 s->parent->subTransactionId);

	ShowTransactionState("StartSubTransaction");
}

/*
 * CommitSubTransaction
 *
 *	The caller has to make sure to always reassign CurrentTransactionState
 *	if it has a local pointer to it after calling this function.
 */
static void
CommitSubTransaction(void)
{
	TransactionState s = CurrentTransactionState;

	ShowTransactionState("CommitSubTransaction");

	if (s->state != TRANS_INPROGRESS)
		elog(WARNING, "CommitSubTransaction while in %s state",
			 TransStateAsString(s->state));

	/* Pre-commit processing goes here -- nothing to do at the moment */

	s->state = TRANS_COMMIT;

	/* Must CCI to ensure commands of subtransaction are seen as done */
	CommandCounterIncrement();

	/*
	 * Prior to 8.4 we marked subcommit in clog at this point.	We now only
	 * perform that step, if required, as part of the atomic update of the
	 * whole transaction tree at top level commit or abort.
	 */

	/* Post-commit cleanup */
	if (TransactionIdIsValid(s->transactionId))
		AtSubCommit_childXids();
	AfterTriggerEndSubXact(true);
	AtSubCommit_Portals(s->subTransactionId,
						s->parent->subTransactionId,
						s->parent->curTransactionOwner);
	AtEOSubXact_LargeObject(true, s->subTransactionId,
							s->parent->subTransactionId);
	AtSubCommit_Notify();

	CallSubXactCallbacks(SUBXACT_EVENT_COMMIT_SUB, s->subTransactionId,
						 s->parent->subTransactionId);

	ResourceOwnerRelease(s->curTransactionOwner,
						 RESOURCE_RELEASE_BEFORE_LOCKS,
						 true, false);
	AtEOSubXact_RelationCache(true, s->subTransactionId,
							  s->parent->subTransactionId);
	AtEOSubXact_Inval(true);
	AtSubCommit_smgr();

	/*
	 * The only lock we actually release here is the subtransaction XID lock.
	 */
	CurrentResourceOwner = s->curTransactionOwner;
	if (TransactionIdIsValid(s->transactionId))
		XactLockTableDelete(s->transactionId);

	/*
	 * Other locks should get transferred to their parent resource owner.
	 */
	ResourceOwnerRelease(s->curTransactionOwner,
						 RESOURCE_RELEASE_LOCKS,
						 true, false);
	ResourceOwnerRelease(s->curTransactionOwner,
						 RESOURCE_RELEASE_AFTER_LOCKS,
						 true, false);

	AtEOXact_GUC(true, s->gucNestLevel);
	AtEOSubXact_SPI(true, s->subTransactionId);
	AtEOSubXact_on_commit_actions(true, s->subTransactionId,
								  s->parent->subTransactionId);
	AtEOSubXact_Namespace(true, s->subTransactionId,
						  s->parent->subTransactionId);
	AtEOSubXact_Files(true, s->subTransactionId,
					  s->parent->subTransactionId);
	AtEOSubXact_HashTables(true, s->nestingLevel);
	AtEOSubXact_PgStat(true, s->nestingLevel);
	AtSubCommit_Snapshot(s->nestingLevel);

	/*
	 * We need to restore the upper transaction's read-only state, in case the
	 * upper is read-write while the child is read-only; GUC will incorrectly
	 * think it should leave the child state in place.
	 */
	XactReadOnly = s->prevXactReadOnly;

	CurrentResourceOwner = s->parent->curTransactionOwner;
	CurTransactionResourceOwner = s->parent->curTransactionOwner;
	ResourceOwnerDelete(s->curTransactionOwner);
	s->curTransactionOwner = NULL;

	AtSubCommit_Memory();

	s->state = TRANS_DEFAULT;

	PopTransaction();
}

/*
 * AbortSubTransaction
 */
static void
AbortSubTransaction(void)
{
	TransactionState s = CurrentTransactionState;

	/* Prevent cancel/die interrupt while cleaning up */
	HOLD_INTERRUPTS();

	/* Make sure we have a valid memory context and resource owner */
	AtSubAbort_Memory();
	AtSubAbort_ResourceOwner();

	/*
	 * Release any LW locks we might be holding as quickly as possible.
	 * (Regular locks, however, must be held till we finish aborting.)
	 * Releasing LW locks is critical since we might try to grab them again
	 * while cleaning up!
	 *
	 * FIXME This may be incorrect --- Are there some locks we should keep?
	 * Buffer locks, for example?  I don't think so but I'm not sure.
	 */
	LWLockReleaseAll();

	AbortBufferIO();
	UnlockBuffers();

	LockErrorCleanup();

	/*
	 * check the current transaction state
	 */
	ShowTransactionState("AbortSubTransaction");

	if (s->state != TRANS_INPROGRESS)
		elog(WARNING, "AbortSubTransaction while in %s state",
			 TransStateAsString(s->state));

	s->state = TRANS_ABORT;

	/*
	 * Reset user ID which might have been changed transiently.  (See notes in
	 * AbortTransaction.)
	 */
	SetUserIdAndSecContext(s->prevUser, s->prevSecContext);

	/*
	 * We can skip all this stuff if the subxact failed before creating a
	 * ResourceOwner...
	 */
	if (s->curTransactionOwner)
	{
		AfterTriggerEndSubXact(false);
		AtSubAbort_Portals(s->subTransactionId,
						   s->parent->subTransactionId,
						   s->parent->curTransactionOwner);
		AtEOSubXact_LargeObject(false, s->subTransactionId,
								s->parent->subTransactionId);
		AtSubAbort_Notify();

		/* Advertise the fact that we aborted in pg_clog. */
		(void) RecordTransactionAbort(true);

		/* Post-abort cleanup */
		if (TransactionIdIsValid(s->transactionId))
			AtSubAbort_childXids();

		CallSubXactCallbacks(SUBXACT_EVENT_ABORT_SUB, s->subTransactionId,
							 s->parent->subTransactionId);

		ResourceOwnerRelease(s->curTransactionOwner,
							 RESOURCE_RELEASE_BEFORE_LOCKS,
							 false, false);
		AtEOSubXact_RelationCache(false, s->subTransactionId,
								  s->parent->subTransactionId);
		AtEOSubXact_Inval(false);
		AtSubAbort_smgr();
		ResourceOwnerRelease(s->curTransactionOwner,
							 RESOURCE_RELEASE_LOCKS,
							 false, false);
		ResourceOwnerRelease(s->curTransactionOwner,
							 RESOURCE_RELEASE_AFTER_LOCKS,
							 false, false);

		AtEOXact_GUC(false, s->gucNestLevel);
		AtEOSubXact_SPI(false, s->subTransactionId);
		AtEOSubXact_on_commit_actions(false, s->subTransactionId,
									  s->parent->subTransactionId);
		AtEOSubXact_Namespace(false, s->subTransactionId,
							  s->parent->subTransactionId);
		AtEOSubXact_Files(false, s->subTransactionId,
						  s->parent->subTransactionId);
		AtEOSubXact_HashTables(false, s->nestingLevel);
		AtEOSubXact_PgStat(false, s->nestingLevel);
		AtSubAbort_Snapshot(s->nestingLevel);
	}

	/*
	 * Restore the upper transaction's read-only state, too.  This should be
	 * redundant with GUC's cleanup but we may as well do it for consistency
	 * with the commit case.
	 */
	XactReadOnly = s->prevXactReadOnly;

	RESUME_INTERRUPTS();
}

/*
 * CleanupSubTransaction
 *
 *	The caller has to make sure to always reassign CurrentTransactionState
 *	if it has a local pointer to it after calling this function.
 */
static void
CleanupSubTransaction(void)
{
	TransactionState s = CurrentTransactionState;

	ShowTransactionState("CleanupSubTransaction");

	if (s->state != TRANS_ABORT)
		elog(WARNING, "CleanupSubTransaction while in %s state",
			 TransStateAsString(s->state));

	AtSubCleanup_Portals(s->subTransactionId);

	CurrentResourceOwner = s->parent->curTransactionOwner;
	CurTransactionResourceOwner = s->parent->curTransactionOwner;
	if (s->curTransactionOwner)
		ResourceOwnerDelete(s->curTransactionOwner);
	s->curTransactionOwner = NULL;

	AtSubCleanup_Memory();

	s->state = TRANS_DEFAULT;

	PopTransaction();
}

/*
 * PushTransaction
 *		Create transaction state stack entry for a subtransaction
 *
 *	The caller has to make sure to always reassign CurrentTransactionState
 *	if it has a local pointer to it after calling this function.
 */
static void
PushTransaction(void)
{
	TransactionState p = CurrentTransactionState;
	TransactionState s;

	/*
	 * We keep subtransaction state nodes in TopTransactionContext.
	 */
	s = (TransactionState)
		MemoryContextAllocZero(TopTransactionContext,
							   sizeof(TransactionStateData));

	/*
	 * Assign a subtransaction ID, watching out for counter wraparound.
	 */
	currentSubTransactionId += 1;
	if (currentSubTransactionId == InvalidSubTransactionId)
	{
		currentSubTransactionId -= 1;
		pfree(s);
		ereport(ERROR,
				(errcode(ERRCODE_PROGRAM_LIMIT_EXCEEDED),
				 errmsg("cannot have more than 2^32-1 subtransactions in a transaction")));
	}

	/*
	 * We can now stack a minimally valid subtransaction without fear of
	 * failure.
	 */
	s->transactionId = InvalidTransactionId;	/* until assigned */
	s->subTransactionId = currentSubTransactionId;
	s->parent = p;
	s->nestingLevel = p->nestingLevel + 1;
	s->gucNestLevel = NewGUCNestLevel();
	s->savepointLevel = p->savepointLevel;
	s->state = TRANS_DEFAULT;
	s->blockState = TBLOCK_SUBBEGIN;
	GetUserIdAndSecContext(&s->prevUser, &s->prevSecContext);
	s->prevXactReadOnly = XactReadOnly;

	CurrentTransactionState = s;

	/*
	 * AbortSubTransaction and CleanupSubTransaction have to be able to cope
	 * with the subtransaction from here on out; in particular they should not
	 * assume that it necessarily has a transaction context, resource owner,
	 * or XID.
	 */
}

/*
 * PopTransaction
 *		Pop back to parent transaction state
 *
 *	The caller has to make sure to always reassign CurrentTransactionState
 *	if it has a local pointer to it after calling this function.
 */
static void
PopTransaction(void)
{
	TransactionState s = CurrentTransactionState;

	if (s->state != TRANS_DEFAULT)
		elog(WARNING, "PopTransaction while in %s state",
			 TransStateAsString(s->state));

	if (s->parent == NULL)
		elog(FATAL, "PopTransaction with no parent");

	CurrentTransactionState = s->parent;

	/* Let's just make sure CurTransactionContext is good */
	CurTransactionContext = s->parent->curTransactionContext;
	MemoryContextSwitchTo(CurTransactionContext);

	/* Ditto for ResourceOwner links */
	CurTransactionResourceOwner = s->parent->curTransactionOwner;
	CurrentResourceOwner = s->parent->curTransactionOwner;

	/* Free the old child structure */
	if (s->name)
		pfree(s->name);
	pfree(s);
}

/*
 * ShowTransactionState
 *		Debug support
 */
static void
ShowTransactionState(const char *str)
{
	/* skip work if message will definitely not be printed */
	if (log_min_messages <= DEBUG3 || client_min_messages <= DEBUG3)
	{
		elog(DEBUG3, "%s", str);
		ShowTransactionStateRec(CurrentTransactionState);
	}
}

/*
 * ShowTransactionStateRec
 *		Recursive subroutine for ShowTransactionState
 */
static void
ShowTransactionStateRec(TransactionState s)
{
	StringInfoData buf;

	initStringInfo(&buf);

	if (s->nChildXids > 0)
	{
		int			i;

		appendStringInfo(&buf, "%u", s->childXids[0]);
		for (i = 1; i < s->nChildXids; i++)
			appendStringInfo(&buf, " %u", s->childXids[i]);
	}

	if (s->parent)
		ShowTransactionStateRec(s->parent);

	/* use ereport to suppress computation if msg will not be printed */
	ereport(DEBUG3,
			(errmsg_internal("name: %s; blockState: %13s; state: %7s, xid/subid/cid: %u/%u/%u%s, nestlvl: %d, children: %s",
							 PointerIsValid(s->name) ? s->name : "unnamed",
							 BlockStateAsString(s->blockState),
							 TransStateAsString(s->state),
							 (unsigned int) s->transactionId,
							 (unsigned int) s->subTransactionId,
							 (unsigned int) currentCommandId,
							 currentCommandIdUsed ? " (used)" : "",
							 s->nestingLevel, buf.data)));

	pfree(buf.data);
}

/*
 * BlockStateAsString
 *		Debug support
 */
static const char *
BlockStateAsString(TBlockState blockState)
{
	switch (blockState)
	{
		case TBLOCK_DEFAULT:
			return "DEFAULT";
		case TBLOCK_STARTED:
			return "STARTED";
		case TBLOCK_BEGIN:
			return "BEGIN";
		case TBLOCK_INPROGRESS:
			return "INPROGRESS";
		case TBLOCK_END:
			return "END";
		case TBLOCK_ABORT:
			return "ABORT";
		case TBLOCK_ABORT_END:
			return "ABORT END";
		case TBLOCK_ABORT_PENDING:
			return "ABORT PEND";
		case TBLOCK_PREPARE:
			return "PREPARE";
		case TBLOCK_SUBBEGIN:
			return "SUB BEGIN";
		case TBLOCK_SUBINPROGRESS:
			return "SUB INPROGRS";
		case TBLOCK_SUBRELEASE:
			return "SUB RELEASE";
		case TBLOCK_SUBCOMMIT:
			return "SUB COMMIT";
		case TBLOCK_SUBABORT:
			return "SUB ABORT";
		case TBLOCK_SUBABORT_END:
			return "SUB ABORT END";
		case TBLOCK_SUBABORT_PENDING:
			return "SUB ABRT PEND";
		case TBLOCK_SUBRESTART:
			return "SUB RESTART";
		case TBLOCK_SUBABORT_RESTART:
			return "SUB AB RESTRT";
	}
	return "UNRECOGNIZED";
}

/*
 * TransStateAsString
 *		Debug support
 */
static const char *
TransStateAsString(TransState state)
{
	switch (state)
	{
		case TRANS_DEFAULT:
			return "DEFAULT";
		case TRANS_START:
			return "START";
		case TRANS_INPROGRESS:
			return "INPROGR";
		case TRANS_COMMIT:
			return "COMMIT";
		case TRANS_ABORT:
			return "ABORT";
		case TRANS_PREPARE:
			return "PREPARE";
	}
	return "UNRECOGNIZED";
}

/*
 * xactGetCommittedChildren
 *
 * Gets the list of committed children of the current transaction.	The return
 * value is the number of child transactions.  *ptr is set to point to an
 * array of TransactionIds.  The array is allocated in TopTransactionContext;
 * the caller should *not* pfree() it (this is a change from pre-8.4 code!).
 * If there are no subxacts, *ptr is set to NULL.
 */
int
xactGetCommittedChildren(TransactionId **ptr)
{
	TransactionState s = CurrentTransactionState;

	if (s->nChildXids == 0)
		*ptr = NULL;
	else
		*ptr = s->childXids;

	return s->nChildXids;
}

/*
 *	XLOG support routines
 */

/*
 * Before 9.0 this was a fairly short function, but now it performs many
 * actions for which the order of execution is critical.
 */
static void
xact_redo_commit_internal(TransactionId xid, XLogRecPtr lsn,
						  TransactionId *sub_xids, int nsubxacts,
						  SharedInvalidationMessage *inval_msgs, int nmsgs,
						  RelFileNode *xnodes, int nrels,
						  Oid dbId, Oid tsId,
						  uint32 xinfo)
{
	TransactionId max_xid;
	int			i;

	max_xid = TransactionIdLatest(xid, nsubxacts, sub_xids);

	/*
	 * Make sure nextXid is beyond any XID mentioned in the record.
	 *
	 * We don't expect anyone else to modify nextXid, hence we don't need to
	 * hold a lock while checking this. We still acquire the lock to modify
	 * it, though.
	 */
	if (TransactionIdFollowsOrEquals(max_xid,
									 ShmemVariableCache->nextXid))
	{
		LWLockAcquire(XidGenLock, LW_EXCLUSIVE);
		ShmemVariableCache->nextXid = max_xid;
		TransactionIdAdvance(ShmemVariableCache->nextXid);
		LWLockRelease(XidGenLock);
	}

	if (standbyState == STANDBY_DISABLED)
	{
		/*
		 * Mark the transaction committed in pg_clog.
		 */
		TransactionIdCommitTree(xid, nsubxacts, sub_xids);
	}
	else
	{
		/*
		 * If a transaction completion record arrives that has as-yet
		 * unobserved subtransactions then this will not have been fully
		 * handled by the call to RecordKnownAssignedTransactionIds() in the
		 * main recovery loop in xlog.c. So we need to do bookkeeping again to
		 * cover that case. This is confusing and it is easy to think this
		 * call is irrelevant, which has happened three times in development
		 * already. Leave it in.
		 */
		RecordKnownAssignedTransactionIds(max_xid);

		/*
		 * Mark the transaction committed in pg_clog. We use async commit
		 * protocol during recovery to provide information on database
		 * consistency for when users try to set hint bits. It is important
		 * that we do not set hint bits until the minRecoveryPoint is past
		 * this commit record. This ensures that if we crash we don't see hint
		 * bits set on changes made by transactions that haven't yet
		 * recovered. It's unlikely but it's good to be safe.
		 */
		TransactionIdAsyncCommitTree(xid, nsubxacts, sub_xids, lsn);

		/*
		 * We must mark clog before we update the ProcArray.
		 */
		ExpireTreeKnownAssignedTransactionIds(xid, nsubxacts, sub_xids, max_xid);

		/*
		 * Send any cache invalidations attached to the commit. We must
		 * maintain the same order of invalidation then release locks as
		 * occurs in CommitTransaction().
		 */
		ProcessCommittedInvalidationMessages(inval_msgs, nmsgs,
								  XactCompletionRelcacheInitFileInval(xinfo),
											 dbId, tsId);

		/*
		 * Release locks, if any. We do this for both two phase and normal one
		 * phase transactions. In effect we are ignoring the prepare phase and
		 * just going straight to lock release.
		 */
		StandbyReleaseLockTree(xid, nsubxacts, sub_xids);
	}

	/* Make sure files supposed to be dropped are dropped */
	for (i = 0; i < nrels; i++)
	{
		SMgrRelation srel = smgropen(xnodes[i], InvalidBackendId);
		ForkNumber	fork;

		for (fork = 0; fork <= MAX_FORKNUM; fork++)
			XLogDropRelation(xnodes[i], fork);
		smgrdounlink(srel, true);
		smgrclose(srel);
	}

	/*
	 * We issue an XLogFlush() for the same reason we emit ForceSyncCommit()
	 * in normal operation. For example, in DROP DATABASE, we delete all the
	 * files belonging to the database, and then commit the transaction. If we
	 * crash after all the files have been deleted but before the commit, you
	 * have an entry in pg_database without any files. To minimize the window
	 * for that, we use ForceSyncCommit() to rush the commit record to disk as
	 * quick as possible. We have the same window during recovery, and forcing
	 * an XLogFlush() (which updates minRecoveryPoint during recovery) helps
	 * to reduce that problem window, for any user that requested
	 * ForceSyncCommit().
	 */
	if (XactCompletionForceSyncCommit(xinfo))
		XLogFlush(lsn);

}

/*
 * Utility function to call xact_redo_commit_internal after breaking down xlrec
 */
static void
xact_redo_commit(xl_xact_commit *xlrec,
				 TransactionId xid, XLogRecPtr lsn)
{
	TransactionId *subxacts;
	SharedInvalidationMessage *inval_msgs;

	/* subxid array follows relfilenodes */
	subxacts = (TransactionId *) &(xlrec->xnodes[xlrec->nrels]);
	/* invalidation messages array follows subxids */
	inval_msgs = (SharedInvalidationMessage *) &(subxacts[xlrec->nsubxacts]);

	xact_redo_commit_internal(xid, lsn, subxacts, xlrec->nsubxacts,
							  inval_msgs, xlrec->nmsgs,
							  xlrec->xnodes, xlrec->nrels,
							  xlrec->dbId,
							  xlrec->tsId,
							  xlrec->xinfo);
}

/*
 * Utility function to call xact_redo_commit_internal  for compact form of message.
 */
static void
xact_redo_commit_compact(xl_xact_commit_compact *xlrec,
						 TransactionId xid, XLogRecPtr lsn)
{
	xact_redo_commit_internal(xid, lsn, xlrec->subxacts, xlrec->nsubxacts,
							  NULL, 0,	/* inval msgs */
							  NULL, 0,	/* relfilenodes */
							  InvalidOid,		/* dbId */
							  InvalidOid,		/* tsId */
							  0);		/* xinfo */
}

/*
 * Be careful with the order of execution, as with xact_redo_commit().
 * The two functions are similar but differ in key places.
 *
 * Note also that an abort can be for a subtransaction and its children,
 * not just for a top level abort. That means we have to consider
 * topxid != xid, whereas in commit we would find topxid == xid always
 * because subtransaction commit is never WAL logged.
 */
static void
xact_redo_abort(xl_xact_abort *xlrec, TransactionId xid)
{
	TransactionId *sub_xids;
	TransactionId max_xid;
	int			i;

	sub_xids = (TransactionId *) &(xlrec->xnodes[xlrec->nrels]);
	max_xid = TransactionIdLatest(xid, xlrec->nsubxacts, sub_xids);

	/*
	 * Make sure nextXid is beyond any XID mentioned in the record.
	 *
	 * We don't expect anyone else to modify nextXid, hence we don't need to
	 * hold a lock while checking this. We still acquire the lock to modify
	 * it, though.
	 */
	if (TransactionIdFollowsOrEquals(max_xid,
									 ShmemVariableCache->nextXid))
	{
		LWLockAcquire(XidGenLock, LW_EXCLUSIVE);
		ShmemVariableCache->nextXid = max_xid;
		TransactionIdAdvance(ShmemVariableCache->nextXid);
		LWLockRelease(XidGenLock);
	}

	if (standbyState == STANDBY_DISABLED)
	{
		/* Mark the transaction aborted in pg_clog, no need for async stuff */
		TransactionIdAbortTree(xid, xlrec->nsubxacts, sub_xids);
	}
	else
	{
		/*
		 * If a transaction completion record arrives that has as-yet
		 * unobserved subtransactions then this will not have been fully
		 * handled by the call to RecordKnownAssignedTransactionIds() in the
		 * main recovery loop in xlog.c. So we need to do bookkeeping again to
		 * cover that case. This is confusing and it is easy to think this
		 * call is irrelevant, which has happened three times in development
		 * already. Leave it in.
		 */
		RecordKnownAssignedTransactionIds(max_xid);

		/* Mark the transaction aborted in pg_clog, no need for async stuff */
		TransactionIdAbortTree(xid, xlrec->nsubxacts, sub_xids);

		/*
		 * We must update the ProcArray after we have marked clog.
		 */
		ExpireTreeKnownAssignedTransactionIds(xid, xlrec->nsubxacts, sub_xids, max_xid);

		/*
		 * There are no flat files that need updating, nor invalidation
		 * messages to send or undo.
		 */

		/*
		 * Release locks, if any. There are no invalidations to send.
		 */
		StandbyReleaseLockTree(xid, xlrec->nsubxacts, sub_xids);
	}

	/* Make sure files supposed to be dropped are dropped */
	for (i = 0; i < xlrec->nrels; i++)
	{
		SMgrRelation srel = smgropen(xlrec->xnodes[i], InvalidBackendId);
		ForkNumber	fork;

		for (fork = 0; fork <= MAX_FORKNUM; fork++)
			XLogDropRelation(xlrec->xnodes[i], fork);
		smgrdounlink(srel, true);
		smgrclose(srel);
	}
}

void
xact_redo(XLogRecPtr lsn, XLogRecord *record)
{
	uint8		info = record->xl_info & ~XLR_INFO_MASK;

	/* Backup blocks are not used in xact records */
	Assert(!(record->xl_info & XLR_BKP_BLOCK_MASK));

	if (info == XLOG_XACT_COMMIT_COMPACT)
	{
		xl_xact_commit_compact *xlrec = (xl_xact_commit_compact *) XLogRecGetData(record);

		xact_redo_commit_compact(xlrec, record->xl_xid, lsn);
	}
	else if (info == XLOG_XACT_COMMIT)
	{
		xl_xact_commit *xlrec = (xl_xact_commit *) XLogRecGetData(record);

		xact_redo_commit(xlrec, record->xl_xid, lsn);
	}
	else if (info == XLOG_XACT_ABORT)
	{
		xl_xact_abort *xlrec = (xl_xact_abort *) XLogRecGetData(record);

		xact_redo_abort(xlrec, record->xl_xid);
	}
	else if (info == XLOG_XACT_PREPARE)
	{
		/* the record contents are exactly the 2PC file */
		RecreateTwoPhaseFile(record->xl_xid,
							 XLogRecGetData(record), record->xl_len);
	}
	else if (info == XLOG_XACT_COMMIT_PREPARED)
	{
		xl_xact_commit_prepared *xlrec = (xl_xact_commit_prepared *) XLogRecGetData(record);

		xact_redo_commit(&xlrec->crec, xlrec->xid, lsn);
		RemoveTwoPhaseFile(xlrec->xid, false);
	}
	else if (info == XLOG_XACT_ABORT_PREPARED)
	{
		xl_xact_abort_prepared *xlrec = (xl_xact_abort_prepared *) XLogRecGetData(record);

		xact_redo_abort(&xlrec->arec, xlrec->xid);
		RemoveTwoPhaseFile(xlrec->xid, false);
	}
	else if (info == XLOG_XACT_ASSIGNMENT)
	{
		xl_xact_assignment *xlrec = (xl_xact_assignment *) XLogRecGetData(record);

		if (standbyState >= STANDBY_INITIALIZED)
			ProcArrayApplyXidAssignment(xlrec->xtop,
										xlrec->nsubxacts, xlrec->xsub);
	}
	else
		elog(PANIC, "xact_redo: unknown op code %u", info);
}

static void
xact_desc_commit(StringInfo buf, xl_xact_commit *xlrec)
{
	int			i;
	TransactionId *subxacts;

	subxacts = (TransactionId *) &xlrec->xnodes[xlrec->nrels];

	appendStringInfoString(buf, timestamptz_to_str(xlrec->xact_time));

	if (xlrec->nrels > 0)
	{
		appendStringInfo(buf, "; rels:");
		for (i = 0; i < xlrec->nrels; i++)
		{
			char	   *path = relpathperm(xlrec->xnodes[i], MAIN_FORKNUM);

			appendStringInfo(buf, " %s", path);
			pfree(path);
		}
	}
	if (xlrec->nsubxacts > 0)
	{
		appendStringInfo(buf, "; subxacts:");
		for (i = 0; i < xlrec->nsubxacts; i++)
			appendStringInfo(buf, " %u", subxacts[i]);
	}
	if (xlrec->nmsgs > 0)
	{
		SharedInvalidationMessage *msgs;

		msgs = (SharedInvalidationMessage *) &subxacts[xlrec->nsubxacts];

		if (XactCompletionRelcacheInitFileInval(xlrec->xinfo))
			appendStringInfo(buf, "; relcache init file inval dbid %u tsid %u",
							 xlrec->dbId, xlrec->tsId);

		appendStringInfo(buf, "; inval msgs:");
		for (i = 0; i < xlrec->nmsgs; i++)
		{
			SharedInvalidationMessage *msg = &msgs[i];

			if (msg->id >= 0)
				appendStringInfo(buf, " catcache %d", msg->id);
			else if (msg->id == SHAREDINVALCATALOG_ID)
				appendStringInfo(buf, " catalog %u", msg->cat.catId);
			else if (msg->id == SHAREDINVALRELCACHE_ID)
				appendStringInfo(buf, " relcache %u", msg->rc.relId);
			/* remaining cases not expected, but print something anyway */
			else if (msg->id == SHAREDINVALSMGR_ID)
				appendStringInfo(buf, " smgr");
			else if (msg->id == SHAREDINVALRELMAP_ID)
				appendStringInfo(buf, " relmap");
			else
				appendStringInfo(buf, " unknown id %d", msg->id);
		}
	}
}

static void
xact_desc_commit_compact(StringInfo buf, xl_xact_commit_compact *xlrec)
{
	int			i;

	appendStringInfoString(buf, timestamptz_to_str(xlrec->xact_time));

	if (xlrec->nsubxacts > 0)
	{
		appendStringInfo(buf, "; subxacts:");
		for (i = 0; i < xlrec->nsubxacts; i++)
			appendStringInfo(buf, " %u", xlrec->subxacts[i]);
	}
}

static void
xact_desc_abort(StringInfo buf, xl_xact_abort *xlrec)
{
	int			i;

	appendStringInfoString(buf, timestamptz_to_str(xlrec->xact_time));
	if (xlrec->nrels > 0)
	{
		appendStringInfo(buf, "; rels:");
		for (i = 0; i < xlrec->nrels; i++)
		{
			char	   *path = relpathperm(xlrec->xnodes[i], MAIN_FORKNUM);

			appendStringInfo(buf, " %s", path);
			pfree(path);
		}
	}
	if (xlrec->nsubxacts > 0)
	{
		TransactionId *xacts = (TransactionId *)
		&xlrec->xnodes[xlrec->nrels];

		appendStringInfo(buf, "; subxacts:");
		for (i = 0; i < xlrec->nsubxacts; i++)
			appendStringInfo(buf, " %u", xacts[i]);
	}
}

static void
xact_desc_assignment(StringInfo buf, xl_xact_assignment *xlrec)
{
	int			i;

	appendStringInfo(buf, "subxacts:");

	for (i = 0; i < xlrec->nsubxacts; i++)
		appendStringInfo(buf, " %u", xlrec->xsub[i]);
}

void
xact_desc(StringInfo buf, uint8 xl_info, char *rec)
{
	uint8		info = xl_info & ~XLR_INFO_MASK;

	if (info == XLOG_XACT_COMMIT_COMPACT)
	{
		xl_xact_commit_compact *xlrec = (xl_xact_commit_compact *) rec;

		appendStringInfo(buf, "commit: ");
		xact_desc_commit_compact(buf, xlrec);
	}
	else if (info == XLOG_XACT_COMMIT)
	{
		xl_xact_commit *xlrec = (xl_xact_commit *) rec;

		appendStringInfo(buf, "commit: ");
		xact_desc_commit(buf, xlrec);
	}
	else if (info == XLOG_XACT_ABORT)
	{
		xl_xact_abort *xlrec = (xl_xact_abort *) rec;

		appendStringInfo(buf, "abort: ");
		xact_desc_abort(buf, xlrec);
	}
	else if (info == XLOG_XACT_PREPARE)
	{
		appendStringInfo(buf, "prepare");
	}
	else if (info == XLOG_XACT_COMMIT_PREPARED)
	{
		xl_xact_commit_prepared *xlrec = (xl_xact_commit_prepared *) rec;

		appendStringInfo(buf, "commit prepared %u: ", xlrec->xid);
		xact_desc_commit(buf, &xlrec->crec);
	}
	else if (info == XLOG_XACT_ABORT_PREPARED)
	{
		xl_xact_abort_prepared *xlrec = (xl_xact_abort_prepared *) rec;

		appendStringInfo(buf, "abort prepared %u: ", xlrec->xid);
		xact_desc_abort(buf, &xlrec->arec);
	}
	else if (info == XLOG_XACT_ASSIGNMENT)
	{
		xl_xact_assignment *xlrec = (xl_xact_assignment *) rec;

		/*
		 * Note that we ignore the WAL record's xid, since we're more
		 * interested in the top-level xid that issued the record and which
		 * xids are being reported here.
		 */
		appendStringInfo(buf, "xid assignment xtop %u: ", xlrec->xtop);
		xact_desc_assignment(buf, xlrec);
	}
	else
		appendStringInfo(buf, "UNKNOWN");
}

#ifdef PGXC
/*
 * Remember that the local node has done some write activity
 */
void
RegisterTransactionLocalNode(bool write)
{
	if (write)
	{
		XactWriteLocalNode = true;
		XactReadLocalNode = false;
	}
	else
		XactReadLocalNode = true;
}

/*
 * Forget about the local node's involvement in the transaction
 */
void
ForgetTransactionLocalNode(void)
{
	XactReadLocalNode = XactWriteLocalNode = false;
}

/*
 * Check if the local node is involved in the transaction
 */
bool
IsTransactionLocalNode(bool write)
{
	if (write && XactWriteLocalNode)
		return true;
	else if (!write && XactReadLocalNode)
		return true;
	else
		return false;
}

/*
 * Check if the given xid is form implicit 2PC
 */
bool
IsXidImplicit(const char *xid)
{
#define implicit2PC_head "_$XC$"
	const size_t implicit2PC_head_len = strlen(implicit2PC_head);

	if (strncmp(xid, implicit2PC_head, implicit2PC_head_len))
		return false;
	return true;
}

/*
 * SaveReceivedCommandId
 * Save a received command ID from another node for future use.
 */
void
SaveReceivedCommandId(CommandId cid)
{
	/* Set the new command ID */
	SetReceivedCommandId(cid);

	/*
	 * Change command ID information status to report any changes in remote ID
	 * for a remote node. A new command ID has also been received.
	 */
	if (IsConnFromCoord())
	{
		SetSendCommandId(true);
		isCommandIdReceived = true;
	}
}

/*
 * SetReceivedCommandId
 * Set the command Id received from other nodes
 */
void
SetReceivedCommandId(CommandId cid)
{
	receivedCommandId = cid;
}

/*
 * GetReceivedCommandId
 * Get the command id received from other nodes
 */
CommandId
GetReceivedCommandId(void)
{
	return receivedCommandId;
}


/*
 * ReportCommandIdChange
 * ReportCommandIdChange reports a change in current command id at remote node
 * to the Coordinator. This is required because a remote node can increment command
 * Id in case of triggers or constraints.
 */
void
ReportCommandIdChange(CommandId cid)
{
	StringInfoData buf;

	/* Send command Id change to Coordinator */
	pq_beginmessage(&buf, 'M');
	pq_sendint(&buf, cid, 4);
	pq_endmessage(&buf);
	pq_flush();
}

/*
 * IsSendCommandId
 * Get status of command ID sending. If set at true, command ID needs to be communicated
 * to other nodes.
 */
bool
IsSendCommandId(void)
{
	return sendCommandId;
}

/*
 * SetSendCommandId
 * Change status of command ID sending.
 */
void
SetSendCommandId(bool status)
{
	sendCommandId = status;
}
#endif<|MERGE_RESOLUTION|>--- conflicted
+++ resolved
@@ -471,32 +471,6 @@
 	return CurrentTransactionState->transactionId;
 }
 
-<<<<<<< HEAD
-#ifdef PGXC
-/*
- *	GetCurrentLocalParamStatus
- *
- * This will return if current sub xact is using local parameters
- * that may involve pooler session related parameters (SET LOCAL).
- */
-bool
-GetCurrentLocalParamStatus(void)
-{
-	return CurrentTransactionState->isLocalParameterUsed;
-}
-
-/*
- *	SetCurrentLocalParamStatus
- *
- * This sets local parameter usage for current sub xact.
- */
-void
-SetCurrentLocalParamStatus(bool status)
-{
-	CurrentTransactionState->isLocalParameterUsed = status;
-}
-#endif
-=======
 /*
  *	GetStableLatestTransactionId
  *
@@ -523,7 +497,31 @@
 
 	return stablexid;
 }
->>>>>>> 80edfd76
+
+#ifdef PGXC
+/*
+ *	GetCurrentLocalParamStatus
+ *
+ * This will return if current sub xact is using local parameters
+ * that may involve pooler session related parameters (SET LOCAL).
+ */
+bool
+GetCurrentLocalParamStatus(void)
+{
+	return CurrentTransactionState->isLocalParameterUsed;
+}
+
+/*
+ *	SetCurrentLocalParamStatus
+ *
+ * This sets local parameter usage for current sub xact.
+ */
+void
+SetCurrentLocalParamStatus(bool status)
+{
+	CurrentTransactionState->isLocalParameterUsed = status;
+}
+#endif
 
 /*
  * AssignTransactionId
