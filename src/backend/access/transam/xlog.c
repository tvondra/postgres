--- conflicted
+++ resolved
@@ -5626,13 +5626,10 @@
 		return false;
 
 	record_info = record->xl_info & ~XLR_INFO_MASK;
-<<<<<<< HEAD
 #ifdef PGXC
 	if (record->xl_rmid == RM_XACT_ID)
 	{
 #endif
-	if (record->xl_rmid == RM_XACT_ID && record_info == XLOG_XACT_COMMIT)
-=======
 	if (record->xl_rmid == RM_XACT_ID && record_info == XLOG_XACT_COMMIT_COMPACT)
 	{
 		xl_xact_commit_compact *recordXactCommitData;
@@ -5641,7 +5638,6 @@
 		recordXtime = recordXactCommitData->xact_time;
 	}
 	else if (record->xl_rmid == RM_XACT_ID && record_info == XLOG_XACT_COMMIT)
->>>>>>> c1d9579d
 	{
 		xl_xact_commit *recordXactCommitData;
 
