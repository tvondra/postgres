--- conflicted
+++ resolved
@@ -9,16 +9,12 @@
  * and implementing search-path-controlled searches.
  *
  *
-<<<<<<< HEAD
  * This Source Code Form is subject to the terms of the Mozilla Public
  * License, v. 2.0. If a copy of the MPL was not distributed with this
  * file, You can obtain one at http://mozilla.org/MPL/2.0/.
  *
  * Portions Copyright (c) 2012-2014, TransLattice, Inc.
- * Portions Copyright (c) 1996-2014, PostgreSQL Global Development Group
-=======
  * Portions Copyright (c) 1996-2015, PostgreSQL Global Development Group
->>>>>>> 4cb7d671
  * Portions Copyright (c) 1994, Regents of the University of California
  *
  * IDENTIFICATION
@@ -30,14 +26,11 @@
 
 #include "access/htup_details.h"
 #include "access/xact.h"
-<<<<<<< HEAD
 #ifdef PGXC
 #include "access/transam.h"
 #include "pgxc/pgxc.h"
 #endif
-=======
 #include "access/xlog.h"
->>>>>>> 4cb7d671
 #include "catalog/dependency.h"
 #include "catalog/objectaccess.h"
 #include "catalog/pg_authid.h"
