--- conflicted
+++ resolved
@@ -9,16 +9,12 @@
  * and implementing search-path-controlled searches.
  *
  *
-<<<<<<< HEAD
  * This Source Code Form is subject to the terms of the Mozilla Public
  * License, v. 2.0. If a copy of the MPL was not distributed with this
  * file, You can obtain one at http://mozilla.org/MPL/2.0/.
  *
  * Portions Copyright (c) 2012-2014, TransLattice, Inc.
- * Portions Copyright (c) 1996-2012, PostgreSQL Global Development Group
-=======
  * Portions Copyright (c) 1996-2014, PostgreSQL Global Development Group
->>>>>>> ab76208e
  * Portions Copyright (c) 1994, Regents of the University of California
  *
  * IDENTIFICATION
@@ -2742,7 +2738,7 @@
 		{
 			InvokeNamespaceSearchHook(myTempNamespace, true);
 			return myTempNamespace;
-<<<<<<< HEAD
+		}
 #ifdef XCP
 		/*
 		 * Try to find temporary namespace created by other backend of
@@ -2752,10 +2748,6 @@
 		FindTemporaryNamespace();
 		return myTempNamespace;
 #else
-=======
-		}
-
->>>>>>> ab76208e
 		/*
 		 * Since this is used only for looking up existing objects, there is
 		 * no point in trying to initialize the temp namespace here; and doing
@@ -3830,7 +3822,6 @@
 	if (myTempNamespaceSubID != InvalidSubTransactionId)
 	{
 		if (isCommit)
-<<<<<<< HEAD
 #ifdef XCP
 		{
 			/*
@@ -3840,14 +3831,11 @@
 			 * XXX is it ever possible to remove callbacks?
 			 */
 			if (!OidIsValid(MyCoordId))
-				on_shmem_exit(RemoveTempRelationsCallback, 0);
+				before_shmem_exit(RemoveTempRelationsCallback, 0);
 		}
 #else
-			on_shmem_exit(RemoveTempRelationsCallback, 0);
+			before_shmem_exit(RemoveTempRelationsCallback, 0);
 #endif
-=======
-			before_shmem_exit(RemoveTempRelationsCallback, 0);
->>>>>>> ab76208e
 		else
 		{
 			myTempNamespace = InvalidOid;
