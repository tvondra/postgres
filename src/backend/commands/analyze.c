/*-------------------------------------------------------------------------
 *
 * analyze.c
 *	  the Postgres statistics generator
 *
<<<<<<< HEAD
 * This Source Code Form is subject to the terms of the Mozilla Public
 * License, v. 2.0. If a copy of the MPL was not distributed with this
 * file, You can obtain one at http://mozilla.org/MPL/2.0/.
 *
 * Portions Copyright (c) 2012-2014, TransLattice, Inc.
 * Portions Copyright (c) 1996-2014, PostgreSQL Global Development Group
=======
 * Portions Copyright (c) 1996-2015, PostgreSQL Global Development Group
>>>>>>> 4cb7d671
 * Portions Copyright (c) 1994, Regents of the University of California
 *
 *
 * IDENTIFICATION
 *	  src/backend/commands/analyze.c
 *
 *-------------------------------------------------------------------------
 */
#include "postgres.h"

#include <math.h>

#include "access/multixact.h"
#include "access/transam.h"
#include "access/tupconvert.h"
#include "access/tuptoaster.h"
#include "access/visibilitymap.h"
#include "access/xact.h"
#include "catalog/catalog.h"
#include "catalog/index.h"
#include "catalog/indexing.h"
#include "catalog/pg_collation.h"
#include "catalog/pg_inherits_fn.h"
#include "catalog/pg_namespace.h"
#include "commands/dbcommands.h"
#include "commands/tablecmds.h"
#include "commands/vacuum.h"
#include "executor/executor.h"
#include "foreign/fdwapi.h"
#include "miscadmin.h"
#include "nodes/nodeFuncs.h"
#include "parser/parse_oper.h"
#include "parser/parse_relation.h"
#include "pgstat.h"
#include "postmaster/autovacuum.h"
#include "storage/bufmgr.h"
#include "storage/lmgr.h"
#include "storage/proc.h"
#include "storage/procarray.h"
#include "utils/acl.h"
#include "utils/attoptcache.h"
#include "utils/datum.h"
#include "utils/guc.h"
#include "utils/lsyscache.h"
#include "utils/memutils.h"
#include "utils/pg_rusage.h"
#include "utils/sortsupport.h"
#include "utils/syscache.h"
#include "utils/timestamp.h"
#include "utils/tqual.h"

#ifdef XCP
#include "catalog/pg_operator.h"
#include "nodes/makefuncs.h"
#include "pgxc/execRemote.h"
#include "pgxc/pgxc.h"
#include "pgxc/planner.h"
#include "utils/snapmgr.h"
#endif

/* Data structure for Algorithm S from Knuth 3.4.2 */
typedef struct
{
	BlockNumber N;				/* number of blocks, known in advance */
	int			n;				/* desired sample size */
	BlockNumber t;				/* current block number */
	int			m;				/* blocks selected so far */
} BlockSamplerData;

typedef BlockSamplerData *BlockSampler;

/* Per-index data for ANALYZE */
typedef struct AnlIndexData
{
	IndexInfo  *indexInfo;		/* BuildIndexInfo result */
	double		tupleFract;		/* fraction of rows for partial index */
	VacAttrStats **vacattrstats;	/* index attrs to analyze */
	int			attr_cnt;
} AnlIndexData;


/* Default statistics target (GUC parameter) */
int			default_statistics_target = 100;

/* A few variables that don't seem worth passing around as parameters */
static MemoryContext anl_context = NULL;
static BufferAccessStrategy vac_strategy;


static void do_analyze_rel(Relation onerel, int options,
			   VacuumParams *params, List *va_cols,
			   AcquireSampleRowsFunc acquirefunc, BlockNumber relpages,
			   bool inh, bool in_outer_xact, int elevel);
static void BlockSampler_Init(BlockSampler bs, BlockNumber nblocks,
				  int samplesize);
static bool BlockSampler_HasMore(BlockSampler bs);
static BlockNumber BlockSampler_Next(BlockSampler bs);
static void compute_index_stats(Relation onerel, double totalrows,
					AnlIndexData *indexdata, int nindexes,
					HeapTuple *rows, int numrows,
					MemoryContext col_context);
static VacAttrStats *examine_attribute(Relation onerel, int attnum,
				  Node *index_expr);
static int acquire_sample_rows(Relation onerel, int elevel,
					HeapTuple *rows, int targrows,
					double *totalrows, double *totaldeadrows);
static int	compare_rows(const void *a, const void *b);
static int acquire_inherited_sample_rows(Relation onerel, int elevel,
							  HeapTuple *rows, int targrows,
							  double *totalrows, double *totaldeadrows);
static void update_attstats(Oid relid, bool inh,
				int natts, VacAttrStats **vacattrstats);
static Datum std_fetch_func(VacAttrStatsP stats, int rownum, bool *isNull);
static Datum ind_fetch_func(VacAttrStatsP stats, int rownum, bool *isNull);

#ifdef XCP
static void analyze_rel_coordinator(Relation onerel, bool inh, int attr_cnt,
						VacAttrStats **vacattrstats);
#endif

/*
 *	analyze_rel() -- analyze one relation
 */
void
analyze_rel(Oid relid, RangeVar *relation, int options,
			VacuumParams *params, List *va_cols, bool in_outer_xact,
			BufferAccessStrategy bstrategy)
{
	Relation	onerel;
	int			elevel;
	AcquireSampleRowsFunc acquirefunc = NULL;
	BlockNumber relpages = 0;

	/* Select logging level */
	if (options & VACOPT_VERBOSE)
		elevel = INFO;
	else
		elevel = DEBUG2;

	/* Set up static variables */
	vac_strategy = bstrategy;

	/*
	 * Check for user-requested abort.
	 */
	CHECK_FOR_INTERRUPTS();

	/*
	 * Open the relation, getting ShareUpdateExclusiveLock to ensure that two
	 * ANALYZEs don't run on it concurrently.  (This also locks out a
	 * concurrent VACUUM, which doesn't matter much at the moment but might
	 * matter if we ever try to accumulate stats on dead tuples.) If the rel
	 * has been dropped since we last saw it, we don't need to process it.
	 */
	if (!(options & VACOPT_NOWAIT))
		onerel = try_relation_open(relid, ShareUpdateExclusiveLock);
	else if (ConditionalLockRelationOid(relid, ShareUpdateExclusiveLock))
		onerel = try_relation_open(relid, NoLock);
	else
	{
		onerel = NULL;
		if (IsAutoVacuumWorkerProcess() && params->log_min_duration >= 0)
			ereport(LOG,
					(errcode(ERRCODE_LOCK_NOT_AVAILABLE),
				  errmsg("skipping analyze of \"%s\" --- lock not available",
						 relation->relname)));
	}
	if (!onerel)
		return;

	/*
	 * Check permissions --- this should match vacuum's check!
	 */
	if (!(pg_class_ownercheck(RelationGetRelid(onerel), GetUserId()) ||
		  (pg_database_ownercheck(MyDatabaseId, GetUserId()) && !onerel->rd_rel->relisshared)))
	{
		/* No need for a WARNING if we already complained during VACUUM */
		if (!(options & VACOPT_VACUUM))
		{
			if (onerel->rd_rel->relisshared)
				ereport(WARNING,
				 (errmsg("skipping \"%s\" --- only superuser can analyze it",
						 RelationGetRelationName(onerel))));
			else if (onerel->rd_rel->relnamespace == PG_CATALOG_NAMESPACE)
				ereport(WARNING,
						(errmsg("skipping \"%s\" --- only superuser or database owner can analyze it",
								RelationGetRelationName(onerel))));
			else
				ereport(WARNING,
						(errmsg("skipping \"%s\" --- only table or database owner can analyze it",
								RelationGetRelationName(onerel))));
		}
		relation_close(onerel, ShareUpdateExclusiveLock);
		return;
	}

	/*
	 * Silently ignore tables that are temp tables of other backends ---
	 * trying to analyze these is rather pointless, since their contents are
	 * probably not up-to-date on disk.  (We don't throw a warning here; it
	 * would just lead to chatter during a database-wide ANALYZE.)
	 */
	if (RELATION_IS_OTHER_TEMP(onerel))
	{
		relation_close(onerel, ShareUpdateExclusiveLock);
		return;
	}

	/*
	 * We can ANALYZE any table except pg_statistic. See update_attstats
	 */
	if (RelationGetRelid(onerel) == StatisticRelationId)
	{
		relation_close(onerel, ShareUpdateExclusiveLock);
		return;
	}

	/*
	 * Check that it's a plain table, materialized view, or foreign table; we
	 * used to do this in get_rel_oids() but seems safer to check after we've
	 * locked the relation.
	 */
	if (onerel->rd_rel->relkind == RELKIND_RELATION ||
		onerel->rd_rel->relkind == RELKIND_MATVIEW)
	{
		/* Regular table, so we'll use the regular row acquisition function */
		acquirefunc = acquire_sample_rows;
		/* Also get regular table's size */
		relpages = RelationGetNumberOfBlocks(onerel);
	}
	else if (onerel->rd_rel->relkind == RELKIND_FOREIGN_TABLE)
	{
		/*
		 * For a foreign table, call the FDW's hook function to see whether it
		 * supports analysis.
		 */
		FdwRoutine *fdwroutine;
		bool		ok = false;

		fdwroutine = GetFdwRoutineForRelation(onerel, false);

		if (fdwroutine->AnalyzeForeignTable != NULL)
			ok = fdwroutine->AnalyzeForeignTable(onerel,
												 &acquirefunc,
												 &relpages);

		if (!ok)
		{
			ereport(WARNING,
			 (errmsg("skipping \"%s\" --- cannot analyze this foreign table",
					 RelationGetRelationName(onerel))));
			relation_close(onerel, ShareUpdateExclusiveLock);
			return;
		}
	}
	else
	{
		/* No need for a WARNING if we already complained during VACUUM */
		if (!(options & VACOPT_VACUUM))
			ereport(WARNING,
					(errmsg("skipping \"%s\" --- cannot analyze non-tables or special system tables",
							RelationGetRelationName(onerel))));
		relation_close(onerel, ShareUpdateExclusiveLock);
		return;
	}

	/*
	 * OK, let's do it.  First let other backends know I'm in ANALYZE.
	 */
	LWLockAcquire(ProcArrayLock, LW_EXCLUSIVE);
	MyPgXact->vacuumFlags |= PROC_IN_ANALYZE;
	LWLockRelease(ProcArrayLock);

	/*
	 * Do the normal non-recursive ANALYZE.
	 */
	do_analyze_rel(onerel, options, params, va_cols, acquirefunc, relpages,
				   false, in_outer_xact, elevel);

	/*
	 * If there are child tables, do recursive ANALYZE.
	 */
	if (onerel->rd_rel->relhassubclass)
		do_analyze_rel(onerel, options, params, va_cols, acquirefunc, relpages,
					   true, in_outer_xact, elevel);

	/*
	 * Close source relation now, but keep lock so that no one deletes it
	 * before we commit.  (If someone did, they'd fail to clean up the entries
	 * we made in pg_statistic.  Also, releasing the lock before commit would
	 * expose us to concurrent-update failures in update_attstats.)
	 */
	relation_close(onerel, NoLock);

	/*
	 * Reset my PGXACT flag.  Note: we need this here, and not in vacuum_rel,
	 * because the vacuum flag is cleared by the end-of-xact code.
	 */
	LWLockAcquire(ProcArrayLock, LW_EXCLUSIVE);
	MyPgXact->vacuumFlags &= ~PROC_IN_ANALYZE;
	LWLockRelease(ProcArrayLock);
}

/*
 *	do_analyze_rel() -- analyze one relation, recursively or not
 *
 * Note that "acquirefunc" is only relevant for the non-inherited case.
 * For the inherited case, acquire_inherited_sample_rows() determines the
 * appropriate acquirefunc for each child table.
 */
static void
do_analyze_rel(Relation onerel, int options, VacuumParams *params,
			   List *va_cols, AcquireSampleRowsFunc acquirefunc,
			   BlockNumber relpages, bool inh, bool in_outer_xact,
			   int elevel)
{
	int			attr_cnt,
				tcnt,
				i,
				ind;
	Relation   *Irel;
	int			nindexes;
	bool		hasindex;
	VacAttrStats **vacattrstats;
	AnlIndexData *indexdata;
	int			targrows,
				numrows;
	double		totalrows,
				totaldeadrows;
	HeapTuple  *rows;
	PGRUsage	ru0;
	TimestampTz starttime = 0;
	MemoryContext caller_context;
	Oid			save_userid;
	int			save_sec_context;
	int			save_nestlevel;

	if (inh)
		ereport(elevel,
				(errmsg("analyzing \"%s.%s\" inheritance tree",
						get_namespace_name(RelationGetNamespace(onerel)),
						RelationGetRelationName(onerel))));
	else
		ereport(elevel,
				(errmsg("analyzing \"%s.%s\"",
						get_namespace_name(RelationGetNamespace(onerel)),
						RelationGetRelationName(onerel))));

	/*
	 * Set up a working context so that we can easily free whatever junk gets
	 * created.
	 */
	anl_context = AllocSetContextCreate(CurrentMemoryContext,
										"Analyze",
										ALLOCSET_DEFAULT_MINSIZE,
										ALLOCSET_DEFAULT_INITSIZE,
										ALLOCSET_DEFAULT_MAXSIZE);
	caller_context = MemoryContextSwitchTo(anl_context);

	/*
	 * Switch to the table owner's userid, so that any index functions are run
	 * as that user.  Also lock down security-restricted operations and
	 * arrange to make GUC variable changes local to this command.
	 */
	GetUserIdAndSecContext(&save_userid, &save_sec_context);
	SetUserIdAndSecContext(onerel->rd_rel->relowner,
						   save_sec_context | SECURITY_RESTRICTED_OPERATION);
	save_nestlevel = NewGUCNestLevel();

	/* measure elapsed time iff autovacuum logging requires it */
	if (IsAutoVacuumWorkerProcess() && params->log_min_duration >= 0)
	{
		pg_rusage_init(&ru0);
		if (params->log_min_duration > 0)
			starttime = GetCurrentTimestamp();
	}

	/*
	 * Determine which columns to analyze
	 *
	 * Note that system attributes are never analyzed.
	 */
	if (va_cols != NIL)
	{
		ListCell   *le;

		vacattrstats = (VacAttrStats **) palloc(list_length(va_cols) *
												sizeof(VacAttrStats *));
		tcnt = 0;
		foreach(le, va_cols)
		{
			char	   *col = strVal(lfirst(le));

			i = attnameAttNum(onerel, col, false);
			if (i == InvalidAttrNumber)
				ereport(ERROR,
						(errcode(ERRCODE_UNDEFINED_COLUMN),
					errmsg("column \"%s\" of relation \"%s\" does not exist",
						   col, RelationGetRelationName(onerel))));
			vacattrstats[tcnt] = examine_attribute(onerel, i, NULL);
			if (vacattrstats[tcnt] != NULL)
				tcnt++;
		}
		attr_cnt = tcnt;
	}
	else
	{
		attr_cnt = onerel->rd_att->natts;
		vacattrstats = (VacAttrStats **)
			palloc(attr_cnt * sizeof(VacAttrStats *));
		tcnt = 0;
		for (i = 1; i <= attr_cnt; i++)
		{
			vacattrstats[tcnt] = examine_attribute(onerel, i, NULL);
			if (vacattrstats[tcnt] != NULL)
				tcnt++;
		}
		attr_cnt = tcnt;
	}

#ifdef XCP
	if (IS_PGXC_COORDINATOR && onerel->rd_locator_info)
	{
		/*
		 * Fetch attribute statistics from remote nodes.
		 */
		analyze_rel_coordinator(onerel, inh, attr_cnt, vacattrstats);
		/*
		 * If it is a VACUUM or doing inherited relation precise values for
		 * relpages and reltuples are set in other place. Otherwise request
		 * doing it now.
		 */
		if (!inh && !(vacstmt->options & VACOPT_VACUUM))
			vacuum_rel_coordinator(onerel);
		/*
		 * Skip acquiring local stats. Coordinator does not store data of
		 * distributed tables.
		 */
		nindexes = 0;
		hasindex = false;
		Irel = NULL;
		goto cleanup;
	}
#endif

	/*
	 * Open all indexes of the relation, and see if there are any analyzable
	 * columns in the indexes.  We do not analyze index columns if there was
	 * an explicit column list in the ANALYZE command, however.  If we are
	 * doing a recursive scan, we don't want to touch the parent's indexes at
	 * all.
	 */
	if (!inh)
		vac_open_indexes(onerel, AccessShareLock, &nindexes, &Irel);
	else
	{
		Irel = NULL;
		nindexes = 0;
	}
	hasindex = (nindexes > 0);
	indexdata = NULL;
	if (hasindex)
	{
		indexdata = (AnlIndexData *) palloc0(nindexes * sizeof(AnlIndexData));
		for (ind = 0; ind < nindexes; ind++)
		{
			AnlIndexData *thisdata = &indexdata[ind];
			IndexInfo  *indexInfo;

			thisdata->indexInfo = indexInfo = BuildIndexInfo(Irel[ind]);
			thisdata->tupleFract = 1.0; /* fix later if partial */
			if (indexInfo->ii_Expressions != NIL && va_cols == NIL)
			{
				ListCell   *indexpr_item = list_head(indexInfo->ii_Expressions);

				thisdata->vacattrstats = (VacAttrStats **)
					palloc(indexInfo->ii_NumIndexAttrs * sizeof(VacAttrStats *));
				tcnt = 0;
				for (i = 0; i < indexInfo->ii_NumIndexAttrs; i++)
				{
					int			keycol = indexInfo->ii_KeyAttrNumbers[i];

					if (keycol == 0)
					{
						/* Found an index expression */
						Node	   *indexkey;

						if (indexpr_item == NULL)		/* shouldn't happen */
							elog(ERROR, "too few entries in indexprs list");
						indexkey = (Node *) lfirst(indexpr_item);
						indexpr_item = lnext(indexpr_item);
						thisdata->vacattrstats[tcnt] =
							examine_attribute(Irel[ind], i + 1, indexkey);
						if (thisdata->vacattrstats[tcnt] != NULL)
							tcnt++;
					}
				}
				thisdata->attr_cnt = tcnt;
			}
		}
	}

	/*
	 * Determine how many rows we need to sample, using the worst case from
	 * all analyzable columns.  We use a lower bound of 100 rows to avoid
	 * possible overflow in Vitter's algorithm.  (Note: that will also be the
	 * target in the corner case where there are no analyzable columns.)
	 */
	targrows = 100;
	for (i = 0; i < attr_cnt; i++)
	{
		if (targrows < vacattrstats[i]->minrows)
			targrows = vacattrstats[i]->minrows;
	}
	for (ind = 0; ind < nindexes; ind++)
	{
		AnlIndexData *thisdata = &indexdata[ind];

		for (i = 0; i < thisdata->attr_cnt; i++)
		{
			if (targrows < thisdata->vacattrstats[i]->minrows)
				targrows = thisdata->vacattrstats[i]->minrows;
		}
	}

	/*
	 * Acquire the sample rows
	 */
	rows = (HeapTuple *) palloc(targrows * sizeof(HeapTuple));
	if (inh)
		numrows = acquire_inherited_sample_rows(onerel, elevel,
												rows, targrows,
												&totalrows, &totaldeadrows);
	else
		numrows = (*acquirefunc) (onerel, elevel,
								  rows, targrows,
								  &totalrows, &totaldeadrows);

	/*
	 * Compute the statistics.  Temporary results during the calculations for
	 * each column are stored in a child context.  The calc routines are
	 * responsible to make sure that whatever they store into the VacAttrStats
	 * structure is allocated in anl_context.
	 */
	if (numrows > 0)
	{
		MemoryContext col_context,
					old_context;

		col_context = AllocSetContextCreate(anl_context,
											"Analyze Column",
											ALLOCSET_DEFAULT_MINSIZE,
											ALLOCSET_DEFAULT_INITSIZE,
											ALLOCSET_DEFAULT_MAXSIZE);
		old_context = MemoryContextSwitchTo(col_context);

		for (i = 0; i < attr_cnt; i++)
		{
			VacAttrStats *stats = vacattrstats[i];
			AttributeOpts *aopt;

			stats->rows = rows;
			stats->tupDesc = onerel->rd_att;
			(*stats->compute_stats) (stats,
									 std_fetch_func,
									 numrows,
									 totalrows);

			/*
			 * If the appropriate flavor of the n_distinct option is
			 * specified, override with the corresponding value.
			 */
			aopt = get_attribute_options(onerel->rd_id, stats->attr->attnum);
			if (aopt != NULL)
			{
				float8		n_distinct;

				n_distinct = inh ? aopt->n_distinct_inherited : aopt->n_distinct;
				if (n_distinct != 0.0)
					stats->stadistinct = n_distinct;
			}

			MemoryContextResetAndDeleteChildren(col_context);
		}

		if (hasindex)
			compute_index_stats(onerel, totalrows,
								indexdata, nindexes,
								rows, numrows,
								col_context);

		MemoryContextSwitchTo(old_context);
		MemoryContextDelete(col_context);

		/*
		 * Emit the completed stats rows into pg_statistic, replacing any
		 * previous statistics for the target columns.  (If there are stats in
		 * pg_statistic for columns we didn't process, we leave them alone.)
		 */
		update_attstats(RelationGetRelid(onerel), inh,
						attr_cnt, vacattrstats);

		for (ind = 0; ind < nindexes; ind++)
		{
			AnlIndexData *thisdata = &indexdata[ind];

			update_attstats(RelationGetRelid(Irel[ind]), false,
							thisdata->attr_cnt, thisdata->vacattrstats);
		}
	}

	/*
	 * Update pages/tuples stats in pg_class ... but not if we're doing
	 * inherited stats.
	 */
	if (!inh)
		vac_update_relstats(onerel,
							relpages,
							totalrows,
							visibilitymap_count(onerel),
							hasindex,
							InvalidTransactionId,
							InvalidMultiXactId,
							in_outer_xact);

	/*
	 * Same for indexes. Vacuum always scans all indexes, so if we're part of
	 * VACUUM ANALYZE, don't overwrite the accurate count already inserted by
	 * VACUUM.
	 */
	if (!inh && !(options & VACOPT_VACUUM))
	{
		for (ind = 0; ind < nindexes; ind++)
		{
			AnlIndexData *thisdata = &indexdata[ind];
			double		totalindexrows;

			totalindexrows = ceil(thisdata->tupleFract * totalrows);
			vac_update_relstats(Irel[ind],
								RelationGetNumberOfBlocks(Irel[ind]),
								totalindexrows,
								0,
								false,
								InvalidTransactionId,
								InvalidMultiXactId,
								in_outer_xact);
		}
	}

#ifdef XCP
	/*
	 * Coordinator skips getting local stats of distributed table up to here
	 */
cleanup:
#endif
	/*
	 * Report ANALYZE to the stats collector, too.  However, if doing
	 * inherited stats we shouldn't report, because the stats collector only
	 * tracks per-table stats.
	 */
	if (!inh)
		pgstat_report_analyze(onerel, totalrows, totaldeadrows);

	/* If this isn't part of VACUUM ANALYZE, let index AMs do cleanup */
	if (!(options & VACOPT_VACUUM))
	{
		for (ind = 0; ind < nindexes; ind++)
		{
			IndexBulkDeleteResult *stats;
			IndexVacuumInfo ivinfo;

			ivinfo.index = Irel[ind];
			ivinfo.analyze_only = true;
			ivinfo.estimated_count = true;
			ivinfo.message_level = elevel;
			ivinfo.num_heap_tuples = onerel->rd_rel->reltuples;
			ivinfo.strategy = vac_strategy;

			stats = index_vacuum_cleanup(&ivinfo, NULL);

			if (stats)
				pfree(stats);
		}
	}

	/* Done with indexes */
	vac_close_indexes(nindexes, Irel, NoLock);

	/* Log the action if appropriate */
	if (IsAutoVacuumWorkerProcess() && params->log_min_duration >= 0)
	{
		if (params->log_min_duration == 0 ||
			TimestampDifferenceExceeds(starttime, GetCurrentTimestamp(),
									   params->log_min_duration))
			ereport(LOG,
					(errmsg("automatic analyze of table \"%s.%s.%s\" system usage: %s",
							get_database_name(MyDatabaseId),
							get_namespace_name(RelationGetNamespace(onerel)),
							RelationGetRelationName(onerel),
							pg_rusage_show(&ru0))));
	}

	/* Roll back any GUC changes executed by index functions */
	AtEOXact_GUC(false, save_nestlevel);

	/* Restore userid and security context */
	SetUserIdAndSecContext(save_userid, save_sec_context);

	/* Restore current context and release memory */
	MemoryContextSwitchTo(caller_context);
	MemoryContextDelete(anl_context);
	anl_context = NULL;
}

/*
 * Compute statistics about indexes of a relation
 */
static void
compute_index_stats(Relation onerel, double totalrows,
					AnlIndexData *indexdata, int nindexes,
					HeapTuple *rows, int numrows,
					MemoryContext col_context)
{
	MemoryContext ind_context,
				old_context;
	Datum		values[INDEX_MAX_KEYS];
	bool		isnull[INDEX_MAX_KEYS];
	int			ind,
				i;

	ind_context = AllocSetContextCreate(anl_context,
										"Analyze Index",
										ALLOCSET_DEFAULT_MINSIZE,
										ALLOCSET_DEFAULT_INITSIZE,
										ALLOCSET_DEFAULT_MAXSIZE);
	old_context = MemoryContextSwitchTo(ind_context);

	for (ind = 0; ind < nindexes; ind++)
	{
		AnlIndexData *thisdata = &indexdata[ind];
		IndexInfo  *indexInfo = thisdata->indexInfo;
		int			attr_cnt = thisdata->attr_cnt;
		TupleTableSlot *slot;
		EState	   *estate;
		ExprContext *econtext;
		List	   *predicate;
		Datum	   *exprvals;
		bool	   *exprnulls;
		int			numindexrows,
					tcnt,
					rowno;
		double		totalindexrows;

		/* Ignore index if no columns to analyze and not partial */
		if (attr_cnt == 0 && indexInfo->ii_Predicate == NIL)
			continue;

		/*
		 * Need an EState for evaluation of index expressions and
		 * partial-index predicates.  Create it in the per-index context to be
		 * sure it gets cleaned up at the bottom of the loop.
		 */
		estate = CreateExecutorState();
		econtext = GetPerTupleExprContext(estate);
		/* Need a slot to hold the current heap tuple, too */
		slot = MakeSingleTupleTableSlot(RelationGetDescr(onerel));

		/* Arrange for econtext's scan tuple to be the tuple under test */
		econtext->ecxt_scantuple = slot;

		/* Set up execution state for predicate. */
		predicate = (List *)
			ExecPrepareExpr((Expr *) indexInfo->ii_Predicate,
							estate);

		/* Compute and save index expression values */
		exprvals = (Datum *) palloc(numrows * attr_cnt * sizeof(Datum));
		exprnulls = (bool *) palloc(numrows * attr_cnt * sizeof(bool));
		numindexrows = 0;
		tcnt = 0;
		for (rowno = 0; rowno < numrows; rowno++)
		{
			HeapTuple	heapTuple = rows[rowno];

			vacuum_delay_point();

			/*
			 * Reset the per-tuple context each time, to reclaim any cruft
			 * left behind by evaluating the predicate or index expressions.
			 */
			ResetExprContext(econtext);

			/* Set up for predicate or expression evaluation */
			ExecStoreTuple(heapTuple, slot, InvalidBuffer, false);

			/* If index is partial, check predicate */
			if (predicate != NIL)
			{
				if (!ExecQual(predicate, econtext, false))
					continue;
			}
			numindexrows++;

			if (attr_cnt > 0)
			{
				/*
				 * Evaluate the index row to compute expression values. We
				 * could do this by hand, but FormIndexDatum is convenient.
				 */
				FormIndexDatum(indexInfo,
							   slot,
							   estate,
							   values,
							   isnull);

				/*
				 * Save just the columns we care about.  We copy the values
				 * into ind_context from the estate's per-tuple context.
				 */
				for (i = 0; i < attr_cnt; i++)
				{
					VacAttrStats *stats = thisdata->vacattrstats[i];
					int			attnum = stats->attr->attnum;

					if (isnull[attnum - 1])
					{
						exprvals[tcnt] = (Datum) 0;
						exprnulls[tcnt] = true;
					}
					else
					{
						exprvals[tcnt] = datumCopy(values[attnum - 1],
												   stats->attrtype->typbyval,
												   stats->attrtype->typlen);
						exprnulls[tcnt] = false;
					}
					tcnt++;
				}
			}
		}

		/*
		 * Having counted the number of rows that pass the predicate in the
		 * sample, we can estimate the total number of rows in the index.
		 */
		thisdata->tupleFract = (double) numindexrows / (double) numrows;
		totalindexrows = ceil(thisdata->tupleFract * totalrows);

		/*
		 * Now we can compute the statistics for the expression columns.
		 */
		if (numindexrows > 0)
		{
			MemoryContextSwitchTo(col_context);
			for (i = 0; i < attr_cnt; i++)
			{
				VacAttrStats *stats = thisdata->vacattrstats[i];
				AttributeOpts *aopt =
				get_attribute_options(stats->attr->attrelid,
									  stats->attr->attnum);

				stats->exprvals = exprvals + i;
				stats->exprnulls = exprnulls + i;
				stats->rowstride = attr_cnt;
				(*stats->compute_stats) (stats,
										 ind_fetch_func,
										 numindexrows,
										 totalindexrows);

				/*
				 * If the n_distinct option is specified, it overrides the
				 * above computation.  For indices, we always use just
				 * n_distinct, not n_distinct_inherited.
				 */
				if (aopt != NULL && aopt->n_distinct != 0.0)
					stats->stadistinct = aopt->n_distinct;

				MemoryContextResetAndDeleteChildren(col_context);
			}
		}

		/* And clean up */
		MemoryContextSwitchTo(ind_context);

		ExecDropSingleTupleTableSlot(slot);
		FreeExecutorState(estate);
		MemoryContextResetAndDeleteChildren(ind_context);
	}

	MemoryContextSwitchTo(old_context);
	MemoryContextDelete(ind_context);
}

/*
 * examine_attribute -- pre-analysis of a single column
 *
 * Determine whether the column is analyzable; if so, create and initialize
 * a VacAttrStats struct for it.  If not, return NULL.
 *
 * If index_expr isn't NULL, then we're trying to analyze an expression index,
 * and index_expr is the expression tree representing the column's data.
 */
static VacAttrStats *
examine_attribute(Relation onerel, int attnum, Node *index_expr)
{
	Form_pg_attribute attr = onerel->rd_att->attrs[attnum - 1];
	HeapTuple	typtuple;
	VacAttrStats *stats;
	int			i;
	bool		ok;

	/* Never analyze dropped columns */
	if (attr->attisdropped)
		return NULL;

	/* Don't analyze column if user has specified not to */
	if (attr->attstattarget == 0)
		return NULL;

	/*
	 * Create the VacAttrStats struct.  Note that we only have a copy of the
	 * fixed fields of the pg_attribute tuple.
	 */
	stats = (VacAttrStats *) palloc0(sizeof(VacAttrStats));
	stats->attr = (Form_pg_attribute) palloc(ATTRIBUTE_FIXED_PART_SIZE);
	memcpy(stats->attr, attr, ATTRIBUTE_FIXED_PART_SIZE);

	/*
	 * When analyzing an expression index, believe the expression tree's type
	 * not the column datatype --- the latter might be the opckeytype storage
	 * type of the opclass, which is not interesting for our purposes.  (Note:
	 * if we did anything with non-expression index columns, we'd need to
	 * figure out where to get the correct type info from, but for now that's
	 * not a problem.)	It's not clear whether anyone will care about the
	 * typmod, but we store that too just in case.
	 */
	if (index_expr)
	{
		stats->attrtypid = exprType(index_expr);
		stats->attrtypmod = exprTypmod(index_expr);
	}
	else
	{
		stats->attrtypid = attr->atttypid;
		stats->attrtypmod = attr->atttypmod;
	}

	typtuple = SearchSysCacheCopy1(TYPEOID,
								   ObjectIdGetDatum(stats->attrtypid));
	if (!HeapTupleIsValid(typtuple))
		elog(ERROR, "cache lookup failed for type %u", stats->attrtypid);
	stats->attrtype = (Form_pg_type) GETSTRUCT(typtuple);
	stats->anl_context = anl_context;
	stats->tupattnum = attnum;

	/*
	 * The fields describing the stats->stavalues[n] element types default to
	 * the type of the data being analyzed, but the type-specific typanalyze
	 * function can change them if it wants to store something else.
	 */
	for (i = 0; i < STATISTIC_NUM_SLOTS; i++)
	{
		stats->statypid[i] = stats->attrtypid;
		stats->statyplen[i] = stats->attrtype->typlen;
		stats->statypbyval[i] = stats->attrtype->typbyval;
		stats->statypalign[i] = stats->attrtype->typalign;
	}

	/*
	 * Call the type-specific typanalyze function.  If none is specified, use
	 * std_typanalyze().
	 */
	if (OidIsValid(stats->attrtype->typanalyze))
		ok = DatumGetBool(OidFunctionCall1(stats->attrtype->typanalyze,
										   PointerGetDatum(stats)));
	else
		ok = std_typanalyze(stats);

	if (!ok || stats->compute_stats == NULL || stats->minrows <= 0)
	{
		heap_freetuple(typtuple);
		pfree(stats->attr);
		pfree(stats);
		return NULL;
	}

	return stats;
}

/*
 * BlockSampler_Init -- prepare for random sampling of blocknumbers
 *
 * BlockSampler is used for stage one of our new two-stage tuple
 * sampling mechanism as discussed on pgsql-hackers 2004-04-02 (subject
 * "Large DB").  It selects a random sample of samplesize blocks out of
 * the nblocks blocks in the table.  If the table has less than
 * samplesize blocks, all blocks are selected.
 *
 * Since we know the total number of blocks in advance, we can use the
 * straightforward Algorithm S from Knuth 3.4.2, rather than Vitter's
 * algorithm.
 */
static void
BlockSampler_Init(BlockSampler bs, BlockNumber nblocks, int samplesize)
{
	bs->N = nblocks;			/* measured table size */

	/*
	 * If we decide to reduce samplesize for tables that have less or not much
	 * more than samplesize blocks, here is the place to do it.
	 */
	bs->n = samplesize;
	bs->t = 0;					/* blocks scanned so far */
	bs->m = 0;					/* blocks selected so far */
}

static bool
BlockSampler_HasMore(BlockSampler bs)
{
	return (bs->t < bs->N) && (bs->m < bs->n);
}

static BlockNumber
BlockSampler_Next(BlockSampler bs)
{
	BlockNumber K = bs->N - bs->t;		/* remaining blocks */
	int			k = bs->n - bs->m;		/* blocks still to sample */
	double		p;				/* probability to skip block */
	double		V;				/* random */

	Assert(BlockSampler_HasMore(bs));	/* hence K > 0 and k > 0 */

	if ((BlockNumber) k >= K)
	{
		/* need all the rest */
		bs->m++;
		return bs->t++;
	}

	/*----------
	 * It is not obvious that this code matches Knuth's Algorithm S.
	 * Knuth says to skip the current block with probability 1 - k/K.
	 * If we are to skip, we should advance t (hence decrease K), and
	 * repeat the same probabilistic test for the next block.  The naive
	 * implementation thus requires an anl_random_fract() call for each block
	 * number.  But we can reduce this to one anl_random_fract() call per
	 * selected block, by noting that each time the while-test succeeds,
	 * we can reinterpret V as a uniform random number in the range 0 to p.
	 * Therefore, instead of choosing a new V, we just adjust p to be
	 * the appropriate fraction of its former value, and our next loop
	 * makes the appropriate probabilistic test.
	 *
	 * We have initially K > k > 0.  If the loop reduces K to equal k,
	 * the next while-test must fail since p will become exactly zero
	 * (we assume there will not be roundoff error in the division).
	 * (Note: Knuth suggests a "<=" loop condition, but we use "<" just
	 * to be doubly sure about roundoff error.)  Therefore K cannot become
	 * less than k, which means that we cannot fail to select enough blocks.
	 *----------
	 */
	V = anl_random_fract();
	p = 1.0 - (double) k / (double) K;
	while (V < p)
	{
		/* skip */
		bs->t++;
		K--;					/* keep K == N - t */

		/* adjust p to be new cutoff point in reduced range */
		p *= 1.0 - (double) k / (double) K;
	}

	/* select */
	bs->m++;
	return bs->t++;
}

/*
 * acquire_sample_rows -- acquire a random sample of rows from the table
 *
 * Selected rows are returned in the caller-allocated array rows[], which
 * must have at least targrows entries.
 * The actual number of rows selected is returned as the function result.
 * We also estimate the total numbers of live and dead rows in the table,
 * and return them into *totalrows and *totaldeadrows, respectively.
 *
 * The returned list of tuples is in order by physical position in the table.
 * (We will rely on this later to derive correlation estimates.)
 *
 * As of May 2004 we use a new two-stage method:  Stage one selects up
 * to targrows random blocks (or all blocks, if there aren't so many).
 * Stage two scans these blocks and uses the Vitter algorithm to create
 * a random sample of targrows rows (or less, if there are less in the
 * sample of blocks).  The two stages are executed simultaneously: each
 * block is processed as soon as stage one returns its number and while
 * the rows are read stage two controls which ones are to be inserted
 * into the sample.
 *
 * Although every row has an equal chance of ending up in the final
 * sample, this sampling method is not perfect: not every possible
 * sample has an equal chance of being selected.  For large relations
 * the number of different blocks represented by the sample tends to be
 * too small.  We can live with that for now.  Improvements are welcome.
 *
 * An important property of this sampling method is that because we do
 * look at a statistically unbiased set of blocks, we should get
 * unbiased estimates of the average numbers of live and dead rows per
 * block.  The previous sampling method put too much credence in the row
 * density near the start of the table.
 */
static int
acquire_sample_rows(Relation onerel, int elevel,
					HeapTuple *rows, int targrows,
					double *totalrows, double *totaldeadrows)
{
	int			numrows = 0;	/* # rows now in reservoir */
	double		samplerows = 0; /* total # rows collected */
	double		liverows = 0;	/* # live rows seen */
	double		deadrows = 0;	/* # dead rows seen */
	double		rowstoskip = -1;	/* -1 means not set yet */
	BlockNumber totalblocks;
	TransactionId OldestXmin;
	BlockSamplerData bs;
	double		rstate;

	Assert(targrows > 0);

	totalblocks = RelationGetNumberOfBlocks(onerel);

	/* Need a cutoff xmin for HeapTupleSatisfiesVacuum */
	OldestXmin = GetOldestXmin(onerel, true);

	/* Prepare for sampling block numbers */
	BlockSampler_Init(&bs, totalblocks, targrows);
	/* Prepare for sampling rows */
	rstate = anl_init_selection_state(targrows);

	/* Outer loop over blocks to sample */
	while (BlockSampler_HasMore(&bs))
	{
		BlockNumber targblock = BlockSampler_Next(&bs);
		Buffer		targbuffer;
		Page		targpage;
		OffsetNumber targoffset,
					maxoffset;

		vacuum_delay_point();

		/*
		 * We must maintain a pin on the target page's buffer to ensure that
		 * the maxoffset value stays good (else concurrent VACUUM might delete
		 * tuples out from under us).  Hence, pin the page until we are done
		 * looking at it.  We also choose to hold sharelock on the buffer
		 * throughout --- we could release and re-acquire sharelock for each
		 * tuple, but since we aren't doing much work per tuple, the extra
		 * lock traffic is probably better avoided.
		 */
		targbuffer = ReadBufferExtended(onerel, MAIN_FORKNUM, targblock,
										RBM_NORMAL, vac_strategy);
		LockBuffer(targbuffer, BUFFER_LOCK_SHARE);
		targpage = BufferGetPage(targbuffer);
		maxoffset = PageGetMaxOffsetNumber(targpage);

		/* Inner loop over all tuples on the selected page */
		for (targoffset = FirstOffsetNumber; targoffset <= maxoffset; targoffset++)
		{
			ItemId		itemid;
			HeapTupleData targtuple;
			bool		sample_it = false;

			itemid = PageGetItemId(targpage, targoffset);

			/*
			 * We ignore unused and redirect line pointers.  DEAD line
			 * pointers should be counted as dead, because we need vacuum to
			 * run to get rid of them.  Note that this rule agrees with the
			 * way that heap_page_prune() counts things.
			 */
			if (!ItemIdIsNormal(itemid))
			{
				if (ItemIdIsDead(itemid))
					deadrows += 1;
				continue;
			}

			ItemPointerSet(&targtuple.t_self, targblock, targoffset);

			targtuple.t_tableOid = RelationGetRelid(onerel);
			targtuple.t_data = (HeapTupleHeader) PageGetItem(targpage, itemid);
			targtuple.t_len = ItemIdGetLength(itemid);

			switch (HeapTupleSatisfiesVacuum(&targtuple,
											 OldestXmin,
											 targbuffer))
			{
				case HEAPTUPLE_LIVE:
					sample_it = true;
					liverows += 1;
					break;

				case HEAPTUPLE_DEAD:
				case HEAPTUPLE_RECENTLY_DEAD:
					/* Count dead and recently-dead rows */
					deadrows += 1;
					break;

				case HEAPTUPLE_INSERT_IN_PROGRESS:

					/*
					 * Insert-in-progress rows are not counted.  We assume
					 * that when the inserting transaction commits or aborts,
					 * it will send a stats message to increment the proper
					 * count.  This works right only if that transaction ends
					 * after we finish analyzing the table; if things happen
					 * in the other order, its stats update will be
					 * overwritten by ours.  However, the error will be large
					 * only if the other transaction runs long enough to
					 * insert many tuples, so assuming it will finish after us
					 * is the safer option.
					 *
					 * A special case is that the inserting transaction might
					 * be our own.  In this case we should count and sample
					 * the row, to accommodate users who load a table and
					 * analyze it in one transaction.  (pgstat_report_analyze
					 * has to adjust the numbers we send to the stats
					 * collector to make this come out right.)
					 */
					if (TransactionIdIsCurrentTransactionId(HeapTupleHeaderGetXmin(targtuple.t_data)))
					{
						sample_it = true;
						liverows += 1;
					}
					break;

				case HEAPTUPLE_DELETE_IN_PROGRESS:

					/*
					 * We count delete-in-progress rows as still live, using
					 * the same reasoning given above; but we don't bother to
					 * include them in the sample.
					 *
					 * If the delete was done by our own transaction, however,
					 * we must count the row as dead to make
					 * pgstat_report_analyze's stats adjustments come out
					 * right.  (Note: this works out properly when the row was
					 * both inserted and deleted in our xact.)
					 */
					if (TransactionIdIsCurrentTransactionId(HeapTupleHeaderGetUpdateXid(targtuple.t_data)))
						deadrows += 1;
					else
						liverows += 1;
					break;

				default:
					elog(ERROR, "unexpected HeapTupleSatisfiesVacuum result");
					break;
			}

			if (sample_it)
			{
				/*
				 * The first targrows sample rows are simply copied into the
				 * reservoir. Then we start replacing tuples in the sample
				 * until we reach the end of the relation.  This algorithm is
				 * from Jeff Vitter's paper (see full citation below). It
				 * works by repeatedly computing the number of tuples to skip
				 * before selecting a tuple, which replaces a randomly chosen
				 * element of the reservoir (current set of tuples).  At all
				 * times the reservoir is a true random sample of the tuples
				 * we've passed over so far, so when we fall off the end of
				 * the relation we're done.
				 */
				if (numrows < targrows)
					rows[numrows++] = heap_copytuple(&targtuple);
				else
				{
					/*
					 * t in Vitter's paper is the number of records already
					 * processed.  If we need to compute a new S value, we
					 * must use the not-yet-incremented value of samplerows as
					 * t.
					 */
					if (rowstoskip < 0)
						rowstoskip = anl_get_next_S(samplerows, targrows,
													&rstate);

					if (rowstoskip <= 0)
					{
						/*
						 * Found a suitable tuple, so save it, replacing one
						 * old tuple at random
						 */
						int			k = (int) (targrows * anl_random_fract());

						Assert(k >= 0 && k < targrows);
						heap_freetuple(rows[k]);
						rows[k] = heap_copytuple(&targtuple);
					}

					rowstoskip -= 1;
				}

				samplerows += 1;
			}
		}

		/* Now release the lock and pin on the page */
		UnlockReleaseBuffer(targbuffer);
	}

	/*
	 * If we didn't find as many tuples as we wanted then we're done. No sort
	 * is needed, since they're already in order.
	 *
	 * Otherwise we need to sort the collected tuples by position
	 * (itempointer). It's not worth worrying about corner cases where the
	 * tuples are already sorted.
	 */
	if (numrows == targrows)
		qsort((void *) rows, numrows, sizeof(HeapTuple), compare_rows);

	/*
	 * Estimate total numbers of rows in relation.  For live rows, use
	 * vac_estimate_reltuples; for dead rows, we have no source of old
	 * information, so we have to assume the density is the same in unseen
	 * pages as in the pages we scanned.
	 */
	*totalrows = vac_estimate_reltuples(onerel, true,
										totalblocks,
										bs.m,
										liverows);
	if (bs.m > 0)
		*totaldeadrows = floor((deadrows / bs.m) * totalblocks + 0.5);
	else
		*totaldeadrows = 0.0;

	/*
	 * Emit some interesting relation info
	 */
	ereport(elevel,
			(errmsg("\"%s\": scanned %d of %u pages, "
					"containing %.0f live rows and %.0f dead rows; "
					"%d rows in sample, %.0f estimated total rows",
					RelationGetRelationName(onerel),
					bs.m, totalblocks,
					liverows, deadrows,
					numrows, *totalrows)));

	return numrows;
}

/* Select a random value R uniformly distributed in (0 - 1) */
double
anl_random_fract(void)
{
	return ((double) random() + 1) / ((double) MAX_RANDOM_VALUE + 2);
}

/*
 * These two routines embody Algorithm Z from "Random sampling with a
 * reservoir" by Jeffrey S. Vitter, in ACM Trans. Math. Softw. 11, 1
 * (Mar. 1985), Pages 37-57.  Vitter describes his algorithm in terms
 * of the count S of records to skip before processing another record.
 * It is computed primarily based on t, the number of records already read.
 * The only extra state needed between calls is W, a random state variable.
 *
 * anl_init_selection_state computes the initial W value.
 *
 * Given that we've already read t records (t >= n), anl_get_next_S
 * determines the number of records to skip before the next record is
 * processed.
 */
double
anl_init_selection_state(int n)
{
	/* Initial value of W (for use when Algorithm Z is first applied) */
	return exp(-log(anl_random_fract()) / n);
}

double
anl_get_next_S(double t, int n, double *stateptr)
{
	double		S;

	/* The magic constant here is T from Vitter's paper */
	if (t <= (22.0 * n))
	{
		/* Process records using Algorithm X until t is large enough */
		double		V,
					quot;

		V = anl_random_fract(); /* Generate V */
		S = 0;
		t += 1;
		/* Note: "num" in Vitter's code is always equal to t - n */
		quot = (t - (double) n) / t;
		/* Find min S satisfying (4.1) */
		while (quot > V)
		{
			S += 1;
			t += 1;
			quot *= (t - (double) n) / t;
		}
	}
	else
	{
		/* Now apply Algorithm Z */
		double		W = *stateptr;
		double		term = t - (double) n + 1;

		for (;;)
		{
			double		numer,
						numer_lim,
						denom;
			double		U,
						X,
						lhs,
						rhs,
						y,
						tmp;

			/* Generate U and X */
			U = anl_random_fract();
			X = t * (W - 1.0);
			S = floor(X);		/* S is tentatively set to floor(X) */
			/* Test if U <= h(S)/cg(X) in the manner of (6.3) */
			tmp = (t + 1) / term;
			lhs = exp(log(((U * tmp * tmp) * (term + S)) / (t + X)) / n);
			rhs = (((t + X) / (term + S)) * term) / t;
			if (lhs <= rhs)
			{
				W = rhs / lhs;
				break;
			}
			/* Test if U <= f(S)/cg(X) */
			y = (((U * (t + 1)) / term) * (t + S + 1)) / (t + X);
			if ((double) n < S)
			{
				denom = t;
				numer_lim = term + S;
			}
			else
			{
				denom = t - (double) n + S;
				numer_lim = t + 1;
			}
			for (numer = t + S; numer >= numer_lim; numer -= 1)
			{
				y *= numer / denom;
				denom -= 1;
			}
			W = exp(-log(anl_random_fract()) / n);		/* Generate W in advance */
			if (exp(log(y) / n) <= (t + X) / t)
				break;
		}
		*stateptr = W;
	}
	return S;
}

/*
 * qsort comparator for sorting rows[] array
 */
static int
compare_rows(const void *a, const void *b)
{
	HeapTuple	ha = *(const HeapTuple *) a;
	HeapTuple	hb = *(const HeapTuple *) b;
	BlockNumber ba = ItemPointerGetBlockNumber(&ha->t_self);
	OffsetNumber oa = ItemPointerGetOffsetNumber(&ha->t_self);
	BlockNumber bb = ItemPointerGetBlockNumber(&hb->t_self);
	OffsetNumber ob = ItemPointerGetOffsetNumber(&hb->t_self);

	if (ba < bb)
		return -1;
	if (ba > bb)
		return 1;
	if (oa < ob)
		return -1;
	if (oa > ob)
		return 1;
	return 0;
}


/*
 * acquire_inherited_sample_rows -- acquire sample rows from inheritance tree
 *
 * This has the same API as acquire_sample_rows, except that rows are
 * collected from all inheritance children as well as the specified table.
 * We fail and return zero if there are no inheritance children, or if all
 * children are foreign tables that don't support ANALYZE.
 */
static int
acquire_inherited_sample_rows(Relation onerel, int elevel,
							  HeapTuple *rows, int targrows,
							  double *totalrows, double *totaldeadrows)
{
	List	   *tableOIDs;
	Relation   *rels;
	AcquireSampleRowsFunc *acquirefuncs;
	double	   *relblocks;
	double		totalblocks;
	int			numrows,
				nrels,
				i;
	ListCell   *lc;

	/*
	 * Find all members of inheritance set.  We only need AccessShareLock on
	 * the children.
	 */
	tableOIDs =
		find_all_inheritors(RelationGetRelid(onerel), AccessShareLock, NULL);

	/*
	 * Check that there's at least one descendant, else fail.  This could
	 * happen despite analyze_rel's relhassubclass check, if table once had a
	 * child but no longer does.  In that case, we can clear the
	 * relhassubclass field so as not to make the same mistake again later.
	 * (This is safe because we hold ShareUpdateExclusiveLock.)
	 */
	if (list_length(tableOIDs) < 2)
	{
		/* CCI because we already updated the pg_class row in this command */
		CommandCounterIncrement();
		SetRelationHasSubclass(RelationGetRelid(onerel), false);
		ereport(elevel,
				(errmsg("skipping analyze of \"%s.%s\" inheritance tree --- this inheritance tree contains no child tables",
						get_namespace_name(RelationGetNamespace(onerel)),
						RelationGetRelationName(onerel))));
		return 0;
	}

	/*
	 * Identify acquirefuncs to use, and count blocks in all the relations.
	 * The result could overflow BlockNumber, so we use double arithmetic.
	 */
	rels = (Relation *) palloc(list_length(tableOIDs) * sizeof(Relation));
	acquirefuncs = (AcquireSampleRowsFunc *)
		palloc(list_length(tableOIDs) * sizeof(AcquireSampleRowsFunc));
	relblocks = (double *) palloc(list_length(tableOIDs) * sizeof(double));
	totalblocks = 0;
	nrels = 0;
	foreach(lc, tableOIDs)
	{
		Oid			childOID = lfirst_oid(lc);
		Relation	childrel;
		AcquireSampleRowsFunc acquirefunc = NULL;
		BlockNumber relpages = 0;

		/* We already got the needed lock */
		childrel = heap_open(childOID, NoLock);

		/* Ignore if temp table of another backend */
		if (RELATION_IS_OTHER_TEMP(childrel))
		{
			/* ... but release the lock on it */
			Assert(childrel != onerel);
			heap_close(childrel, AccessShareLock);
			continue;
		}

		/* Check table type (MATVIEW can't happen, but might as well allow) */
		if (childrel->rd_rel->relkind == RELKIND_RELATION ||
			childrel->rd_rel->relkind == RELKIND_MATVIEW)
		{
			/* Regular table, so use the regular row acquisition function */
			acquirefunc = acquire_sample_rows;
			relpages = RelationGetNumberOfBlocks(childrel);
		}
		else if (childrel->rd_rel->relkind == RELKIND_FOREIGN_TABLE)
		{
			/*
			 * For a foreign table, call the FDW's hook function to see
			 * whether it supports analysis.
			 */
			FdwRoutine *fdwroutine;
			bool		ok = false;

			fdwroutine = GetFdwRoutineForRelation(childrel, false);

			if (fdwroutine->AnalyzeForeignTable != NULL)
				ok = fdwroutine->AnalyzeForeignTable(childrel,
													 &acquirefunc,
													 &relpages);

			if (!ok)
			{
				/* ignore, but release the lock on it */
				Assert(childrel != onerel);
				heap_close(childrel, AccessShareLock);
				continue;
			}
		}
		else
		{
			/* ignore, but release the lock on it */
			Assert(childrel != onerel);
			heap_close(childrel, AccessShareLock);
			continue;
		}

		/* OK, we'll process this child */
		rels[nrels] = childrel;
		acquirefuncs[nrels] = acquirefunc;
		relblocks[nrels] = (double) relpages;
		totalblocks += (double) relpages;
		nrels++;
	}

	/*
	 * If we don't have at least two tables to consider, fail.
	 */
	if (nrels < 2)
	{
		ereport(elevel,
				(errmsg("skipping analyze of \"%s.%s\" inheritance tree --- this inheritance tree contains no analyzable child tables",
						get_namespace_name(RelationGetNamespace(onerel)),
						RelationGetRelationName(onerel))));
		return 0;
	}

	/*
	 * Now sample rows from each relation, proportionally to its fraction of
	 * the total block count.  (This might be less than desirable if the child
	 * rels have radically different free-space percentages, but it's not
	 * clear that it's worth working harder.)
	 */
	numrows = 0;
	*totalrows = 0;
	*totaldeadrows = 0;
	for (i = 0; i < nrels; i++)
	{
		Relation	childrel = rels[i];
		AcquireSampleRowsFunc acquirefunc = acquirefuncs[i];
		double		childblocks = relblocks[i];

		if (childblocks > 0)
		{
			int			childtargrows;

			childtargrows = (int) rint(targrows * childblocks / totalblocks);
			/* Make sure we don't overrun due to roundoff error */
			childtargrows = Min(childtargrows, targrows - numrows);
			if (childtargrows > 0)
			{
				int			childrows;
				double		trows,
							tdrows;

				/* Fetch a random sample of the child's rows */
				childrows = (*acquirefunc) (childrel, elevel,
											rows + numrows, childtargrows,
											&trows, &tdrows);

				/* We may need to convert from child's rowtype to parent's */
				if (childrows > 0 &&
					!equalTupleDescs(RelationGetDescr(childrel),
									 RelationGetDescr(onerel)))
				{
					TupleConversionMap *map;

					map = convert_tuples_by_name(RelationGetDescr(childrel),
												 RelationGetDescr(onerel),
								 gettext_noop("could not convert row type"));
					if (map != NULL)
					{
						int			j;

						for (j = 0; j < childrows; j++)
						{
							HeapTuple	newtup;

							newtup = do_convert_tuple(rows[numrows + j], map);
							heap_freetuple(rows[numrows + j]);
							rows[numrows + j] = newtup;
						}
						free_conversion_map(map);
					}
				}

				/* And add to counts */
				numrows += childrows;
				*totalrows += trows;
				*totaldeadrows += tdrows;
			}
		}

		/*
		 * Note: we cannot release the child-table locks, since we may have
		 * pointers to their TOAST tables in the sampled rows.
		 */
		heap_close(childrel, NoLock);
	}

	return numrows;
}


/*
 *	update_attstats() -- update attribute statistics for one relation
 *
 *		Statistics are stored in several places: the pg_class row for the
 *		relation has stats about the whole relation, and there is a
 *		pg_statistic row for each (non-system) attribute that has ever
 *		been analyzed.  The pg_class values are updated by VACUUM, not here.
 *
 *		pg_statistic rows are just added or updated normally.  This means
 *		that pg_statistic will probably contain some deleted rows at the
 *		completion of a vacuum cycle, unless it happens to get vacuumed last.
 *
 *		To keep things simple, we punt for pg_statistic, and don't try
 *		to compute or store rows for pg_statistic itself in pg_statistic.
 *		This could possibly be made to work, but it's not worth the trouble.
 *		Note analyze_rel() has seen to it that we won't come here when
 *		vacuuming pg_statistic itself.
 *
 *		Note: there would be a race condition here if two backends could
 *		ANALYZE the same table concurrently.  Presently, we lock that out
 *		by taking a self-exclusive lock on the relation in analyze_rel().
 */
static void
update_attstats(Oid relid, bool inh, int natts, VacAttrStats **vacattrstats)
{
	Relation	sd;
	int			attno;

	if (natts <= 0)
		return;					/* nothing to do */

	sd = heap_open(StatisticRelationId, RowExclusiveLock);

	for (attno = 0; attno < natts; attno++)
	{
		VacAttrStats *stats = vacattrstats[attno];
		HeapTuple	stup,
					oldtup;
		int			i,
					k,
					n;
		Datum		values[Natts_pg_statistic];
		bool		nulls[Natts_pg_statistic];
		bool		replaces[Natts_pg_statistic];

		/* Ignore attr if we weren't able to collect stats */
		if (!stats->stats_valid)
			continue;

		/*
		 * Construct a new pg_statistic tuple
		 */
		for (i = 0; i < Natts_pg_statistic; ++i)
		{
			nulls[i] = false;
			replaces[i] = true;
		}

		values[Anum_pg_statistic_starelid - 1] = ObjectIdGetDatum(relid);
		values[Anum_pg_statistic_staattnum - 1] = Int16GetDatum(stats->attr->attnum);
		values[Anum_pg_statistic_stainherit - 1] = BoolGetDatum(inh);
		values[Anum_pg_statistic_stanullfrac - 1] = Float4GetDatum(stats->stanullfrac);
		values[Anum_pg_statistic_stawidth - 1] = Int32GetDatum(stats->stawidth);
		values[Anum_pg_statistic_stadistinct - 1] = Float4GetDatum(stats->stadistinct);
		i = Anum_pg_statistic_stakind1 - 1;
		for (k = 0; k < STATISTIC_NUM_SLOTS; k++)
		{
			values[i++] = Int16GetDatum(stats->stakind[k]);		/* stakindN */
		}
		i = Anum_pg_statistic_staop1 - 1;
		for (k = 0; k < STATISTIC_NUM_SLOTS; k++)
		{
			values[i++] = ObjectIdGetDatum(stats->staop[k]);	/* staopN */
		}
		i = Anum_pg_statistic_stanumbers1 - 1;
		for (k = 0; k < STATISTIC_NUM_SLOTS; k++)
		{
			int			nnum = stats->numnumbers[k];

			if (nnum > 0)
			{
				Datum	   *numdatums = (Datum *) palloc(nnum * sizeof(Datum));
				ArrayType  *arry;

				for (n = 0; n < nnum; n++)
					numdatums[n] = Float4GetDatum(stats->stanumbers[k][n]);
				/* XXX knows more than it should about type float4: */
				arry = construct_array(numdatums, nnum,
									   FLOAT4OID,
									   sizeof(float4), FLOAT4PASSBYVAL, 'i');
				values[i++] = PointerGetDatum(arry);	/* stanumbersN */
			}
			else
			{
				nulls[i] = true;
				values[i++] = (Datum) 0;
			}
		}
		i = Anum_pg_statistic_stavalues1 - 1;
		for (k = 0; k < STATISTIC_NUM_SLOTS; k++)
		{
			if (stats->numvalues[k] > 0)
			{
				ArrayType  *arry;

				arry = construct_array(stats->stavalues[k],
									   stats->numvalues[k],
									   stats->statypid[k],
									   stats->statyplen[k],
									   stats->statypbyval[k],
									   stats->statypalign[k]);
				values[i++] = PointerGetDatum(arry);	/* stavaluesN */
			}
			else
			{
				nulls[i] = true;
				values[i++] = (Datum) 0;
			}
		}

		/* Is there already a pg_statistic tuple for this attribute? */
		oldtup = SearchSysCache3(STATRELATTINH,
								 ObjectIdGetDatum(relid),
								 Int16GetDatum(stats->attr->attnum),
								 BoolGetDatum(inh));

		if (HeapTupleIsValid(oldtup))
		{
			/* Yes, replace it */
			stup = heap_modify_tuple(oldtup,
									 RelationGetDescr(sd),
									 values,
									 nulls,
									 replaces);
			ReleaseSysCache(oldtup);
			simple_heap_update(sd, &stup->t_self, stup);
		}
		else
		{
			/* No, insert new tuple */
			stup = heap_form_tuple(RelationGetDescr(sd), values, nulls);
			simple_heap_insert(sd, stup);
		}

		/* update indexes too */
		CatalogUpdateIndexes(sd, stup);

		heap_freetuple(stup);
	}

	heap_close(sd, RowExclusiveLock);
}

/*
 * Standard fetch function for use by compute_stats subroutines.
 *
 * This exists to provide some insulation between compute_stats routines
 * and the actual storage of the sample data.
 */
static Datum
std_fetch_func(VacAttrStatsP stats, int rownum, bool *isNull)
{
	int			attnum = stats->tupattnum;
	HeapTuple	tuple = stats->rows[rownum];
	TupleDesc	tupDesc = stats->tupDesc;

	return heap_getattr(tuple, attnum, tupDesc, isNull);
}

/*
 * Fetch function for analyzing index expressions.
 *
 * We have not bothered to construct index tuples, instead the data is
 * just in Datum arrays.
 */
static Datum
ind_fetch_func(VacAttrStatsP stats, int rownum, bool *isNull)
{
	int			i;

	/* exprvals and exprnulls are already offset for proper column */
	i = rownum * stats->rowstride;
	*isNull = stats->exprnulls[i];
	return stats->exprvals[i];
}


/*==========================================================================
 *
 * Code below this point represents the "standard" type-specific statistics
 * analysis algorithms.  This code can be replaced on a per-data-type basis
 * by setting a nonzero value in pg_type.typanalyze.
 *
 *==========================================================================
 */


/*
 * To avoid consuming too much memory during analysis and/or too much space
 * in the resulting pg_statistic rows, we ignore varlena datums that are wider
 * than WIDTH_THRESHOLD (after detoasting!).  This is legitimate for MCV
 * and distinct-value calculations since a wide value is unlikely to be
 * duplicated at all, much less be a most-common value.  For the same reason,
 * ignoring wide values will not affect our estimates of histogram bin
 * boundaries very much.
 */
#define WIDTH_THRESHOLD  1024

#define swapInt(a,b)	do {int _tmp; _tmp=a; a=b; b=_tmp;} while(0)
#define swapDatum(a,b)	do {Datum _tmp; _tmp=a; a=b; b=_tmp;} while(0)

/*
 * Extra information used by the default analysis routines
 */
typedef struct
{
	Oid			eqopr;			/* '=' operator for datatype, if any */
	Oid			eqfunc;			/* and associated function */
	Oid			ltopr;			/* '<' operator for datatype, if any */
} StdAnalyzeData;

typedef struct
{
	Datum		value;			/* a data value */
	int			tupno;			/* position index for tuple it came from */
} ScalarItem;

typedef struct
{
	int			count;			/* # of duplicates */
	int			first;			/* values[] index of first occurrence */
} ScalarMCVItem;

typedef struct
{
	SortSupport ssup;
	int		   *tupnoLink;
} CompareScalarsContext;


static void compute_minimal_stats(VacAttrStatsP stats,
					  AnalyzeAttrFetchFunc fetchfunc,
					  int samplerows,
					  double totalrows);
static void compute_scalar_stats(VacAttrStatsP stats,
					 AnalyzeAttrFetchFunc fetchfunc,
					 int samplerows,
					 double totalrows);
static int	compare_scalars(const void *a, const void *b, void *arg);
static int	compare_mcvs(const void *a, const void *b);


/*
 * std_typanalyze -- the default type-specific typanalyze function
 */
bool
std_typanalyze(VacAttrStats *stats)
{
	Form_pg_attribute attr = stats->attr;
	Oid			ltopr;
	Oid			eqopr;
	StdAnalyzeData *mystats;

	/* If the attstattarget column is negative, use the default value */
	/* NB: it is okay to scribble on stats->attr since it's a copy */
	if (attr->attstattarget < 0)
		attr->attstattarget = default_statistics_target;

	/* Look for default "<" and "=" operators for column's type */
	get_sort_group_operators(stats->attrtypid,
							 false, false, false,
							 &ltopr, &eqopr, NULL,
							 NULL);

	/* If column has no "=" operator, we can't do much of anything */
	if (!OidIsValid(eqopr))
		return false;

	/* Save the operator info for compute_stats routines */
	mystats = (StdAnalyzeData *) palloc(sizeof(StdAnalyzeData));
	mystats->eqopr = eqopr;
	mystats->eqfunc = get_opcode(eqopr);
	mystats->ltopr = ltopr;
	stats->extra_data = mystats;

	/*
	 * Determine which standard statistics algorithm to use
	 */
	if (OidIsValid(ltopr))
	{
		/* Seems to be a scalar datatype */
		stats->compute_stats = compute_scalar_stats;
		/*--------------------
		 * The following choice of minrows is based on the paper
		 * "Random sampling for histogram construction: how much is enough?"
		 * by Surajit Chaudhuri, Rajeev Motwani and Vivek Narasayya, in
		 * Proceedings of ACM SIGMOD International Conference on Management
		 * of Data, 1998, Pages 436-447.  Their Corollary 1 to Theorem 5
		 * says that for table size n, histogram size k, maximum relative
		 * error in bin size f, and error probability gamma, the minimum
		 * random sample size is
		 *		r = 4 * k * ln(2*n/gamma) / f^2
		 * Taking f = 0.5, gamma = 0.01, n = 10^6 rows, we obtain
		 *		r = 305.82 * k
		 * Note that because of the log function, the dependence on n is
		 * quite weak; even at n = 10^12, a 300*k sample gives <= 0.66
		 * bin size error with probability 0.99.  So there's no real need to
		 * scale for n, which is a good thing because we don't necessarily
		 * know it at this point.
		 *--------------------
		 */
		stats->minrows = 300 * attr->attstattarget;
	}
	else
	{
		/* Can't do much but the minimal stuff */
		stats->compute_stats = compute_minimal_stats;
		/* Might as well use the same minrows as above */
		stats->minrows = 300 * attr->attstattarget;
	}

	return true;
}

/*
 *	compute_minimal_stats() -- compute minimal column statistics
 *
 *	We use this when we can find only an "=" operator for the datatype.
 *
 *	We determine the fraction of non-null rows, the average width, the
 *	most common values, and the (estimated) number of distinct values.
 *
 *	The most common values are determined by brute force: we keep a list
 *	of previously seen values, ordered by number of times seen, as we scan
 *	the samples.  A newly seen value is inserted just after the last
 *	multiply-seen value, causing the bottommost (oldest) singly-seen value
 *	to drop off the list.  The accuracy of this method, and also its cost,
 *	depend mainly on the length of the list we are willing to keep.
 */
static void
compute_minimal_stats(VacAttrStatsP stats,
					  AnalyzeAttrFetchFunc fetchfunc,
					  int samplerows,
					  double totalrows)
{
	int			i;
	int			null_cnt = 0;
	int			nonnull_cnt = 0;
	int			toowide_cnt = 0;
	double		total_width = 0;
	bool		is_varlena = (!stats->attrtype->typbyval &&
							  stats->attrtype->typlen == -1);
	bool		is_varwidth = (!stats->attrtype->typbyval &&
							   stats->attrtype->typlen < 0);
	FmgrInfo	f_cmpeq;
	typedef struct
	{
		Datum		value;
		int			count;
	} TrackItem;
	TrackItem  *track;
	int			track_cnt,
				track_max;
	int			num_mcv = stats->attr->attstattarget;
	StdAnalyzeData *mystats = (StdAnalyzeData *) stats->extra_data;

	/*
	 * We track up to 2*n values for an n-element MCV list; but at least 10
	 */
	track_max = 2 * num_mcv;
	if (track_max < 10)
		track_max = 10;
	track = (TrackItem *) palloc(track_max * sizeof(TrackItem));
	track_cnt = 0;

	fmgr_info(mystats->eqfunc, &f_cmpeq);

	for (i = 0; i < samplerows; i++)
	{
		Datum		value;
		bool		isnull;
		bool		match;
		int			firstcount1,
					j;

		vacuum_delay_point();

		value = fetchfunc(stats, i, &isnull);

		/* Check for null/nonnull */
		if (isnull)
		{
			null_cnt++;
			continue;
		}
		nonnull_cnt++;

		/*
		 * If it's a variable-width field, add up widths for average width
		 * calculation.  Note that if the value is toasted, we use the toasted
		 * width.  We don't bother with this calculation if it's a fixed-width
		 * type.
		 */
		if (is_varlena)
		{
			total_width += VARSIZE_ANY(DatumGetPointer(value));

			/*
			 * If the value is toasted, we want to detoast it just once to
			 * avoid repeated detoastings and resultant excess memory usage
			 * during the comparisons.  Also, check to see if the value is
			 * excessively wide, and if so don't detoast at all --- just
			 * ignore the value.
			 */
			if (toast_raw_datum_size(value) > WIDTH_THRESHOLD)
			{
				toowide_cnt++;
				continue;
			}
			value = PointerGetDatum(PG_DETOAST_DATUM(value));
		}
		else if (is_varwidth)
		{
			/* must be cstring */
			total_width += strlen(DatumGetCString(value)) + 1;
		}

		/*
		 * See if the value matches anything we're already tracking.
		 */
		match = false;
		firstcount1 = track_cnt;
		for (j = 0; j < track_cnt; j++)
		{
			/* We always use the default collation for statistics */
			if (DatumGetBool(FunctionCall2Coll(&f_cmpeq,
											   DEFAULT_COLLATION_OID,
											   value, track[j].value)))
			{
				match = true;
				break;
			}
			if (j < firstcount1 && track[j].count == 1)
				firstcount1 = j;
		}

		if (match)
		{
			/* Found a match */
			track[j].count++;
			/* This value may now need to "bubble up" in the track list */
			while (j > 0 && track[j].count > track[j - 1].count)
			{
				swapDatum(track[j].value, track[j - 1].value);
				swapInt(track[j].count, track[j - 1].count);
				j--;
			}
		}
		else
		{
			/* No match.  Insert at head of count-1 list */
			if (track_cnt < track_max)
				track_cnt++;
			for (j = track_cnt - 1; j > firstcount1; j--)
			{
				track[j].value = track[j - 1].value;
				track[j].count = track[j - 1].count;
			}
			if (firstcount1 < track_cnt)
			{
				track[firstcount1].value = value;
				track[firstcount1].count = 1;
			}
		}
	}

	/* We can only compute real stats if we found some non-null values. */
	if (nonnull_cnt > 0)
	{
		int			nmultiple,
					summultiple;

		stats->stats_valid = true;
		/* Do the simple null-frac and width stats */
		stats->stanullfrac = (double) null_cnt / (double) samplerows;
		if (is_varwidth)
			stats->stawidth = total_width / (double) nonnull_cnt;
		else
			stats->stawidth = stats->attrtype->typlen;

		/* Count the number of values we found multiple times */
		summultiple = 0;
		for (nmultiple = 0; nmultiple < track_cnt; nmultiple++)
		{
			if (track[nmultiple].count == 1)
				break;
			summultiple += track[nmultiple].count;
		}

		if (nmultiple == 0)
		{
			/* If we found no repeated values, assume it's a unique column */
			stats->stadistinct = -1.0;
		}
		else if (track_cnt < track_max && toowide_cnt == 0 &&
				 nmultiple == track_cnt)
		{
			/*
			 * Our track list includes every value in the sample, and every
			 * value appeared more than once.  Assume the column has just
			 * these values.
			 */
			stats->stadistinct = track_cnt;
		}
		else
		{
			/*----------
			 * Estimate the number of distinct values using the estimator
			 * proposed by Haas and Stokes in IBM Research Report RJ 10025:
			 *		n*d / (n - f1 + f1*n/N)
			 * where f1 is the number of distinct values that occurred
			 * exactly once in our sample of n rows (from a total of N),
			 * and d is the total number of distinct values in the sample.
			 * This is their Duj1 estimator; the other estimators they
			 * recommend are considerably more complex, and are numerically
			 * very unstable when n is much smaller than N.
			 *
			 * We assume (not very reliably!) that all the multiply-occurring
			 * values are reflected in the final track[] list, and the other
			 * nonnull values all appeared but once.  (XXX this usually
			 * results in a drastic overestimate of ndistinct.  Can we do
			 * any better?)
			 *----------
			 */
			int			f1 = nonnull_cnt - summultiple;
			int			d = f1 + nmultiple;
			double		numer,
						denom,
						stadistinct;

			numer = (double) samplerows *(double) d;

			denom = (double) (samplerows - f1) +
				(double) f1 *(double) samplerows / totalrows;

			stadistinct = numer / denom;
			/* Clamp to sane range in case of roundoff error */
			if (stadistinct < (double) d)
				stadistinct = (double) d;
			if (stadistinct > totalrows)
				stadistinct = totalrows;
			stats->stadistinct = floor(stadistinct + 0.5);
		}

		/*
		 * If we estimated the number of distinct values at more than 10% of
		 * the total row count (a very arbitrary limit), then assume that
		 * stadistinct should scale with the row count rather than be a fixed
		 * value.
		 */
		if (stats->stadistinct > 0.1 * totalrows)
			stats->stadistinct = -(stats->stadistinct / totalrows);

		/*
		 * Decide how many values are worth storing as most-common values. If
		 * we are able to generate a complete MCV list (all the values in the
		 * sample will fit, and we think these are all the ones in the table),
		 * then do so.  Otherwise, store only those values that are
		 * significantly more common than the (estimated) average. We set the
		 * threshold rather arbitrarily at 25% more than average, with at
		 * least 2 instances in the sample.
		 */
		if (track_cnt < track_max && toowide_cnt == 0 &&
			stats->stadistinct > 0 &&
			track_cnt <= num_mcv)
		{
			/* Track list includes all values seen, and all will fit */
			num_mcv = track_cnt;
		}
		else
		{
			double		ndistinct = stats->stadistinct;
			double		avgcount,
						mincount;

			if (ndistinct < 0)
				ndistinct = -ndistinct * totalrows;
			/* estimate # of occurrences in sample of a typical value */
			avgcount = (double) samplerows / ndistinct;
			/* set minimum threshold count to store a value */
			mincount = avgcount * 1.25;
			if (mincount < 2)
				mincount = 2;
			if (num_mcv > track_cnt)
				num_mcv = track_cnt;
			for (i = 0; i < num_mcv; i++)
			{
				if (track[i].count < mincount)
				{
					num_mcv = i;
					break;
				}
			}
		}

		/* Generate MCV slot entry */
		if (num_mcv > 0)
		{
			MemoryContext old_context;
			Datum	   *mcv_values;
			float4	   *mcv_freqs;

			/* Must copy the target values into anl_context */
			old_context = MemoryContextSwitchTo(stats->anl_context);
			mcv_values = (Datum *) palloc(num_mcv * sizeof(Datum));
			mcv_freqs = (float4 *) palloc(num_mcv * sizeof(float4));
			for (i = 0; i < num_mcv; i++)
			{
				mcv_values[i] = datumCopy(track[i].value,
										  stats->attrtype->typbyval,
										  stats->attrtype->typlen);
				mcv_freqs[i] = (double) track[i].count / (double) samplerows;
			}
			MemoryContextSwitchTo(old_context);

			stats->stakind[0] = STATISTIC_KIND_MCV;
			stats->staop[0] = mystats->eqopr;
			stats->stanumbers[0] = mcv_freqs;
			stats->numnumbers[0] = num_mcv;
			stats->stavalues[0] = mcv_values;
			stats->numvalues[0] = num_mcv;

			/*
			 * Accept the defaults for stats->statypid and others. They have
			 * been set before we were called (see vacuum.h)
			 */
		}
	}
	else if (null_cnt > 0)
	{
		/* We found only nulls; assume the column is entirely null */
		stats->stats_valid = true;
		stats->stanullfrac = 1.0;
		if (is_varwidth)
			stats->stawidth = 0;	/* "unknown" */
		else
			stats->stawidth = stats->attrtype->typlen;
		stats->stadistinct = 0.0;		/* "unknown" */
	}

	/* We don't need to bother cleaning up any of our temporary palloc's */
}


/*
 *	compute_scalar_stats() -- compute column statistics
 *
 *	We use this when we can find "=" and "<" operators for the datatype.
 *
 *	We determine the fraction of non-null rows, the average width, the
 *	most common values, the (estimated) number of distinct values, the
 *	distribution histogram, and the correlation of physical to logical order.
 *
 *	The desired stats can be determined fairly easily after sorting the
 *	data values into order.
 */
static void
compute_scalar_stats(VacAttrStatsP stats,
					 AnalyzeAttrFetchFunc fetchfunc,
					 int samplerows,
					 double totalrows)
{
	int			i;
	int			null_cnt = 0;
	int			nonnull_cnt = 0;
	int			toowide_cnt = 0;
	double		total_width = 0;
	bool		is_varlena = (!stats->attrtype->typbyval &&
							  stats->attrtype->typlen == -1);
	bool		is_varwidth = (!stats->attrtype->typbyval &&
							   stats->attrtype->typlen < 0);
	double		corr_xysum;
	SortSupportData ssup;
	ScalarItem *values;
	int			values_cnt = 0;
	int		   *tupnoLink;
	ScalarMCVItem *track;
	int			track_cnt = 0;
	int			num_mcv = stats->attr->attstattarget;
	int			num_bins = stats->attr->attstattarget;
	StdAnalyzeData *mystats = (StdAnalyzeData *) stats->extra_data;

	values = (ScalarItem *) palloc(samplerows * sizeof(ScalarItem));
	tupnoLink = (int *) palloc(samplerows * sizeof(int));
	track = (ScalarMCVItem *) palloc(num_mcv * sizeof(ScalarMCVItem));

	memset(&ssup, 0, sizeof(ssup));
	ssup.ssup_cxt = CurrentMemoryContext;
	/* We always use the default collation for statistics */
	ssup.ssup_collation = DEFAULT_COLLATION_OID;
	ssup.ssup_nulls_first = false;
	/*
	 * For now, don't perform abbreviated key conversion, because full values
	 * are required for MCV slot generation.  Supporting that optimization
	 * would necessitate teaching compare_scalars() to call a tie-breaker.
	 */
	ssup.abbreviate = false;

	PrepareSortSupportFromOrderingOp(mystats->ltopr, &ssup);

	/* Initial scan to find sortable values */
	for (i = 0; i < samplerows; i++)
	{
		Datum		value;
		bool		isnull;

		vacuum_delay_point();

		value = fetchfunc(stats, i, &isnull);

		/* Check for null/nonnull */
		if (isnull)
		{
			null_cnt++;
			continue;
		}
		nonnull_cnt++;

		/*
		 * If it's a variable-width field, add up widths for average width
		 * calculation.  Note that if the value is toasted, we use the toasted
		 * width.  We don't bother with this calculation if it's a fixed-width
		 * type.
		 */
		if (is_varlena)
		{
			total_width += VARSIZE_ANY(DatumGetPointer(value));

			/*
			 * If the value is toasted, we want to detoast it just once to
			 * avoid repeated detoastings and resultant excess memory usage
			 * during the comparisons.  Also, check to see if the value is
			 * excessively wide, and if so don't detoast at all --- just
			 * ignore the value.
			 */
			if (toast_raw_datum_size(value) > WIDTH_THRESHOLD)
			{
				toowide_cnt++;
				continue;
			}
			value = PointerGetDatum(PG_DETOAST_DATUM(value));
		}
		else if (is_varwidth)
		{
			/* must be cstring */
			total_width += strlen(DatumGetCString(value)) + 1;
		}

		/* Add it to the list to be sorted */
		values[values_cnt].value = value;
		values[values_cnt].tupno = values_cnt;
		tupnoLink[values_cnt] = values_cnt;
		values_cnt++;
	}

	/* We can only compute real stats if we found some sortable values. */
	if (values_cnt > 0)
	{
		int			ndistinct,	/* # distinct values in sample */
					nmultiple,	/* # that appear multiple times */
					num_hist,
					dups_cnt;
		int			slot_idx = 0;
		CompareScalarsContext cxt;

		/* Sort the collected values */
		cxt.ssup = &ssup;
		cxt.tupnoLink = tupnoLink;
		qsort_arg((void *) values, values_cnt, sizeof(ScalarItem),
				  compare_scalars, (void *) &cxt);

		/*
		 * Now scan the values in order, find the most common ones, and also
		 * accumulate ordering-correlation statistics.
		 *
		 * To determine which are most common, we first have to count the
		 * number of duplicates of each value.  The duplicates are adjacent in
		 * the sorted list, so a brute-force approach is to compare successive
		 * datum values until we find two that are not equal. However, that
		 * requires N-1 invocations of the datum comparison routine, which are
		 * completely redundant with work that was done during the sort.  (The
		 * sort algorithm must at some point have compared each pair of items
		 * that are adjacent in the sorted order; otherwise it could not know
		 * that it's ordered the pair correctly.) We exploit this by having
		 * compare_scalars remember the highest tupno index that each
		 * ScalarItem has been found equal to.  At the end of the sort, a
		 * ScalarItem's tupnoLink will still point to itself if and only if it
		 * is the last item of its group of duplicates (since the group will
		 * be ordered by tupno).
		 */
		corr_xysum = 0;
		ndistinct = 0;
		nmultiple = 0;
		dups_cnt = 0;
		for (i = 0; i < values_cnt; i++)
		{
			int			tupno = values[i].tupno;

			corr_xysum += ((double) i) * ((double) tupno);
			dups_cnt++;
			if (tupnoLink[tupno] == tupno)
			{
				/* Reached end of duplicates of this value */
				ndistinct++;
				if (dups_cnt > 1)
				{
					nmultiple++;
					if (track_cnt < num_mcv ||
						dups_cnt > track[track_cnt - 1].count)
					{
						/*
						 * Found a new item for the mcv list; find its
						 * position, bubbling down old items if needed. Loop
						 * invariant is that j points at an empty/ replaceable
						 * slot.
						 */
						int			j;

						if (track_cnt < num_mcv)
							track_cnt++;
						for (j = track_cnt - 1; j > 0; j--)
						{
							if (dups_cnt <= track[j - 1].count)
								break;
							track[j].count = track[j - 1].count;
							track[j].first = track[j - 1].first;
						}
						track[j].count = dups_cnt;
						track[j].first = i + 1 - dups_cnt;
					}
				}
				dups_cnt = 0;
			}
		}

		stats->stats_valid = true;
		/* Do the simple null-frac and width stats */
		stats->stanullfrac = (double) null_cnt / (double) samplerows;
		if (is_varwidth)
			stats->stawidth = total_width / (double) nonnull_cnt;
		else
			stats->stawidth = stats->attrtype->typlen;

		if (nmultiple == 0)
		{
			/* If we found no repeated values, assume it's a unique column */
			stats->stadistinct = -1.0;
		}
		else if (toowide_cnt == 0 && nmultiple == ndistinct)
		{
			/*
			 * Every value in the sample appeared more than once.  Assume the
			 * column has just these values.
			 */
			stats->stadistinct = ndistinct;
		}
		else
		{
			/*----------
			 * Estimate the number of distinct values using the estimator
			 * proposed by Haas and Stokes in IBM Research Report RJ 10025:
			 *		n*d / (n - f1 + f1*n/N)
			 * where f1 is the number of distinct values that occurred
			 * exactly once in our sample of n rows (from a total of N),
			 * and d is the total number of distinct values in the sample.
			 * This is their Duj1 estimator; the other estimators they
			 * recommend are considerably more complex, and are numerically
			 * very unstable when n is much smaller than N.
			 *
			 * Overwidth values are assumed to have been distinct.
			 *----------
			 */
			int			f1 = ndistinct - nmultiple + toowide_cnt;
			int			d = f1 + nmultiple;
			double		numer,
						denom,
						stadistinct;

			numer = (double) samplerows *(double) d;

			denom = (double) (samplerows - f1) +
				(double) f1 *(double) samplerows / totalrows;

			stadistinct = numer / denom;
			/* Clamp to sane range in case of roundoff error */
			if (stadistinct < (double) d)
				stadistinct = (double) d;
			if (stadistinct > totalrows)
				stadistinct = totalrows;
			stats->stadistinct = floor(stadistinct + 0.5);
		}

		/*
		 * If we estimated the number of distinct values at more than 10% of
		 * the total row count (a very arbitrary limit), then assume that
		 * stadistinct should scale with the row count rather than be a fixed
		 * value.
		 */
		if (stats->stadistinct > 0.1 * totalrows)
			stats->stadistinct = -(stats->stadistinct / totalrows);

		/*
		 * Decide how many values are worth storing as most-common values. If
		 * we are able to generate a complete MCV list (all the values in the
		 * sample will fit, and we think these are all the ones in the table),
		 * then do so.  Otherwise, store only those values that are
		 * significantly more common than the (estimated) average. We set the
		 * threshold rather arbitrarily at 25% more than average, with at
		 * least 2 instances in the sample.  Also, we won't suppress values
		 * that have a frequency of at least 1/K where K is the intended
		 * number of histogram bins; such values might otherwise cause us to
		 * emit duplicate histogram bin boundaries.  (We might end up with
		 * duplicate histogram entries anyway, if the distribution is skewed;
		 * but we prefer to treat such values as MCVs if at all possible.)
		 */
		if (track_cnt == ndistinct && toowide_cnt == 0 &&
			stats->stadistinct > 0 &&
			track_cnt <= num_mcv)
		{
			/* Track list includes all values seen, and all will fit */
			num_mcv = track_cnt;
		}
		else
		{
			double		ndistinct = stats->stadistinct;
			double		avgcount,
						mincount,
						maxmincount;

			if (ndistinct < 0)
				ndistinct = -ndistinct * totalrows;
			/* estimate # of occurrences in sample of a typical value */
			avgcount = (double) samplerows / ndistinct;
			/* set minimum threshold count to store a value */
			mincount = avgcount * 1.25;
			if (mincount < 2)
				mincount = 2;
			/* don't let threshold exceed 1/K, however */
			maxmincount = (double) samplerows / (double) num_bins;
			if (mincount > maxmincount)
				mincount = maxmincount;
			if (num_mcv > track_cnt)
				num_mcv = track_cnt;
			for (i = 0; i < num_mcv; i++)
			{
				if (track[i].count < mincount)
				{
					num_mcv = i;
					break;
				}
			}
		}

		/* Generate MCV slot entry */
		if (num_mcv > 0)
		{
			MemoryContext old_context;
			Datum	   *mcv_values;
			float4	   *mcv_freqs;

			/* Must copy the target values into anl_context */
			old_context = MemoryContextSwitchTo(stats->anl_context);
			mcv_values = (Datum *) palloc(num_mcv * sizeof(Datum));
			mcv_freqs = (float4 *) palloc(num_mcv * sizeof(float4));
			for (i = 0; i < num_mcv; i++)
			{
				mcv_values[i] = datumCopy(values[track[i].first].value,
										  stats->attrtype->typbyval,
										  stats->attrtype->typlen);
				mcv_freqs[i] = (double) track[i].count / (double) samplerows;
			}
			MemoryContextSwitchTo(old_context);

			stats->stakind[slot_idx] = STATISTIC_KIND_MCV;
			stats->staop[slot_idx] = mystats->eqopr;
			stats->stanumbers[slot_idx] = mcv_freqs;
			stats->numnumbers[slot_idx] = num_mcv;
			stats->stavalues[slot_idx] = mcv_values;
			stats->numvalues[slot_idx] = num_mcv;

			/*
			 * Accept the defaults for stats->statypid and others. They have
			 * been set before we were called (see vacuum.h)
			 */
			slot_idx++;
		}

		/*
		 * Generate a histogram slot entry if there are at least two distinct
		 * values not accounted for in the MCV list.  (This ensures the
		 * histogram won't collapse to empty or a singleton.)
		 */
		num_hist = ndistinct - num_mcv;
		if (num_hist > num_bins)
			num_hist = num_bins + 1;
		if (num_hist >= 2)
		{
			MemoryContext old_context;
			Datum	   *hist_values;
			int			nvals;
			int			pos,
						posfrac,
						delta,
						deltafrac;

			/* Sort the MCV items into position order to speed next loop */
			qsort((void *) track, num_mcv,
				  sizeof(ScalarMCVItem), compare_mcvs);

			/*
			 * Collapse out the MCV items from the values[] array.
			 *
			 * Note we destroy the values[] array here... but we don't need it
			 * for anything more.  We do, however, still need values_cnt.
			 * nvals will be the number of remaining entries in values[].
			 */
			if (num_mcv > 0)
			{
				int			src,
							dest;
				int			j;

				src = dest = 0;
				j = 0;			/* index of next interesting MCV item */
				while (src < values_cnt)
				{
					int			ncopy;

					if (j < num_mcv)
					{
						int			first = track[j].first;

						if (src >= first)
						{
							/* advance past this MCV item */
							src = first + track[j].count;
							j++;
							continue;
						}
						ncopy = first - src;
					}
					else
						ncopy = values_cnt - src;
					memmove(&values[dest], &values[src],
							ncopy * sizeof(ScalarItem));
					src += ncopy;
					dest += ncopy;
				}
				nvals = dest;
			}
			else
				nvals = values_cnt;
			Assert(nvals >= num_hist);

			/* Must copy the target values into anl_context */
			old_context = MemoryContextSwitchTo(stats->anl_context);
			hist_values = (Datum *) palloc(num_hist * sizeof(Datum));

			/*
			 * The object of this loop is to copy the first and last values[]
			 * entries along with evenly-spaced values in between.  So the
			 * i'th value is values[(i * (nvals - 1)) / (num_hist - 1)].  But
			 * computing that subscript directly risks integer overflow when
			 * the stats target is more than a couple thousand.  Instead we
			 * add (nvals - 1) / (num_hist - 1) to pos at each step, tracking
			 * the integral and fractional parts of the sum separately.
			 */
			delta = (nvals - 1) / (num_hist - 1);
			deltafrac = (nvals - 1) % (num_hist - 1);
			pos = posfrac = 0;

			for (i = 0; i < num_hist; i++)
			{
				hist_values[i] = datumCopy(values[pos].value,
										   stats->attrtype->typbyval,
										   stats->attrtype->typlen);
				pos += delta;
				posfrac += deltafrac;
				if (posfrac >= (num_hist - 1))
				{
					/* fractional part exceeds 1, carry to integer part */
					pos++;
					posfrac -= (num_hist - 1);
				}
			}

			MemoryContextSwitchTo(old_context);

			stats->stakind[slot_idx] = STATISTIC_KIND_HISTOGRAM;
			stats->staop[slot_idx] = mystats->ltopr;
			stats->stavalues[slot_idx] = hist_values;
			stats->numvalues[slot_idx] = num_hist;

			/*
			 * Accept the defaults for stats->statypid and others. They have
			 * been set before we were called (see vacuum.h)
			 */
			slot_idx++;
		}

		/* Generate a correlation entry if there are multiple values */
		if (values_cnt > 1)
		{
			MemoryContext old_context;
			float4	   *corrs;
			double		corr_xsum,
						corr_x2sum;

			/* Must copy the target values into anl_context */
			old_context = MemoryContextSwitchTo(stats->anl_context);
			corrs = (float4 *) palloc(sizeof(float4));
			MemoryContextSwitchTo(old_context);

			/*----------
			 * Since we know the x and y value sets are both
			 *		0, 1, ..., values_cnt-1
			 * we have sum(x) = sum(y) =
			 *		(values_cnt-1)*values_cnt / 2
			 * and sum(x^2) = sum(y^2) =
			 *		(values_cnt-1)*values_cnt*(2*values_cnt-1) / 6.
			 *----------
			 */
			corr_xsum = ((double) (values_cnt - 1)) *
				((double) values_cnt) / 2.0;
			corr_x2sum = ((double) (values_cnt - 1)) *
				((double) values_cnt) * (double) (2 * values_cnt - 1) / 6.0;

			/* And the correlation coefficient reduces to */
			corrs[0] = (values_cnt * corr_xysum - corr_xsum * corr_xsum) /
				(values_cnt * corr_x2sum - corr_xsum * corr_xsum);

			stats->stakind[slot_idx] = STATISTIC_KIND_CORRELATION;
			stats->staop[slot_idx] = mystats->ltopr;
			stats->stanumbers[slot_idx] = corrs;
			stats->numnumbers[slot_idx] = 1;
			slot_idx++;
		}
	}
	else if (nonnull_cnt > 0)
	{
		/* We found some non-null values, but they were all too wide */
		Assert(nonnull_cnt == toowide_cnt);
		stats->stats_valid = true;
		/* Do the simple null-frac and width stats */
		stats->stanullfrac = (double) null_cnt / (double) samplerows;
		if (is_varwidth)
			stats->stawidth = total_width / (double) nonnull_cnt;
		else
			stats->stawidth = stats->attrtype->typlen;
		/* Assume all too-wide values are distinct, so it's a unique column */
		stats->stadistinct = -1.0;
	}
	else if (null_cnt > 0)
	{
		/* We found only nulls; assume the column is entirely null */
		stats->stats_valid = true;
		stats->stanullfrac = 1.0;
		if (is_varwidth)
			stats->stawidth = 0;	/* "unknown" */
		else
			stats->stawidth = stats->attrtype->typlen;
		stats->stadistinct = 0.0;		/* "unknown" */
	}

	/* We don't need to bother cleaning up any of our temporary palloc's */
}

/*
 * qsort_arg comparator for sorting ScalarItems
 *
 * Aside from sorting the items, we update the tupnoLink[] array
 * whenever two ScalarItems are found to contain equal datums.  The array
 * is indexed by tupno; for each ScalarItem, it contains the highest
 * tupno that that item's datum has been found to be equal to.  This allows
 * us to avoid additional comparisons in compute_scalar_stats().
 */
static int
compare_scalars(const void *a, const void *b, void *arg)
{
	Datum		da = ((const ScalarItem *) a)->value;
	int			ta = ((const ScalarItem *) a)->tupno;
	Datum		db = ((const ScalarItem *) b)->value;
	int			tb = ((const ScalarItem *) b)->tupno;
	CompareScalarsContext *cxt = (CompareScalarsContext *) arg;
	int			compare;

	compare = ApplySortComparator(da, false, db, false, cxt->ssup);
	if (compare != 0)
		return compare;

	/*
	 * The two datums are equal, so update cxt->tupnoLink[].
	 */
	if (cxt->tupnoLink[ta] < tb)
		cxt->tupnoLink[ta] = tb;
	if (cxt->tupnoLink[tb] < ta)
		cxt->tupnoLink[tb] = ta;

	/*
	 * For equal datums, sort by tupno
	 */
	return ta - tb;
}

/*
 * qsort comparator for sorting ScalarMCVItems by position
 */
static int
compare_mcvs(const void *a, const void *b)
{
	int			da = ((const ScalarMCVItem *) a)->first;
	int			db = ((const ScalarMCVItem *) b)->first;

	return da - db;
}


#ifdef XCP
static void
analyze_rel_coordinator(Relation onerel, bool inh, int attr_cnt,
						VacAttrStats **vacattrstats)
{
	char 		   *nspname;
	char 		   *relname;
	/* Fields to run query to read statistics from data nodes */
	StringInfoData  query;
	EState 		   *estate;
	MemoryContext 	oldcontext;
	RemoteQuery	    *step;
	RemoteQueryState *node;
	TupleTableSlot *result;
	int 			i;
	/* Number of data nodes from which attribute statistics are received. */
	int			   *numnodes;

	/* Get the relation identifier */
	relname = RelationGetRelationName(onerel);
	nspname = get_namespace_name(RelationGetNamespace(onerel));

	elog(LOG, "Getting detailed statistics for %s.%s", nspname, relname);

	/* Make up query string */
	initStringInfo(&query);
	/* Generic statistic fields */
	appendStringInfoString(&query, "SELECT s.staattnum, "
// assume the number of tuples approximately the same on all nodes
// to build more precise statistics get this number
//										  "c.reltuples, "
										  "s.stanullfrac, "
										  "s.stawidth, "
										  "s.stadistinct");
	/* Detailed statistic slots */
	for (i = 1; i <= STATISTIC_NUM_SLOTS; i++)
		appendStringInfo(&query, ", s.stakind%d"
								 ", o%d.oprname"
								 ", no%d.nspname"
								 ", t%dl.typname"
								 ", nt%dl.nspname"
								 ", t%dr.typname"
								 ", nt%dr.nspname"
								 ", s.stanumbers%d"
								 ", s.stavalues%d",
						 i, i, i, i, i, i, i, i, i);

	/* Common part of FROM clause */
	appendStringInfoString(&query, " FROM pg_statistic s JOIN pg_class c "
									"    ON s.starelid = c.oid "
									"JOIN pg_namespace nc "
									"    ON c.relnamespace = nc.oid ");
	/* Info about involved operations */
	for (i = 1; i <= STATISTIC_NUM_SLOTS; i++)
		appendStringInfo(&query, "LEFT JOIN (pg_operator o%d "
								 "           JOIN pg_namespace no%d "
								 "               ON o%d.oprnamespace = no%d.oid "
								 "           JOIN pg_type t%dl "
								 "               ON o%d.oprleft = t%dl.oid "
								 "           JOIN pg_namespace nt%dl "
								 "               ON t%dl.typnamespace = nt%dl.oid "
								 "           JOIN pg_type t%dr "
								 "               ON o%d.oprright = t%dr.oid "
								 "           JOIN pg_namespace nt%dr "
								 "               ON t%dr.typnamespace = nt%dr.oid) "
								 "    ON s.staop%d = o%d.oid ",
						 i, i, i, i, i, i, i, i, i,
						 i, i, i, i, i, i, i, i, i);
	appendStringInfo(&query, "WHERE nc.nspname = '%s' "
							  "AND c.relname = '%s'",
					 nspname, relname);

	/* Build up RemoteQuery */
	step = makeNode(RemoteQuery);
	step->combine_type = COMBINE_TYPE_NONE;
	step->exec_nodes = NULL;
	step->sql_statement = query.data;
	step->force_autocommit = true;
	step->exec_type = EXEC_ON_DATANODES;

	/* Add targetlist entries */
	step->scan.plan.targetlist = lappend(step->scan.plan.targetlist,
										 make_relation_tle(StatisticRelationId,
														   "pg_statistic",
														   "staattnum"));
//	step->scan.plan.targetlist = lappend(step->scan.plan.targetlist,
//										 make_relation_tle(RelationRelationId,
//														   "pg_class",
//														   "reltuples"));
	step->scan.plan.targetlist = lappend(step->scan.plan.targetlist,
										 make_relation_tle(StatisticRelationId,
														   "pg_statistic",
														   "stanullfrac"));
	step->scan.plan.targetlist = lappend(step->scan.plan.targetlist,
										 make_relation_tle(StatisticRelationId,
														   "pg_statistic",
														   "stawidth"));
	step->scan.plan.targetlist = lappend(step->scan.plan.targetlist,
										 make_relation_tle(StatisticRelationId,
														   "pg_statistic",
														   "stadistinct"));
	for (i = 1; i <= STATISTIC_NUM_SLOTS; i++)
	{
		/* 16 characters would be enough */
		char 	colname[16];

		sprintf(colname, "stakind%d", i);
		step->scan.plan.targetlist = lappend(step->scan.plan.targetlist,
											 make_relation_tle(StatisticRelationId,
															   "pg_statistic",
															   colname));

		step->scan.plan.targetlist = lappend(step->scan.plan.targetlist,
											 make_relation_tle(OperatorRelationId,
															   "pg_operator",
															   "oprname"));
		step->scan.plan.targetlist = lappend(step->scan.plan.targetlist,
											 make_relation_tle(NamespaceRelationId,
															   "pg_namespace",
															   "nspname"));
		step->scan.plan.targetlist = lappend(step->scan.plan.targetlist,
											 make_relation_tle(TypeRelationId,
															   "pg_type",
															   "typname"));
		step->scan.plan.targetlist = lappend(step->scan.plan.targetlist,
											 make_relation_tle(NamespaceRelationId,
															   "pg_namespace",
															   "nspname"));
		step->scan.plan.targetlist = lappend(step->scan.plan.targetlist,
											 make_relation_tle(TypeRelationId,
															   "pg_type",
															   "typname"));
		step->scan.plan.targetlist = lappend(step->scan.plan.targetlist,
											 make_relation_tle(NamespaceRelationId,
															   "pg_namespace",
															   "nspname"));

		sprintf(colname, "stanumbers%d", i);
		step->scan.plan.targetlist = lappend(step->scan.plan.targetlist,
											 make_relation_tle(StatisticRelationId,
															   "pg_statistic",
															   colname));

		sprintf(colname, "stavalues%d", i);
		step->scan.plan.targetlist = lappend(step->scan.plan.targetlist,
											 make_relation_tle(StatisticRelationId,
															   "pg_statistic",
															   colname));
	}
	/* Execute query on the data nodes */
	estate = CreateExecutorState();

	oldcontext = MemoryContextSwitchTo(estate->es_query_cxt);

	estate->es_snapshot = GetActiveSnapshot();

	node = ExecInitRemoteQuery(step, estate, 0);
	MemoryContextSwitchTo(oldcontext);

	/* get ready to combine results */
	numnodes = (int *) palloc(attr_cnt * sizeof(int));
	for (i = 0; i < attr_cnt; i++)
		numnodes[i] = 0;

	result = ExecRemoteQuery(node);
	while (result != NULL && !TupIsNull(result))
	{
		Datum 			value;
		bool			isnull;
		int 			colnum = 1;
		int16			attnum;
//		float4			reltuples;
		float4			nullfrac;
		int32 			width;
		float4			distinct;
		VacAttrStats   *stats = NULL;


		/* Process statistics from the data node */
		value = slot_getattr(result, colnum++, &isnull); /* staattnum */
		attnum = DatumGetInt16(value);
		for (i = 0; i < attr_cnt; i++)
			if (vacattrstats[i]->attr->attnum == attnum)
			{
				stats = vacattrstats[i];
				stats->stats_valid = true;
				numnodes[i]++;
				break;
			}

//		value = slot_getattr(result, colnum++, &isnull); /* reltuples */
//		reltuples = DatumGetFloat4(value);

		if (stats)
		{
			value = slot_getattr(result, colnum++, &isnull); /* stanullfrac */
			nullfrac = DatumGetFloat4(value);
			stats->stanullfrac += nullfrac;

			value = slot_getattr(result, colnum++, &isnull); /* stawidth */
			width = DatumGetInt32(value);
			stats->stawidth += width;

			value = slot_getattr(result, colnum++, &isnull); /* stadistinct */
			distinct = DatumGetFloat4(value);
			stats->stadistinct += distinct;

			/* Detailed statistics */
			for (i = 1; i <= STATISTIC_NUM_SLOTS; i++)
			{
				int16 		kind;
				float4	   *numbers;
				Datum	   *values;
				int			nnumbers, nvalues;
				int 		k;

				value = slot_getattr(result, colnum++, &isnull); /* kind */
				kind = DatumGetInt16(value);

				if (kind == 0)
				{
					/*
					 * Empty slot - skip next 8 fields: 6 fields of the
					 * operation identifier and two data fields (numbers and
					 * values)
					 */
					colnum += 8;
					continue;
				}
				else
				{
					Oid			oprid;

					/* Get operator */
					value = slot_getattr(result, colnum++, &isnull); /* oprname */
					if (isnull)
					{
						/*
						 * Operator is not specified for that kind, skip remaining
						 * fields to lookup the operator
						 */
						oprid = InvalidOid;
						colnum += 5; /* skip operation nsp and types */
					}
					else
					{
						char	   *oprname;
						char	   *oprnspname;
						Oid			ltypid, rtypid;
						char	   *ltypname,
								   *rtypname;
						char	   *ltypnspname,
								   *rtypnspname;
						oprname = DatumGetCString(value);
						value = slot_getattr(result, colnum++, &isnull); /* oprnspname */
						oprnspname = DatumGetCString(value);
						/* Get left operand data type */
						value = slot_getattr(result, colnum++, &isnull); /* typname */
						ltypname = DatumGetCString(value);
						value = slot_getattr(result, colnum++, &isnull); /* typnspname */
						ltypnspname = DatumGetCString(value);
						ltypid = get_typname_typid(ltypname,
											   get_namespaceid(ltypnspname));
						/* Get right operand data type */
						value = slot_getattr(result, colnum++, &isnull); /* typname */
						rtypname = DatumGetCString(value);
						value = slot_getattr(result, colnum++, &isnull); /* typnspname */
						rtypnspname = DatumGetCString(value);
						rtypid = get_typname_typid(rtypname,
											   get_namespaceid(rtypnspname));
						/* lookup operator */
						oprid = get_operid(oprname, ltypid, rtypid,
										   get_namespaceid(oprnspname));
					}
					/*
					 * Look up a statistics slot. If there is an entry of the
					 * same kind already, leave it, assuming the statistics
					 * is approximately the same on all nodes, so values from
					 * one node are representing entire relation well.
					 * If empty slot is found store values here. If no more
					 * slots skip remaining values.
					 */
					for (k = 0; k < STATISTIC_NUM_SLOTS; k++)
					{
						if (stats->stakind[k] == 0 ||
								(stats->stakind[k] == kind && stats->staop[k] == oprid))
							break;
					}

					if (k >= STATISTIC_NUM_SLOTS)
					{
						/* No empty slots */
						break;
					}

					/*
					 * If it is an existing slot which has numbers or values
					 * continue to the next set. If slot exists but without
					 * numbers and values, try to acquire them now
					 */
					if (stats->stakind[k] != 0 && (stats->numnumbers[k] > 0 ||
							stats->numvalues[k] > 0))
					{
						colnum += 2; /* skip numbers and values */
						continue;
					}

					/*
					 * Initialize slot
					 */
					stats->stakind[k] = kind;
					stats->staop[k] = oprid;
					stats->numnumbers[k] = 0;
					stats->stanumbers[k] = NULL;
					stats->numvalues[k] = 0;
					stats->stavalues[k] = NULL;
					stats->statypid[k] = InvalidOid;
					stats->statyplen[k] = -1;
					stats->statypalign[k] = 'i';
					stats->statypbyval[k] = true;
				}


				/* get numbers */
				value = slot_getattr(result, colnum++, &isnull); /* numbers */
				if (!isnull)
				{
					ArrayType  *arry = DatumGetArrayTypeP(value);

					/*
					 * We expect the array to be a 1-D float4 array; verify that. We don't
					 * need to use deconstruct_array() since the array data is just going
					 * to look like a C array of float4 values.
					 */
					nnumbers = ARR_DIMS(arry)[0];
					if (ARR_NDIM(arry) != 1 || nnumbers <= 0 ||
						ARR_HASNULL(arry) ||
						ARR_ELEMTYPE(arry) != FLOAT4OID)
						elog(ERROR, "stanumbers is not a 1-D float4 array");
					numbers = (float4 *) palloc(nnumbers * sizeof(float4));
					memcpy(numbers, ARR_DATA_PTR(arry),
						   nnumbers * sizeof(float4));

					/*
					 * Free arry if it's a detoasted copy.
					 */
					if ((Pointer) arry != DatumGetPointer(value))
						pfree(arry);

					stats->numnumbers[k] = nnumbers;
					stats->stanumbers[k] = numbers;
				}
				/* get values */
				value = slot_getattr(result, colnum++, &isnull); /* values */
				if (!isnull)
				{
					int 		j;
					ArrayType  *arry;
					int16		elmlen;
					bool		elmbyval;
					char		elmalign;
					arry = DatumGetArrayTypeP(value);
					/* We could cache this data, but not clear it's worth it */
					get_typlenbyvalalign(ARR_ELEMTYPE(arry),
										 &elmlen, &elmbyval, &elmalign);
					/* Deconstruct array into Datum elements; NULLs not expected */
					deconstruct_array(arry,
									  ARR_ELEMTYPE(arry),
									  elmlen, elmbyval, elmalign,
									  &values, NULL, &nvalues);

					/*
					 * If the element type is pass-by-reference, we now have a bunch of
					 * Datums that are pointers into the syscache value.  Copy them to
					 * avoid problems if syscache decides to drop the entry.
					 */
					if (!elmbyval)
					{
						for (j = 0; j < nvalues; j++)
							values[j] = datumCopy(values[j], elmbyval, elmlen);
					}

					/*
					 * Free statarray if it's a detoasted copy.
					 */
					if ((Pointer) arry != DatumGetPointer(value))
						pfree(arry);

					stats->numvalues[k] = nvalues;
					stats->stavalues[k] = values;
					/* store details about values data type */
					stats->statypid[k] = ARR_ELEMTYPE(arry);
					stats->statyplen[k] = elmlen;
					stats->statypalign[k] = elmalign;
					stats->statypbyval[k] = elmbyval;
				}
			}
		}

		/* fetch next */
		result = ExecRemoteQuery(node);
	}
	ExecEndRemoteQuery(node);

	for (i = 0; i < attr_cnt; i++)
	{
		VacAttrStats *stats = vacattrstats[i];

		if (numnodes[i] > 0)
		{
			stats->stanullfrac /= numnodes[i];
			stats->stawidth /= numnodes[i];
			stats->stadistinct /= numnodes[i];
		}
	}
	update_attstats(RelationGetRelid(onerel), inh, attr_cnt, vacattrstats);
}
#endif<|MERGE_RESOLUTION|>--- conflicted
+++ resolved
@@ -3,16 +3,12 @@
  * analyze.c
  *	  the Postgres statistics generator
  *
-<<<<<<< HEAD
  * This Source Code Form is subject to the terms of the Mozilla Public
  * License, v. 2.0. If a copy of the MPL was not distributed with this
  * file, You can obtain one at http://mozilla.org/MPL/2.0/.
  *
  * Portions Copyright (c) 2012-2014, TransLattice, Inc.
- * Portions Copyright (c) 1996-2014, PostgreSQL Global Development Group
-=======
  * Portions Copyright (c) 1996-2015, PostgreSQL Global Development Group
->>>>>>> 4cb7d671
  * Portions Copyright (c) 1994, Regents of the University of California
  *
  *
@@ -440,13 +436,7 @@
 		 * Fetch attribute statistics from remote nodes.
 		 */
 		analyze_rel_coordinator(onerel, inh, attr_cnt, vacattrstats);
-		/*
-		 * If it is a VACUUM or doing inherited relation precise values for
-		 * relpages and reltuples are set in other place. Otherwise request
-		 * doing it now.
-		 */
-		if (!inh && !(vacstmt->options & VACOPT_VACUUM))
-			vacuum_rel_coordinator(onerel);
+
 		/*
 		 * Skip acquiring local stats. Coordinator does not store data of
 		 * distributed tables.
