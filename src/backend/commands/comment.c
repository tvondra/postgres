--- conflicted
+++ resolved
@@ -4,12 +4,8 @@
  *
  * PostgreSQL object comments utility code.
  *
-<<<<<<< HEAD
- * Copyright (c) 1996-2012, PostgreSQL Global Development Group
+ * Copyright (c) 1996-2014, PostgreSQL Global Development Group
  * Portions Copyright (c) 2010-2012 Postgres-XC Development Group
-=======
- * Copyright (c) 1996-2014, PostgreSQL Global Development Group
->>>>>>> ab76208e
  *
  * IDENTIFICATION
  *	  src/backend/commands/comment.c
