/*-------------------------------------------------------------------------
 *
 * copy.c
 *		Implements the COPY utility command
 *
 * Portions Copyright (c) 1996-2011, PostgreSQL Global Development Group
 * Portions Copyright (c) 1994, Regents of the University of California
 *
 *
 * IDENTIFICATION
 *	  src/backend/commands/copy.c
 *
 *-------------------------------------------------------------------------
 */
#include "postgres.h"

#include <ctype.h>
#include <unistd.h>
#include <sys/stat.h>
#include <netinet/in.h>
#include <arpa/inet.h>

#include "access/heapam.h"
#include "access/sysattr.h"
#include "access/xact.h"
#include "catalog/namespace.h"
#include "catalog/pg_type.h"
#include "commands/copy.h"
#include "commands/defrem.h"
#include "commands/trigger.h"
#include "executor/executor.h"
#include "libpq/libpq.h"
#include "libpq/pqformat.h"
#include "mb/pg_wchar.h"
#include "miscadmin.h"
#include "optimizer/planner.h"
#include "parser/parse_relation.h"
#ifdef PGXC
#include "pgxc/pgxc.h"
#include "pgxc/execRemote.h"
#include "pgxc/locator.h"
#include "pgxc/poolmgr.h"
#endif
#include "rewrite/rewriteHandler.h"
#include "storage/fd.h"
#include "tcop/tcopprot.h"
#include "utils/acl.h"
#include "utils/builtins.h"
#include "utils/lsyscache.h"
#include "utils/memutils.h"
#include "utils/snapmgr.h"


#define ISOCTAL(c) (((c) >= '0') && ((c) <= '7'))
#define OCTVALUE(c) ((c) - '0')

/*
 * Represents the different source/dest cases we need to worry about at
 * the bottom level
 */
typedef enum CopyDest
{
	COPY_FILE,					/* to/from file */
	COPY_OLD_FE,				/* to/from frontend (2.0 protocol) */
	COPY_NEW_FE					/* to/from frontend (3.0 protocol) */
#ifdef PGXC
	,COPY_BUFFER				/* Do not send, just prepare */
#endif
} CopyDest;

/*
 *	Represents the end-of-line terminator type of the input
 */
typedef enum EolType
{
	EOL_UNKNOWN,
	EOL_NL,
	EOL_CR,
	EOL_CRNL
} EolType;

/*
 * This struct contains all the state variables used throughout a COPY
 * operation. For simplicity, we use the same struct for all variants of COPY,
 * even though some fields are used in only some cases.
 *
 * Multi-byte encodings: all supported client-side encodings encode multi-byte
 * characters by having the first byte's high bit set. Subsequent bytes of the
 * character can have the high bit not set. When scanning data in such an
 * encoding to look for a match to a single-byte (ie ASCII) character, we must
 * use the full pg_encoding_mblen() machinery to skip over multibyte
 * characters, else we might find a false match to a trailing byte. In
 * supported server encodings, there is no possibility of a false match, and
 * it's faster to make useless comparisons to trailing bytes than it is to
 * invoke pg_encoding_mblen() to skip over them. encoding_embeds_ascii is TRUE
 * when we have to do it the hard way.
 */
typedef struct CopyStateData
{
	/* low-level state data */
	CopyDest	copy_dest;		/* type of copy source/destination */
	FILE	   *copy_file;		/* used if copy_dest == COPY_FILE */
	StringInfo	fe_msgbuf;		/* used for all dests during COPY TO, only for
								 * dest == COPY_NEW_FE in COPY FROM */
	bool		fe_eof;			/* true if detected end of copy data */
	EolType		eol_type;		/* EOL type of input */
	int			file_encoding;	/* file or remote side's character encoding */
	bool		need_transcoding;		/* file encoding diff from server? */
	bool		encoding_embeds_ascii;	/* ASCII can be non-first byte? */

	/* parameters from the COPY command */
	Relation	rel;			/* relation to copy to or from */
	QueryDesc  *queryDesc;		/* executable query to copy from */
	List	   *attnumlist;		/* integer list of attnums to copy */
	char	   *filename;		/* filename, or NULL for STDIN/STDOUT */
	bool		binary;			/* binary format? */
	bool		oids;			/* include OIDs? */
	bool		csv_mode;		/* Comma Separated Value format? */
	bool		header_line;	/* CSV header line? */
	char	   *null_print;		/* NULL marker string (server encoding!) */
	int			null_print_len; /* length of same */
	char	   *null_print_client;		/* same converted to file encoding */
	char	   *delim;			/* column delimiter (must be 1 byte) */
	char	   *quote;			/* CSV quote char (must be 1 byte) */
	char	   *escape;			/* CSV escape char (must be 1 byte) */
	List	   *force_quote;	/* list of column names */
	bool		force_quote_all;	/* FORCE QUOTE *? */
	bool	   *force_quote_flags;		/* per-column CSV FQ flags */
	List	   *force_notnull;	/* list of column names */
	bool	   *force_notnull_flags;	/* per-column CSV FNN flags */

	/* these are just for error messages, see CopyFromErrorCallback */
	const char *cur_relname;	/* table name for error messages */
	int			cur_lineno;		/* line number for error messages */
	const char *cur_attname;	/* current att for error messages */
	const char *cur_attval;		/* current att value for error messages */

	/*
	 * Working state for COPY TO/FROM
	 */
	MemoryContext copycontext;	/* per-copy execution context */

	/*
	 * Working state for COPY TO
	 */
	FmgrInfo   *out_functions;	/* lookup info for output functions */
	MemoryContext rowcontext;	/* per-row evaluation context */

	/*
	 * Working state for COPY FROM
	 */
	AttrNumber	num_defaults;
	bool		file_has_oids;
	FmgrInfo	oid_in_function;
	Oid			oid_typioparam;
	FmgrInfo   *in_functions;	/* array of input functions for each attrs */
	Oid		   *typioparams;	/* array of element types for in_functions */
	int		   *defmap;			/* array of default att numbers */
	ExprState **defexprs;		/* array of default att expressions */

	/*
	 * These variables are used to reduce overhead in textual COPY FROM.
	 *
	 * attribute_buf holds the separated, de-escaped text for each field of
	 * the current line.  The CopyReadAttributes functions return arrays of
	 * pointers into this buffer.  We avoid palloc/pfree overhead by re-using
	 * the buffer on each cycle.
	 */
	StringInfoData attribute_buf;

	/* field raw data pointers found by COPY FROM */

	int			max_fields;
	char	  **raw_fields;

	/*
	 * Similarly, line_buf holds the whole input line being processed. The
	 * input cycle is first to read the whole line into line_buf, convert it
	 * to server encoding there, and then extract the individual attribute
	 * fields into attribute_buf.  line_buf is preserved unmodified so that we
	 * can display it in error messages if appropriate.
	 */
	StringInfoData line_buf;
	bool		line_buf_converted;		/* converted to server encoding? */

	/*
	 * Finally, raw_buf holds raw data read from the data source (file or
	 * client connection).	CopyReadLine parses this data sufficiently to
	 * locate line boundaries, then transfers the data to line_buf and
	 * converts it.  Note: we guarantee that there is a \0 at
	 * raw_buf[raw_buf_len].
	 */
#define RAW_BUF_SIZE 65536		/* we palloc RAW_BUF_SIZE+1 bytes */
	char	   *raw_buf;
	int			raw_buf_index;	/* next byte to process */
	int			raw_buf_len;	/* total # of bytes stored */
#ifdef PGXC
	/*
	 * On coordinator we need to rewrite query.
	 * While client may submit a copy command dealing with file, data nodes
	 * always send/receive data to/from the coordinator. So we can not use
	 * original statement and should rewrite statement, specifing STDIN/STDOUT
	 * as copy source or destination
	 */
	StringInfoData query_buf;

	/* Locator information */
	RelationLocInfo *rel_loc;	/* the locator key */
	int			idx_dist_by_col;		/* index of the distributed by column */

	PGXCNodeHandle **connections; /* Involved data node connections */
	TupleDesc	tupDesc;		/* for INSERT SELECT */
#endif
} CopyStateData;

/* DestReceiver for COPY (SELECT) TO */
typedef struct
{
	DestReceiver pub;			/* publicly-known function pointers */
	CopyState	cstate;			/* CopyStateData for the command */
	uint64		processed;		/* # of tuples processed */
} DR_copy;


/*
 * These macros centralize code used to process line_buf and raw_buf buffers.
 * They are macros because they often do continue/break control and to avoid
 * function call overhead in tight COPY loops.
 *
 * We must use "if (1)" because the usual "do {...} while(0)" wrapper would
 * prevent the continue/break processing from working.	We end the "if (1)"
 * with "else ((void) 0)" to ensure the "if" does not unintentionally match
 * any "else" in the calling code, and to avoid any compiler warnings about
 * empty statements.  See http://www.cit.gu.edu.au/~anthony/info/C/C.macros.
 */

/*
 * This keeps the character read at the top of the loop in the buffer
 * even if there is more than one read-ahead.
 */
#define IF_NEED_REFILL_AND_NOT_EOF_CONTINUE(extralen) \
if (1) \
{ \
	if (raw_buf_ptr + (extralen) >= copy_buf_len && !hit_eof) \
	{ \
		raw_buf_ptr = prev_raw_ptr; /* undo fetch */ \
		need_data = true; \
		continue; \
	} \
} else ((void) 0)

/* This consumes the remainder of the buffer and breaks */
#define IF_NEED_REFILL_AND_EOF_BREAK(extralen) \
if (1) \
{ \
	if (raw_buf_ptr + (extralen) >= copy_buf_len && hit_eof) \
	{ \
		if (extralen) \
			raw_buf_ptr = copy_buf_len; /* consume the partial character */ \
		/* backslash just before EOF, treat as data char */ \
		result = true; \
		break; \
	} \
} else ((void) 0)

/*
 * Transfer any approved data to line_buf; must do this to be sure
 * there is some room in raw_buf.
 */
#define REFILL_LINEBUF \
if (1) \
{ \
	if (raw_buf_ptr > cstate->raw_buf_index) \
	{ \
		appendBinaryStringInfo(&cstate->line_buf, \
							 cstate->raw_buf + cstate->raw_buf_index, \
							   raw_buf_ptr - cstate->raw_buf_index); \
		cstate->raw_buf_index = raw_buf_ptr; \
	} \
} else ((void) 0)

/* Undo any read-ahead and jump out of the block. */
#define NO_END_OF_COPY_GOTO \
if (1) \
{ \
	raw_buf_ptr = prev_raw_ptr + 1; \
	goto not_end_of_copy; \
} else ((void) 0)

static const char BinarySignature[11] = "PGCOPY\n\377\r\n\0";


/* non-export function prototypes */
static CopyState BeginCopy(bool is_from, Relation rel, Node *raw_query,
		  const char *queryString, List *attnamelist, List *options);
static void EndCopy(CopyState cstate);
static CopyState BeginCopyTo(Relation rel, Node *query, const char *queryString,
			const char *filename, List *attnamelist, List *options);
static void EndCopyTo(CopyState cstate);
static uint64 DoCopyTo(CopyState cstate);
static uint64 CopyTo(CopyState cstate);
static void CopyOneRowTo(CopyState cstate, Oid tupleOid,
			 Datum *values, bool *nulls);
static uint64 CopyFrom(CopyState cstate);
static bool CopyReadLine(CopyState cstate);
static bool CopyReadLineText(CopyState cstate);
static int	CopyReadAttributesText(CopyState cstate);
static int	CopyReadAttributesCSV(CopyState cstate);
static Datum CopyReadBinaryAttribute(CopyState cstate,
						int column_no, FmgrInfo *flinfo,
						Oid typioparam, int32 typmod,
						bool *isnull);
static void CopyAttributeOutText(CopyState cstate, char *string);
static void CopyAttributeOutCSV(CopyState cstate, char *string,
					bool use_quote, bool single_attr);
static List *CopyGetAttnums(TupleDesc tupDesc, Relation rel,
			   List *attnamelist);
static char *limit_printout_length(const char *str);

/* Low-level communications functions */
static void SendCopyBegin(CopyState cstate);
static void ReceiveCopyBegin(CopyState cstate);
static void SendCopyEnd(CopyState cstate);
static void CopySendData(CopyState cstate, void *databuf, int datasize);
static void CopySendString(CopyState cstate, const char *str);
static void CopySendChar(CopyState cstate, char c);
static void CopySendEndOfRow(CopyState cstate);
static int CopyGetData(CopyState cstate, void *databuf,
			int minread, int maxread);
static void CopySendInt32(CopyState cstate, int32 val);
static bool CopyGetInt32(CopyState cstate, int32 *val);
static void CopySendInt16(CopyState cstate, int16 val);
static bool CopyGetInt16(CopyState cstate, int16 *val);


#ifdef PGXC
static ExecNodes *build_copy_statement(CopyState cstate, List *attnamelist,
				TupleDesc tupDesc, bool is_from, List *force_quote, List *force_notnull);
/*
 * A kluge here making this static to avoid having to move the
 * CopyState definition to a header file making it harder to merge
 * with the vanilla PostgreSQL code
 */
static CopyState insertstate;
#endif

/*
 * Send copy start/stop messages for frontend copies.  These have changed
 * in past protocol redesigns.
 */
static void
SendCopyBegin(CopyState cstate)
{
	if (PG_PROTOCOL_MAJOR(FrontendProtocol) >= 3)
	{
		/* new way */
		StringInfoData buf;
		int			natts = list_length(cstate->attnumlist);
		int16		format = (cstate->binary ? 1 : 0);
		int			i;

		pq_beginmessage(&buf, 'H');
		pq_sendbyte(&buf, format);		/* overall format */
		pq_sendint(&buf, natts, 2);
		for (i = 0; i < natts; i++)
			pq_sendint(&buf, format, 2);		/* per-column formats */
		pq_endmessage(&buf);
		cstate->copy_dest = COPY_NEW_FE;
	}
	else if (PG_PROTOCOL_MAJOR(FrontendProtocol) >= 2)
	{
		/* old way */
		if (cstate->binary)
			ereport(ERROR,
					(errcode(ERRCODE_FEATURE_NOT_SUPPORTED),
			errmsg("COPY BINARY is not supported to stdout or from stdin")));
		pq_putemptymessage('H');
		/* grottiness needed for old COPY OUT protocol */
		pq_startcopyout();
		cstate->copy_dest = COPY_OLD_FE;
	}
	else
	{
		/* very old way */
		if (cstate->binary)
			ereport(ERROR,
					(errcode(ERRCODE_FEATURE_NOT_SUPPORTED),
			errmsg("COPY BINARY is not supported to stdout or from stdin")));
		pq_putemptymessage('B');
		/* grottiness needed for old COPY OUT protocol */
		pq_startcopyout();
		cstate->copy_dest = COPY_OLD_FE;
	}
}

static void
ReceiveCopyBegin(CopyState cstate)
{
	if (PG_PROTOCOL_MAJOR(FrontendProtocol) >= 3)
	{
		/* new way */
		StringInfoData buf;
		int			natts = list_length(cstate->attnumlist);
		int16		format = (cstate->binary ? 1 : 0);
		int			i;

		pq_beginmessage(&buf, 'G');
		pq_sendbyte(&buf, format);		/* overall format */
		pq_sendint(&buf, natts, 2);
		for (i = 0; i < natts; i++)
			pq_sendint(&buf, format, 2);		/* per-column formats */
		pq_endmessage(&buf);
		cstate->copy_dest = COPY_NEW_FE;
		cstate->fe_msgbuf = makeStringInfo();
	}
	else if (PG_PROTOCOL_MAJOR(FrontendProtocol) >= 2)
	{
		/* old way */
		if (cstate->binary)
			ereport(ERROR,
					(errcode(ERRCODE_FEATURE_NOT_SUPPORTED),
			errmsg("COPY BINARY is not supported to stdout or from stdin")));
		pq_putemptymessage('G');
		cstate->copy_dest = COPY_OLD_FE;
	}
	else
	{
		/* very old way */
		if (cstate->binary)
			ereport(ERROR,
					(errcode(ERRCODE_FEATURE_NOT_SUPPORTED),
			errmsg("COPY BINARY is not supported to stdout or from stdin")));
		pq_putemptymessage('D');
		cstate->copy_dest = COPY_OLD_FE;
	}
	/* We *must* flush here to ensure FE knows it can send. */
	pq_flush();
}

static void
SendCopyEnd(CopyState cstate)
{
	if (cstate->copy_dest == COPY_NEW_FE)
	{
		/* Shouldn't have any unsent data */
		Assert(cstate->fe_msgbuf->len == 0);
		/* Send Copy Done message */
		pq_putemptymessage('c');
	}
	else
	{
		CopySendData(cstate, "\\.", 2);
		/* Need to flush out the trailer (this also appends a newline) */
		CopySendEndOfRow(cstate);
		pq_endcopyout(false);
	}
}

/*----------
 * CopySendData sends output data to the destination (file or frontend)
 * CopySendString does the same for null-terminated strings
 * CopySendChar does the same for single characters
 * CopySendEndOfRow does the appropriate thing at end of each data row
 *	(data is not actually flushed except by CopySendEndOfRow)
 *
 * NB: no data conversion is applied by these functions
 *----------
 */
static void
CopySendData(CopyState cstate, void *databuf, int datasize)
{
	appendBinaryStringInfo(cstate->fe_msgbuf, (char *) databuf, datasize);
}

static void
CopySendString(CopyState cstate, const char *str)
{
	appendBinaryStringInfo(cstate->fe_msgbuf, str, strlen(str));
}

static void
CopySendChar(CopyState cstate, char c)
{
	appendStringInfoCharMacro(cstate->fe_msgbuf, c);
}

static void
CopySendEndOfRow(CopyState cstate)
{
	StringInfo	fe_msgbuf = cstate->fe_msgbuf;

	switch (cstate->copy_dest)
	{
		case COPY_FILE:
			if (!cstate->binary)
			{
				/* Default line termination depends on platform */
#ifndef WIN32
				CopySendChar(cstate, '\n');
#else
				CopySendString(cstate, "\r\n");
#endif
			}

			(void) fwrite(fe_msgbuf->data, fe_msgbuf->len,
						  1, cstate->copy_file);
			if (ferror(cstate->copy_file))
				ereport(ERROR,
						(errcode_for_file_access(),
						 errmsg("could not write to COPY file: %m")));
			break;
		case COPY_OLD_FE:
			/* The FE/BE protocol uses \n as newline for all platforms */
			if (!cstate->binary)
				CopySendChar(cstate, '\n');

			if (pq_putbytes(fe_msgbuf->data, fe_msgbuf->len))
			{
				/* no hope of recovering connection sync, so FATAL */
				ereport(FATAL,
						(errcode(ERRCODE_CONNECTION_FAILURE),
						 errmsg("connection lost during COPY to stdout")));
			}
			break;
		case COPY_NEW_FE:
			/* The FE/BE protocol uses \n as newline for all platforms */
			if (!cstate->binary)
				CopySendChar(cstate, '\n');

			/* Dump the accumulated row as one CopyData message */
			(void) pq_putmessage('d', fe_msgbuf->data, fe_msgbuf->len);
			break;
#ifdef PGXC
		case COPY_BUFFER:
			/* Do not send yet anywhere, just return */
			return;
#endif
	}

	resetStringInfo(fe_msgbuf);
}

/*
 * CopyGetData reads data from the source (file or frontend)
 *
 * We attempt to read at least minread, and at most maxread, bytes from
 * the source.	The actual number of bytes read is returned; if this is
 * less than minread, EOF was detected.
 *
 * Note: when copying from the frontend, we expect a proper EOF mark per
 * protocol; if the frontend simply drops the connection, we raise error.
 * It seems unwise to allow the COPY IN to complete normally in that case.
 *
 * NB: no data conversion is applied here.
 */
static int
CopyGetData(CopyState cstate, void *databuf, int minread, int maxread)
{
	int			bytesread = 0;

	switch (cstate->copy_dest)
	{
		case COPY_FILE:
			bytesread = fread(databuf, 1, maxread, cstate->copy_file);
			if (ferror(cstate->copy_file))
				ereport(ERROR,
						(errcode_for_file_access(),
						 errmsg("could not read from COPY file: %m")));
			break;
		case COPY_OLD_FE:

			/*
			 * We cannot read more than minread bytes (which in practice is 1)
			 * because old protocol doesn't have any clear way of separating
			 * the COPY stream from following data.  This is slow, but not any
			 * slower than the code path was originally, and we don't care
			 * much anymore about the performance of old protocol.
			 */
			if (pq_getbytes((char *) databuf, minread))
			{
				/* Only a \. terminator is legal EOF in old protocol */
				ereport(ERROR,
						(errcode(ERRCODE_CONNECTION_FAILURE),
						 errmsg("unexpected EOF on client connection")));
			}
			bytesread = minread;
			break;
		case COPY_NEW_FE:
			while (maxread > 0 && bytesread < minread && !cstate->fe_eof)
			{
				int			avail;

				while (cstate->fe_msgbuf->cursor >= cstate->fe_msgbuf->len)
				{
					/* Try to receive another message */
					int			mtype;

			readmessage:
					mtype = pq_getbyte();
					if (mtype == EOF)
						ereport(ERROR,
								(errcode(ERRCODE_CONNECTION_FAILURE),
							 errmsg("unexpected EOF on client connection")));
					if (pq_getmessage(cstate->fe_msgbuf, 0))
						ereport(ERROR,
								(errcode(ERRCODE_CONNECTION_FAILURE),
							 errmsg("unexpected EOF on client connection")));
					switch (mtype)
					{
						case 'd':		/* CopyData */
							break;
						case 'c':		/* CopyDone */
							/* COPY IN correctly terminated by frontend */
							cstate->fe_eof = true;
							return bytesread;
						case 'f':		/* CopyFail */
							ereport(ERROR,
									(errcode(ERRCODE_QUERY_CANCELED),
									 errmsg("COPY from stdin failed: %s",
									   pq_getmsgstring(cstate->fe_msgbuf))));
							break;
						case 'H':		/* Flush */
						case 'S':		/* Sync */

							/*
							 * Ignore Flush/Sync for the convenience of client
							 * libraries (such as libpq) that may send those
							 * without noticing that the command they just
							 * sent was COPY.
							 */
							goto readmessage;
						default:
							ereport(ERROR,
									(errcode(ERRCODE_PROTOCOL_VIOLATION),
									 errmsg("unexpected message type 0x%02X during COPY from stdin",
											mtype)));
							break;
					}
				}
#ifdef PGXC
				/* A PGXC Datanode does not need to read the header data received from Coordinator */
				if (IS_PGXC_DATANODE &&
					cstate->binary &&
					cstate->fe_msgbuf->data[cstate->fe_msgbuf->len-1] == '\n')
					cstate->fe_msgbuf->len--;
#endif
				avail = cstate->fe_msgbuf->len - cstate->fe_msgbuf->cursor;
				if (avail > maxread)
					avail = maxread;
				pq_copymsgbytes(cstate->fe_msgbuf, databuf, avail);
				databuf = (void *) ((char *) databuf + avail);
				maxread -= avail;
				bytesread += avail;
			}
			break;
#ifdef PGXC
		case COPY_BUFFER:
			elog(ERROR, "COPY_BUFFER not allowed in this context");
			break;
#endif
	}

	return bytesread;
}


/*
 * These functions do apply some data conversion
 */

/*
 * CopySendInt32 sends an int32 in network byte order
 */
static void
CopySendInt32(CopyState cstate, int32 val)
{
	uint32		buf;

	buf = htonl((uint32) val);
	CopySendData(cstate, &buf, sizeof(buf));
}

/*
 * CopyGetInt32 reads an int32 that appears in network byte order
 *
 * Returns true if OK, false if EOF
 */
static bool
CopyGetInt32(CopyState cstate, int32 *val)
{
	uint32		buf;

	if (CopyGetData(cstate, &buf, sizeof(buf), sizeof(buf)) != sizeof(buf))
	{
		*val = 0;				/* suppress compiler warning */
		return false;
	}
	*val = (int32) ntohl(buf);
	return true;
}

/*
 * CopySendInt16 sends an int16 in network byte order
 */
static void
CopySendInt16(CopyState cstate, int16 val)
{
	uint16		buf;

	buf = htons((uint16) val);
	CopySendData(cstate, &buf, sizeof(buf));
}

/*
 * CopyGetInt16 reads an int16 that appears in network byte order
 */
static bool
CopyGetInt16(CopyState cstate, int16 *val)
{
	uint16		buf;

	if (CopyGetData(cstate, &buf, sizeof(buf), sizeof(buf)) != sizeof(buf))
	{
		*val = 0;				/* suppress compiler warning */
		return false;
	}
	*val = (int16) ntohs(buf);
	return true;
}

/*
 * CopyLoadRawBuf loads some more data into raw_buf
 *
 * Returns TRUE if able to obtain at least one more byte, else FALSE.
 *
 * If raw_buf_index < raw_buf_len, the unprocessed bytes are transferred
 * down to the start of the buffer and then we load more data after that.
 * This case is used only when a frontend multibyte character crosses a
 * bufferload boundary.
 */
static bool
CopyLoadRawBuf(CopyState cstate)
{
	int			nbytes;
	int			inbytes;

	if (cstate->raw_buf_index < cstate->raw_buf_len)
	{
		/* Copy down the unprocessed data */
		nbytes = cstate->raw_buf_len - cstate->raw_buf_index;
		memmove(cstate->raw_buf, cstate->raw_buf + cstate->raw_buf_index,
				nbytes);
	}
	else
		nbytes = 0;				/* no data need be saved */

	inbytes = CopyGetData(cstate, cstate->raw_buf + nbytes,
						  1, RAW_BUF_SIZE - nbytes);
	nbytes += inbytes;
	cstate->raw_buf[nbytes] = '\0';
	cstate->raw_buf_index = 0;
	cstate->raw_buf_len = nbytes;
	return (inbytes > 0);
}

#ifdef PGXC
/*
 *  CopyQuoteStr appends quoted value to the query buffer. Value is escaped
 * if needed
 *
 * When rewriting query to be sent down to nodes we should escape special
 * characters, that may present in the value. The characters are backslash(\)
 * and single quote ('). These characters are escaped by doubling. We do not
 * have to escape characters like \t, \v, \b, etc. because datanode interprets
 * them properly.
 * We use E'...' syntax for litherals containing backslashes.
 */
static void
CopyQuoteStr(StringInfo query_buf, char *value)
{
	char   *start = value;
	char   *current = value;
	char	c;
	bool	has_backslash = (strchr(value, '\\') != NULL);

	if (has_backslash)
		appendStringInfoChar(query_buf, 'E');

	appendStringInfoChar(query_buf, '\'');

#define APPENDSOFAR \
	if (current > start) \
		appendBinaryStringInfo(query_buf, start, current - start)

	while ((c = *current) != '\0')
	{
		switch (c)
		{
			case '\\':
			case '\'':
				APPENDSOFAR;
				// Double current
				appendStringInfoChar(query_buf, c);
				// Second current will be appended next time
				start = current;
				// fallthru
			default:
				current++;
		}
	}
	APPENDSOFAR;
	appendStringInfoChar(query_buf, '\'');
}

/*
 *  CopyQuoteIdentifier determine if identifier needs to be quoted and surround
 * it with double quotes
 */
static void
CopyQuoteIdentifier(StringInfo query_buf, char *value)
{
	char   *start = value;
	char   *current = value;
	char	c;
	int 	len = strlen(value);
	bool	need_quote = (strspn(value, "_abcdefghijklmnopqrstuvwxyz0123456789") < len)
			|| (strchr("_abcdefghijklmnopqrstuvwxyz", value[0]) == NULL);

	if (need_quote)
	{
		appendStringInfoChar(query_buf, '"');

#define APPENDSOFAR \
		if (current > start) \
			appendBinaryStringInfo(query_buf, start, current - start)

		while ((c = *current) != '\0')
		{
			switch (c)
			{
				case '"':
					APPENDSOFAR;
					// Double current
					appendStringInfoChar(query_buf, c);
					// Second current will be appended next time
					start = current;
					// fallthru
				default:
					current++;
			}
		}
		APPENDSOFAR;
		appendStringInfoChar(query_buf, '"');
	}
	else
	{
		appendBinaryStringInfo(query_buf, value, len);
	}
}
#endif


/*
 *	 DoCopy executes the SQL COPY statement
 *
 * Either unload or reload contents of table <relation>, depending on <from>.
 * (<from> = TRUE means we are inserting into the table.)  In the "TO" case
 * we also support copying the output of an arbitrary SELECT query.
 *
 * If <pipe> is false, transfer is between the table and the file named
 * <filename>.	Otherwise, transfer is between the table and our regular
 * input/output stream. The latter could be either stdin/stdout or a
 * socket, depending on whether we're running under Postmaster control.
 *
 * Do not allow a Postgres user without superuser privilege to read from
 * or write to a file.
 *
 * Do not allow the copy if user doesn't have proper permission to access
 * the table or the specifically requested columns.
 */
uint64
DoCopy(const CopyStmt *stmt, const char *queryString)
{
	CopyState	cstate;
	bool		is_from = stmt->is_from;
	bool		pipe = (stmt->filename == NULL);
	Relation	rel;
	uint64		processed;

	/* Disallow file COPY except to superusers. */
	if (!pipe && !superuser())
		ereport(ERROR,
				(errcode(ERRCODE_INSUFFICIENT_PRIVILEGE),
				 errmsg("must be superuser to COPY to or from a file"),
				 errhint("Anyone can COPY to stdout or from stdin. "
						 "psql's \\copy command also works for anyone.")));

	if (stmt->relation)
	{
		TupleDesc	tupDesc;
		AclMode		required_access = (is_from ? ACL_INSERT : ACL_SELECT);
		RangeTblEntry *rte;
		List	   *attnums;
		ListCell   *cur;

		Assert(!stmt->query);

		/* Open and lock the relation, using the appropriate lock type. */
		rel = heap_openrv(stmt->relation,
						  (is_from ? RowExclusiveLock : AccessShareLock));

		rte = makeNode(RangeTblEntry);
		rte->rtekind = RTE_RELATION;
		rte->relid = RelationGetRelid(rel);
		rte->relkind = rel->rd_rel->relkind;
		rte->requiredPerms = required_access;

		tupDesc = RelationGetDescr(rel);
		attnums = CopyGetAttnums(tupDesc, rel, stmt->attlist);
		foreach(cur, attnums)
		{
			int			attno = lfirst_int(cur) -
			FirstLowInvalidHeapAttributeNumber;

			if (is_from)
				rte->modifiedCols = bms_add_member(rte->modifiedCols, attno);
			else
				rte->selectedCols = bms_add_member(rte->selectedCols, attno);
		}
		ExecCheckRTPerms(list_make1(rte), true);
	}
	else
	{
		Assert(stmt->query);

		rel = NULL;
	}

	if (is_from)
	{
		/* check read-only transaction */
		if (XactReadOnly && rel->rd_backend != MyBackendId)
			PreventCommandIfReadOnly("COPY FROM");

		cstate = BeginCopyFrom(rel, stmt->filename,
							   stmt->attlist, stmt->options);
		processed = CopyFrom(cstate);	/* copy from file to database */
		EndCopyFrom(cstate);
	}
	else
	{
		cstate = BeginCopyTo(rel, stmt->query, queryString, stmt->filename,
							 stmt->attlist, stmt->options);
		processed = DoCopyTo(cstate);	/* copy from database to file */
		EndCopyTo(cstate);
	}

	/*
	 * Close the relation. If reading, we can release the AccessShareLock we
	 * got; if writing, we should hold the lock until end of transaction to
	 * ensure that updates will be committed before lock is released.
	 */
	if (rel != NULL)
		heap_close(rel, (is_from ? NoLock : AccessShareLock));

	return processed;
}

/*
 * Process the statement option list for COPY.
 *
 * Scan the options list (a list of DefElem) and transpose the information
 * into cstate, applying appropriate error checking.
 *
 * cstate is assumed to be filled with zeroes initially.
 *
 * This is exported so that external users of the COPY API can sanity-check
 * a list of options.  In that usage, cstate should be passed as NULL
 * (since external users don't know sizeof(CopyStateData)) and the collected
 * data is just leaked until CurrentMemoryContext is reset.
 *
 * Note that additional checking, such as whether column names listed in FORCE
 * QUOTE actually exist, has to be applied later.  This just checks for
 * self-consistency of the options list.
 */
void
ProcessCopyOptions(CopyState cstate,
				   bool is_from,
				   List *options)
{
	bool		format_specified = false;
	ListCell   *option;
<<<<<<< HEAD
	TupleDesc	tupDesc;
	int			num_phys_attrs;
	uint64		processed;
#ifdef PGXC
	ExecNodes  *exec_nodes = NULL;
#endif
=======
>>>>>>> a4bebdd9

	/* Support external use for option sanity checking */
	if (cstate == NULL)
		cstate = (CopyStateData *) palloc0(sizeof(CopyStateData));

	cstate->file_encoding = -1;

	/* Extract options from the statement node tree */
	foreach(option, options)
	{
		DefElem    *defel = (DefElem *) lfirst(option);

		if (strcmp(defel->defname, "format") == 0)
		{
			char	   *fmt = defGetString(defel);

			if (format_specified)
				ereport(ERROR,
						(errcode(ERRCODE_SYNTAX_ERROR),
						 errmsg("conflicting or redundant options")));
			format_specified = true;
			if (strcmp(fmt, "text") == 0)
				 /* default format */ ;
			else if (strcmp(fmt, "csv") == 0)
				cstate->csv_mode = true;
			else if (strcmp(fmt, "binary") == 0)
				cstate->binary = true;
			else
				ereport(ERROR,
						(errcode(ERRCODE_INVALID_PARAMETER_VALUE),
						 errmsg("COPY format \"%s\" not recognized", fmt)));
		}
		else if (strcmp(defel->defname, "oids") == 0)
		{
			if (cstate->oids)
				ereport(ERROR,
						(errcode(ERRCODE_SYNTAX_ERROR),
						 errmsg("conflicting or redundant options")));
			cstate->oids = defGetBoolean(defel);
		}
		else if (strcmp(defel->defname, "delimiter") == 0)
		{
			if (cstate->delim)
				ereport(ERROR,
						(errcode(ERRCODE_SYNTAX_ERROR),
						 errmsg("conflicting or redundant options")));
			cstate->delim = defGetString(defel);
		}
		else if (strcmp(defel->defname, "null") == 0)
		{
			if (cstate->null_print)
				ereport(ERROR,
						(errcode(ERRCODE_SYNTAX_ERROR),
						 errmsg("conflicting or redundant options")));
			cstate->null_print = defGetString(defel);
		}
		else if (strcmp(defel->defname, "header") == 0)
		{
			if (cstate->header_line)
				ereport(ERROR,
						(errcode(ERRCODE_SYNTAX_ERROR),
						 errmsg("conflicting or redundant options")));
			cstate->header_line = defGetBoolean(defel);
		}
		else if (strcmp(defel->defname, "quote") == 0)
		{
			if (cstate->quote)
				ereport(ERROR,
						(errcode(ERRCODE_SYNTAX_ERROR),
						 errmsg("conflicting or redundant options")));
			cstate->quote = defGetString(defel);
		}
		else if (strcmp(defel->defname, "escape") == 0)
		{
			if (cstate->escape)
				ereport(ERROR,
						(errcode(ERRCODE_SYNTAX_ERROR),
						 errmsg("conflicting or redundant options")));
			cstate->escape = defGetString(defel);
		}
		else if (strcmp(defel->defname, "force_quote") == 0)
		{
			if (cstate->force_quote || cstate->force_quote_all)
				ereport(ERROR,
						(errcode(ERRCODE_SYNTAX_ERROR),
						 errmsg("conflicting or redundant options")));
			if (defel->arg && IsA(defel->arg, A_Star))
				cstate->force_quote_all = true;
			else if (defel->arg && IsA(defel->arg, List))
				cstate->force_quote = (List *) defel->arg;
			else
				ereport(ERROR,
						(errcode(ERRCODE_INVALID_PARAMETER_VALUE),
						 errmsg("argument to option \"%s\" must be a list of column names",
								defel->defname)));
		}
		else if (strcmp(defel->defname, "force_not_null") == 0)
		{
			if (cstate->force_notnull)
				ereport(ERROR,
						(errcode(ERRCODE_SYNTAX_ERROR),
						 errmsg("conflicting or redundant options")));
			if (defel->arg && IsA(defel->arg, List))
				cstate->force_notnull = (List *) defel->arg;
			else
				ereport(ERROR,
						(errcode(ERRCODE_INVALID_PARAMETER_VALUE),
						 errmsg("argument to option \"%s\" must be a list of column names",
								defel->defname)));
		}
		else if (strcmp(defel->defname, "encoding") == 0)
		{
			if (cstate->file_encoding >= 0)
				ereport(ERROR,
						(errcode(ERRCODE_SYNTAX_ERROR),
						 errmsg("conflicting or redundant options")));
			cstate->file_encoding = pg_char_to_encoding(defGetString(defel));
			if (cstate->file_encoding < 0)
				ereport(ERROR,
						(errcode(ERRCODE_INVALID_PARAMETER_VALUE),
						 errmsg("argument to option \"%s\" must be a valid encoding name",
								defel->defname)));
		}
		else
			ereport(ERROR,
					(errcode(ERRCODE_SYNTAX_ERROR),
					 errmsg("option \"%s\" not recognized",
							defel->defname)));
	}

	/*
	 * Check for incompatible options (must do these two before inserting
	 * defaults)
	 */
	if (cstate->binary && cstate->delim)
		ereport(ERROR,
				(errcode(ERRCODE_SYNTAX_ERROR),
				 errmsg("cannot specify DELIMITER in BINARY mode")));

	if (cstate->binary && cstate->null_print)
		ereport(ERROR,
				(errcode(ERRCODE_SYNTAX_ERROR),
				 errmsg("cannot specify NULL in BINARY mode")));

	/* Set defaults for omitted options */
	if (!cstate->delim)
		cstate->delim = cstate->csv_mode ? "," : "\t";

	if (!cstate->null_print)
		cstate->null_print = cstate->csv_mode ? "" : "\\N";
	cstate->null_print_len = strlen(cstate->null_print);

	if (cstate->csv_mode)
	{
		if (!cstate->quote)
			cstate->quote = "\"";
		if (!cstate->escape)
			cstate->escape = cstate->quote;
	}

	/* Only single-byte delimiter strings are supported. */
	if (strlen(cstate->delim) != 1)
		ereport(ERROR,
				(errcode(ERRCODE_FEATURE_NOT_SUPPORTED),
			  errmsg("COPY delimiter must be a single one-byte character")));

	/* Disallow end-of-line characters */
	if (strchr(cstate->delim, '\r') != NULL ||
		strchr(cstate->delim, '\n') != NULL)
		ereport(ERROR,
				(errcode(ERRCODE_INVALID_PARAMETER_VALUE),
			 errmsg("COPY delimiter cannot be newline or carriage return")));

	if (strchr(cstate->null_print, '\r') != NULL ||
		strchr(cstate->null_print, '\n') != NULL)
		ereport(ERROR,
				(errcode(ERRCODE_INVALID_PARAMETER_VALUE),
				 errmsg("COPY null representation cannot use newline or carriage return")));

	/*
	 * Disallow unsafe delimiter characters in non-CSV mode.  We can't allow
	 * backslash because it would be ambiguous.  We can't allow the other
	 * cases because data characters matching the delimiter must be
	 * backslashed, and certain backslash combinations are interpreted
	 * non-literally by COPY IN.  Disallowing all lower case ASCII letters is
	 * more than strictly necessary, but seems best for consistency and
	 * future-proofing.  Likewise we disallow all digits though only octal
	 * digits are actually dangerous.
	 */
	if (!cstate->csv_mode &&
		strchr("\\.abcdefghijklmnopqrstuvwxyz0123456789",
			   cstate->delim[0]) != NULL)
		ereport(ERROR,
				(errcode(ERRCODE_INVALID_PARAMETER_VALUE),
				 errmsg("COPY delimiter cannot be \"%s\"", cstate->delim)));

	/* Check header */
	if (!cstate->csv_mode && cstate->header_line)
		ereport(ERROR,
				(errcode(ERRCODE_FEATURE_NOT_SUPPORTED),
				 errmsg("COPY HEADER available only in CSV mode")));

	/* Check quote */
	if (!cstate->csv_mode && cstate->quote != NULL)
		ereport(ERROR,
				(errcode(ERRCODE_FEATURE_NOT_SUPPORTED),
				 errmsg("COPY quote available only in CSV mode")));

	if (cstate->csv_mode && strlen(cstate->quote) != 1)
		ereport(ERROR,
				(errcode(ERRCODE_FEATURE_NOT_SUPPORTED),
				 errmsg("COPY quote must be a single one-byte character")));

	if (cstate->csv_mode && cstate->delim[0] == cstate->quote[0])
		ereport(ERROR,
				(errcode(ERRCODE_INVALID_PARAMETER_VALUE),
				 errmsg("COPY delimiter and quote must be different")));

	/* Check escape */
	if (!cstate->csv_mode && cstate->escape != NULL)
		ereport(ERROR,
				(errcode(ERRCODE_FEATURE_NOT_SUPPORTED),
				 errmsg("COPY escape available only in CSV mode")));

	if (cstate->csv_mode && strlen(cstate->escape) != 1)
		ereport(ERROR,
				(errcode(ERRCODE_FEATURE_NOT_SUPPORTED),
				 errmsg("COPY escape must be a single one-byte character")));

	/* Check force_quote */
	if (!cstate->csv_mode && (cstate->force_quote || cstate->force_quote_all))
		ereport(ERROR,
				(errcode(ERRCODE_FEATURE_NOT_SUPPORTED),
				 errmsg("COPY force quote available only in CSV mode")));
	if ((cstate->force_quote || cstate->force_quote_all) && is_from)
		ereport(ERROR,
				(errcode(ERRCODE_FEATURE_NOT_SUPPORTED),
				 errmsg("COPY force quote only available using COPY TO")));

	/* Check force_notnull */
	if (!cstate->csv_mode && cstate->force_notnull != NIL)
		ereport(ERROR,
				(errcode(ERRCODE_FEATURE_NOT_SUPPORTED),
				 errmsg("COPY force not null available only in CSV mode")));
	if (cstate->force_notnull != NIL && !is_from)
		ereport(ERROR,
				(errcode(ERRCODE_FEATURE_NOT_SUPPORTED),
			  errmsg("COPY force not null only available using COPY FROM")));

	/* Don't allow the delimiter to appear in the null string. */
	if (strchr(cstate->null_print, cstate->delim[0]) != NULL)
		ereport(ERROR,
				(errcode(ERRCODE_FEATURE_NOT_SUPPORTED),
		errmsg("COPY delimiter must not appear in the NULL specification")));

	/* Don't allow the CSV quote char to appear in the null string. */
	if (cstate->csv_mode &&
		strchr(cstate->null_print, cstate->quote[0]) != NULL)
		ereport(ERROR,
				(errcode(ERRCODE_FEATURE_NOT_SUPPORTED),
				 errmsg("CSV quote character must not appear in the NULL specification")));
}

/*
 * Common setup routines used by BeginCopyFrom and BeginCopyTo.
 *
 * Iff <binary>, unload or reload in the binary format, as opposed to the
 * more wasteful but more robust and portable text format.
 *
 * Iff <oids>, unload or reload the format that includes OID information.
 * On input, we accept OIDs whether or not the table has an OID column,
 * but silently drop them if it does not.  On output, we report an error
 * if the user asks for OIDs in a table that has none (not providing an
 * OID column might seem friendlier, but could seriously confuse programs).
 *
 * If in the text format, delimit columns with delimiter <delim> and print
 * NULL values as <null_print>.
 */
static CopyState
BeginCopy(bool is_from,
		  Relation rel,
		  Node *raw_query,
		  const char *queryString,
		  List *attnamelist,
		  List *options)
{
	CopyState	cstate;
	TupleDesc	tupDesc;
	int			num_phys_attrs;
	MemoryContext oldcontext;

	/* Allocate workspace and zero all fields */
	cstate = (CopyStateData *) palloc0(sizeof(CopyStateData));

	/*
	 * We allocate everything used by a cstate in a new memory context. This
	 * avoids memory leaks during repeated use of COPY in a query.
	 */
	cstate->copycontext = AllocSetContextCreate(CurrentMemoryContext,
												"COPY",
												ALLOCSET_DEFAULT_MINSIZE,
												ALLOCSET_DEFAULT_INITSIZE,
												ALLOCSET_DEFAULT_MAXSIZE);

	oldcontext = MemoryContextSwitchTo(cstate->copycontext);

	/* Extract options from the statement node tree */
	ProcessCopyOptions(cstate, is_from, options);

	/* Process the source/target relation or query */
	if (rel)
	{
		Assert(!raw_query);

		cstate->rel = rel;

		tupDesc = RelationGetDescr(cstate->rel);

		/* Don't allow COPY w/ OIDs to or from a table without them */
		if (cstate->oids && !cstate->rel->rd_rel->relhasoids)
			ereport(ERROR,
					(errcode(ERRCODE_UNDEFINED_COLUMN),
					 errmsg("table \"%s\" does not have OIDs",
							RelationGetRelationName(cstate->rel))));
#ifdef PGXC
		/* Get copy statement and execution node information */
		if (IS_PGXC_COORDINATOR)
		{
			exec_nodes = build_copy_statement(cstate, attnamelist, tupDesc, is_from, force_quote, force_notnull);
		}
#endif
	}
	else
	{
		List	   *rewritten;
		Query	   *query;
		PlannedStmt *plan;
		DestReceiver *dest;

		Assert(!is_from);
		cstate->rel = NULL;

		/* Don't allow COPY w/ OIDs from a select */
		if (cstate->oids)
			ereport(ERROR,
					(errcode(ERRCODE_FEATURE_NOT_SUPPORTED),
					 errmsg("COPY (SELECT) WITH OIDS is not supported")));

		/*
		 * Run parse analysis and rewrite.	Note this also acquires sufficient
		 * locks on the source table(s).
		 *
		 * Because the parser and planner tend to scribble on their input, we
		 * make a preliminary copy of the source querytree.  This prevents
		 * problems in the case that the COPY is in a portal or plpgsql
		 * function and is executed repeatedly.  (See also the same hack in
		 * DECLARE CURSOR and PREPARE.)  XXX FIXME someday.
		 */
		rewritten = pg_analyze_and_rewrite((Node *) copyObject(raw_query),
										   queryString, NULL, 0);

		/* We don't expect more or less than one result query */
		if (list_length(rewritten) != 1)
			elog(ERROR, "unexpected rewrite result");

		query = (Query *) linitial(rewritten);
		Assert(query->commandType == CMD_SELECT);
		Assert(query->utilityStmt == NULL);

		/* Query mustn't use INTO, either */
		if (query->intoClause)
			ereport(ERROR,
					(errcode(ERRCODE_FEATURE_NOT_SUPPORTED),
					 errmsg("COPY (SELECT INTO) is not supported")));

		/* plan the query */
		plan = planner(query, 0, NULL);

		/*
		 * Use a snapshot with an updated command ID to ensure this query sees
		 * results of any previously executed queries.
		 */
		PushCopiedSnapshot(GetActiveSnapshot());
		UpdateActiveSnapshotCommandId();

		/* Create dest receiver for COPY OUT */
		dest = CreateDestReceiver(DestCopyOut);
		((DR_copy *) dest)->cstate = cstate;

		/* Create a QueryDesc requesting no output */
		cstate->queryDesc = CreateQueryDesc(plan, queryString,
											GetActiveSnapshot(),
											InvalidSnapshot,
											dest, NULL, 0);

		/*
		 * Call ExecutorStart to prepare the plan for execution.
		 *
		 * ExecutorStart computes a result tupdesc for us
		 */
		ExecutorStart(cstate->queryDesc, 0);

		tupDesc = cstate->queryDesc->tupDesc;
	}

	/* Generate or convert list of attributes to process */
	cstate->attnumlist = CopyGetAttnums(tupDesc, cstate->rel, attnamelist);

	num_phys_attrs = tupDesc->natts;

	/* Convert FORCE QUOTE name list to per-column flags, check validity */
	cstate->force_quote_flags = (bool *) palloc0(num_phys_attrs * sizeof(bool));
	if (cstate->force_quote_all)
	{
		int			i;

		for (i = 0; i < num_phys_attrs; i++)
			cstate->force_quote_flags[i] = true;
	}
	else if (cstate->force_quote)
	{
		List	   *attnums;
		ListCell   *cur;

		attnums = CopyGetAttnums(tupDesc, cstate->rel, cstate->force_quote);

		foreach(cur, attnums)
		{
			int			attnum = lfirst_int(cur);

			if (!list_member_int(cstate->attnumlist, attnum))
				ereport(ERROR,
						(errcode(ERRCODE_INVALID_COLUMN_REFERENCE),
				   errmsg("FORCE QUOTE column \"%s\" not referenced by COPY",
						  NameStr(tupDesc->attrs[attnum - 1]->attname))));
			cstate->force_quote_flags[attnum - 1] = true;
		}
	}

	/* Convert FORCE NOT NULL name list to per-column flags, check validity */
	cstate->force_notnull_flags = (bool *) palloc0(num_phys_attrs * sizeof(bool));
	if (cstate->force_notnull)
	{
		List	   *attnums;
		ListCell   *cur;

		attnums = CopyGetAttnums(tupDesc, cstate->rel, cstate->force_notnull);

		foreach(cur, attnums)
		{
			int			attnum = lfirst_int(cur);

			if (!list_member_int(cstate->attnumlist, attnum))
				ereport(ERROR,
						(errcode(ERRCODE_INVALID_COLUMN_REFERENCE),
				errmsg("FORCE NOT NULL column \"%s\" not referenced by COPY",
					   NameStr(tupDesc->attrs[attnum - 1]->attname))));
			cstate->force_notnull_flags[attnum - 1] = true;
		}
	}

	/* Use client encoding when ENCODING option is not specified. */
	if (cstate->file_encoding < 0)
		cstate->file_encoding = pg_get_client_encoding();

	/*
	 * Set up encoding conversion info.  Even if the file and server encodings
	 * are the same, we must apply pg_any_to_server() to validate data in
	 * multibyte encodings.
	 */
	cstate->need_transcoding =
		(cstate->file_encoding != GetDatabaseEncoding() ||
		 pg_database_encoding_max_length() > 1);
	/* See Multibyte encoding comment above */
	cstate->encoding_embeds_ascii = PG_ENCODING_IS_CLIENT_ONLY(cstate->file_encoding);

	cstate->copy_dest = COPY_FILE;		/* default */

<<<<<<< HEAD
#ifdef PGXC
	if (IS_PGXC_COORDINATOR)
	{
		/*
		 * In the case of CopyOut, it is just necessary to pick up one node randomly.
		 * This is done when rel_loc is found.
		 */
		if (cstate->rel_loc)
		{
			cstate->connections = DataNodeCopyBegin(cstate->query_buf.data,
					exec_nodes->nodelist,
					GetActiveSnapshot(),
					is_from);
			if (!cstate->connections)
				ereport(ERROR,
						(errcode(ERRCODE_CONNECTION_EXCEPTION),
						 errmsg("Failed to initialize data nodes for COPY")));
		}
	}
	PG_TRY();
	{
#endif

	if (is_from)
		CopyFrom(cstate);		/* copy from file to database */
	else
		DoCopyTo(cstate);		/* copy from database to file */

#ifdef PGXC
	}
	PG_CATCH();
	{
		if (IS_PGXC_COORDINATOR && is_from && cstate->rel_loc)
		{
			DataNodeCopyFinish(
					cstate->connections,
					primary_data_node,
					COMBINE_TYPE_NONE);
			pfree(cstate->connections);
			pfree(cstate->query_buf.data);
			FreeRelationLocInfo(cstate->rel_loc);
		}
		PG_RE_THROW();
	}
	PG_END_TRY();
	if (IS_PGXC_COORDINATOR && is_from && cstate->rel_loc)
	{
		bool replicated = cstate->rel_loc->locatorType == LOCATOR_TYPE_REPLICATED;
		DataNodeCopyFinish(
				cstate->connections,
				replicated ? primary_data_node : 0,
				replicated ? COMBINE_TYPE_SAME : COMBINE_TYPE_SUM);
		pfree(cstate->connections);
		pfree(cstate->query_buf.data);
		FreeRelationLocInfo(cstate->rel_loc);
	}
#endif

	/*
	 * Close the relation or query.  If reading, we can release the
	 * AccessShareLock we got; if writing, we should hold the lock until end
	 * of transaction to ensure that updates will be committed before lock is
	 * released.
	 */
	if (cstate->rel)
		heap_close(cstate->rel, (is_from ? NoLock : AccessShareLock));
	else
	{
		/* Close down the query and free resources. */
		ExecutorEnd(cstate->queryDesc);
		FreeQueryDesc(cstate->queryDesc);
		PopActiveSnapshot();
	}

	processed = cstate->processed;
	/* Clean up storage (probably not really necessary) */
	pfree(cstate->attribute_buf.data);
	pfree(cstate->line_buf.data);
	pfree(cstate->raw_buf);
=======
	MemoryContextSwitchTo(oldcontext);

	return cstate;
}

/*
 * Release resources allocated in a cstate for COPY TO/FROM.
 */
static void
EndCopy(CopyState cstate)
{
	if (cstate->filename != NULL && FreeFile(cstate->copy_file))
		ereport(ERROR,
				(errcode_for_file_access(),
				 errmsg("could not close file \"%s\": %m",
						cstate->filename)));

	MemoryContextDelete(cstate->copycontext);
>>>>>>> a4bebdd9
	pfree(cstate);
}

/*
 * Setup CopyState to read tuples from a table or a query for COPY TO.
 */
static CopyState
BeginCopyTo(Relation rel,
			Node *query,
			const char *queryString,
			const char *filename,
			List *attnamelist,
			List *options)
{
	CopyState	cstate;
	bool		pipe = (filename == NULL);
	MemoryContext oldcontext;

	if (rel != NULL && rel->rd_rel->relkind != RELKIND_RELATION)
	{
		if (rel->rd_rel->relkind == RELKIND_VIEW)
			ereport(ERROR,
					(errcode(ERRCODE_WRONG_OBJECT_TYPE),
					 errmsg("cannot copy from view \"%s\"",
							RelationGetRelationName(rel)),
					 errhint("Try the COPY (SELECT ...) TO variant.")));
		else if (rel->rd_rel->relkind == RELKIND_FOREIGN_TABLE)
			ereport(ERROR,
					(errcode(ERRCODE_WRONG_OBJECT_TYPE),
					 errmsg("cannot copy from foreign table \"%s\"",
							RelationGetRelationName(rel)),
					 errhint("Try the COPY (SELECT ...) TO variant.")));
		else if (rel->rd_rel->relkind == RELKIND_SEQUENCE)
			ereport(ERROR,
					(errcode(ERRCODE_WRONG_OBJECT_TYPE),
					 errmsg("cannot copy from sequence \"%s\"",
							RelationGetRelationName(rel))));
		else
			ereport(ERROR,
					(errcode(ERRCODE_WRONG_OBJECT_TYPE),
					 errmsg("cannot copy from non-table relation \"%s\"",
							RelationGetRelationName(rel))));
	}

	cstate = BeginCopy(false, rel, query, queryString, attnamelist, options);
	oldcontext = MemoryContextSwitchTo(cstate->copycontext);

	if (pipe)
	{
		if (whereToSendOutput != DestRemote)
			cstate->copy_file = stdout;
	}
	else
	{
		mode_t		oumask;		/* Pre-existing umask value */
		struct stat st;

		/*
		 * Prevent write to relative path ... too easy to shoot oneself in the
		 * foot by overwriting a database file ...
		 */
		if (!is_absolute_path(filename))
			ereport(ERROR,
					(errcode(ERRCODE_INVALID_NAME),
					 errmsg("relative path not allowed for COPY to file")));

		cstate->filename = pstrdup(filename);
		oumask = umask(S_IWGRP | S_IWOTH);
		cstate->copy_file = AllocateFile(cstate->filename, PG_BINARY_W);
		umask(oumask);

		if (cstate->copy_file == NULL)
			ereport(ERROR,
					(errcode_for_file_access(),
					 errmsg("could not open file \"%s\" for writing: %m",
							cstate->filename)));

		fstat(fileno(cstate->copy_file), &st);
		if (S_ISDIR(st.st_mode))
			ereport(ERROR,
					(errcode(ERRCODE_WRONG_OBJECT_TYPE),
					 errmsg("\"%s\" is a directory", cstate->filename)));
	}

	MemoryContextSwitchTo(oldcontext);

	return cstate;
}

/*
 * This intermediate routine exists mainly to localize the effects of setjmp
 * so we don't need to plaster a lot of variables with "volatile".
 */
static uint64
DoCopyTo(CopyState cstate)
{
	bool		pipe = (cstate->filename == NULL);
	bool		fe_copy = (pipe && whereToSendOutput == DestRemote);
	uint64		processed;

	PG_TRY();
	{
		if (fe_copy)
			SendCopyBegin(cstate);

		processed = CopyTo(cstate);

		if (fe_copy)
			SendCopyEnd(cstate);
	}
	PG_CATCH();
	{
		/*
		 * Make sure we turn off old-style COPY OUT mode upon error. It is
		 * okay to do this in all cases, since it does nothing if the mode is
		 * not on.
		 */
		pq_endcopyout(true);
		PG_RE_THROW();
	}
	PG_END_TRY();

	return processed;
}

/*
 * Clean up storage and release resources for COPY TO.
 */
static void
EndCopyTo(CopyState cstate)
{
	if (cstate->queryDesc != NULL)
	{
		/* Close down the query and free resources. */
		ExecutorFinish(cstate->queryDesc);
		ExecutorEnd(cstate->queryDesc);
		FreeQueryDesc(cstate->queryDesc);
		PopActiveSnapshot();
	}

	/* Clean up storage */
	EndCopy(cstate);
}

/*
 * Copy from relation or query TO file.
 */
static uint64
CopyTo(CopyState cstate)
{
	TupleDesc	tupDesc;
	int			num_phys_attrs;
	Form_pg_attribute *attr;
	ListCell   *cur;
	uint64		processed;

	if (cstate->rel)
		tupDesc = RelationGetDescr(cstate->rel);
	else
		tupDesc = cstate->queryDesc->tupDesc;
	attr = tupDesc->attrs;
	num_phys_attrs = tupDesc->natts;
	cstate->null_print_client = cstate->null_print;		/* default */

	/* We use fe_msgbuf as a per-row buffer regardless of copy_dest */
	cstate->fe_msgbuf = makeStringInfo();

	/* Get info about the columns we need to process. */
	cstate->out_functions = (FmgrInfo *) palloc(num_phys_attrs * sizeof(FmgrInfo));
	foreach(cur, cstate->attnumlist)
	{
		int			attnum = lfirst_int(cur);
		Oid			out_func_oid;
		bool		isvarlena;

		if (cstate->binary)
			getTypeBinaryOutputInfo(attr[attnum - 1]->atttypid,
									&out_func_oid,
									&isvarlena);
		else
			getTypeOutputInfo(attr[attnum - 1]->atttypid,
							  &out_func_oid,
							  &isvarlena);
		fmgr_info(out_func_oid, &cstate->out_functions[attnum - 1]);
	}

	/*
	 * Create a temporary memory context that we can reset once per row to
	 * recover palloc'd memory.  This avoids any problems with leaks inside
	 * datatype output routines, and should be faster than retail pfree's
	 * anyway.	(We don't need a whole econtext as CopyFrom does.)
	 */
	cstate->rowcontext = AllocSetContextCreate(CurrentMemoryContext,
											   "COPY TO",
											   ALLOCSET_DEFAULT_MINSIZE,
											   ALLOCSET_DEFAULT_INITSIZE,
											   ALLOCSET_DEFAULT_MAXSIZE);

	if (cstate->binary)
	{
#ifdef PGXC
	if (IS_PGXC_COORDINATOR)
	{
#endif
		/* Generate header for a binary copy */
		int32		tmp;

		/* Signature */
		CopySendData(cstate, (char *) BinarySignature, 11);
		/* Flags field */
		tmp = 0;
		if (cstate->oids)
			tmp |= (1 << 16);
		CopySendInt32(cstate, tmp);
		/* No header extension */
		tmp = 0;
		CopySendInt32(cstate, tmp);

#ifdef PGXC
		/* Need to flush out the trailer */
		CopySendEndOfRow(cstate);
	}
#endif
	}
	else
	{
		/*
		 * For non-binary copy, we need to convert null_print to file
		 * encoding, because it will be sent directly with CopySendString.
		 */
		if (cstate->need_transcoding)
			cstate->null_print_client = pg_server_to_any(cstate->null_print,
													  cstate->null_print_len,
													  cstate->file_encoding);

		/* if a header has been requested send the line */
		if (cstate->header_line)
		{
			bool		hdr_delim = false;

			foreach(cur, cstate->attnumlist)
			{
				int			attnum = lfirst_int(cur);
				char	   *colname;

				if (hdr_delim)
					CopySendChar(cstate, cstate->delim[0]);
				hdr_delim = true;

				colname = NameStr(attr[attnum - 1]->attname);

				CopyAttributeOutCSV(cstate, colname, false,
									list_length(cstate->attnumlist) == 1);
			}

			CopySendEndOfRow(cstate);
		}
	}

#ifdef PGXC
	if (IS_PGXC_COORDINATOR && cstate->rel_loc)
	{
		cstate->processed = DataNodeCopyOut(
				GetRelationNodes(cstate->rel_loc, 0, UNKNOWNOID, RELATION_ACCESS_READ),
				cstate->connections,
				cstate->copy_file);
	}
	else
	{
#endif

	if (cstate->rel)
	{
		Datum	   *values;
		bool	   *nulls;
		HeapScanDesc scandesc;
		HeapTuple	tuple;

		values = (Datum *) palloc(num_phys_attrs * sizeof(Datum));
		nulls = (bool *) palloc(num_phys_attrs * sizeof(bool));

		scandesc = heap_beginscan(cstate->rel, GetActiveSnapshot(), 0, NULL);

		processed = 0;
		while ((tuple = heap_getnext(scandesc, ForwardScanDirection)) != NULL)
		{
			CHECK_FOR_INTERRUPTS();

			/* Deconstruct the tuple ... faster than repeated heap_getattr */
			heap_deform_tuple(tuple, tupDesc, values, nulls);

			/* Format and send the data */
			CopyOneRowTo(cstate, HeapTupleGetOid(tuple), values, nulls);
			processed++;
		}

		heap_endscan(scandesc);

		pfree(values);
		pfree(nulls);
	}
	else
	{
		/* run the plan --- the dest receiver will send tuples */
		ExecutorRun(cstate->queryDesc, ForwardScanDirection, 0L);
		processed = ((DR_copy *) cstate->queryDesc->dest)->processed;
	}

#ifdef PGXC
	}
#endif

#ifdef PGXC
	/*
	 * In PGXC, it is not necessary for a datanode to generate
	 * the trailer as Coordinator is in charge of it
	 */
	if (cstate->binary && IS_PGXC_COORDINATOR)
#else
	if (cstate->binary)
#endif
	{
		/* Generate trailer for a binary copy */
		CopySendInt16(cstate, -1);
		/* Need to flush out the trailer */
		CopySendEndOfRow(cstate);
	}

	MemoryContextDelete(cstate->rowcontext);

	return processed;
}

/*
 * Emit one row during CopyTo().
 */
static void
CopyOneRowTo(CopyState cstate, Oid tupleOid, Datum *values, bool *nulls)
{
	bool		need_delim = false;
	FmgrInfo   *out_functions = cstate->out_functions;
	MemoryContext oldcontext;
	ListCell   *cur;
	char	   *string;

	MemoryContextReset(cstate->rowcontext);
	oldcontext = MemoryContextSwitchTo(cstate->rowcontext);

	if (cstate->binary)
	{
		/* Binary per-tuple header */
		CopySendInt16(cstate, list_length(cstate->attnumlist));
		/* Send OID if wanted --- note attnumlist doesn't include it */
		if (cstate->oids)
		{
			/* Hack --- assume Oid is same size as int32 */
			CopySendInt32(cstate, sizeof(int32));
			CopySendInt32(cstate, tupleOid);
		}
	}
	else
	{
		/* Text format has no per-tuple header, but send OID if wanted */
		/* Assume digits don't need any quoting or encoding conversion */
		if (cstate->oids)
		{
			string = DatumGetCString(DirectFunctionCall1(oidout,
												ObjectIdGetDatum(tupleOid)));
			CopySendString(cstate, string);
			need_delim = true;
		}
	}

	foreach(cur, cstate->attnumlist)
	{
		int			attnum = lfirst_int(cur);
		Datum		value = values[attnum - 1];
		bool		isnull = nulls[attnum - 1];

		if (!cstate->binary)
		{
			if (need_delim)
				CopySendChar(cstate, cstate->delim[0]);
			need_delim = true;
		}

		if (isnull)
		{
			if (!cstate->binary)
				CopySendString(cstate, cstate->null_print_client);
			else
				CopySendInt32(cstate, -1);
		}
		else
		{
			if (!cstate->binary)
			{
				string = OutputFunctionCall(&out_functions[attnum - 1],
											value);
				if (cstate->csv_mode)
					CopyAttributeOutCSV(cstate, string,
										cstate->force_quote_flags[attnum - 1],
										list_length(cstate->attnumlist) == 1);
				else
					CopyAttributeOutText(cstate, string);
			}
			else
			{
				bytea	   *outputbytes;

				outputbytes = SendFunctionCall(&out_functions[attnum - 1],
											   value);
				CopySendInt32(cstate, VARSIZE(outputbytes) - VARHDRSZ);
				CopySendData(cstate, VARDATA(outputbytes),
							 VARSIZE(outputbytes) - VARHDRSZ);
			}
		}
	}

	CopySendEndOfRow(cstate);

	MemoryContextSwitchTo(oldcontext);
}


/*
 * error context callback for COPY FROM
 *
 * The argument for the error context must be CopyState.
 */
void
CopyFromErrorCallback(void *arg)
{
	CopyState	cstate = (CopyState) arg;

	if (cstate->binary)
	{
		/* can't usefully display the data */
		if (cstate->cur_attname)
			errcontext("COPY %s, line %d, column %s",
					   cstate->cur_relname, cstate->cur_lineno,
					   cstate->cur_attname);
		else
			errcontext("COPY %s, line %d",
					   cstate->cur_relname, cstate->cur_lineno);
	}
	else
	{
		if (cstate->cur_attname && cstate->cur_attval)
		{
			/* error is relevant to a particular column */
			char	   *attval;

			attval = limit_printout_length(cstate->cur_attval);
			errcontext("COPY %s, line %d, column %s: \"%s\"",
					   cstate->cur_relname, cstate->cur_lineno,
					   cstate->cur_attname, attval);
			pfree(attval);
		}
		else if (cstate->cur_attname)
		{
			/* error is relevant to a particular column, value is NULL */
			errcontext("COPY %s, line %d, column %s: null input",
					   cstate->cur_relname, cstate->cur_lineno,
					   cstate->cur_attname);
		}
		else
		{
			/* error is relevant to a particular line */
			if (cstate->line_buf_converted || !cstate->need_transcoding)
			{
				char	   *lineval;

				lineval = limit_printout_length(cstate->line_buf.data);
				errcontext("COPY %s, line %d: \"%s\"",
						   cstate->cur_relname, cstate->cur_lineno, lineval);
				pfree(lineval);
			}
			else
			{
				/*
				 * Here, the line buffer is still in a foreign encoding, and
				 * indeed it's quite likely that the error is precisely a
				 * failure to do encoding conversion (ie, bad data).  We dare
				 * not try to convert it, and at present there's no way to
				 * regurgitate it without conversion.  So we have to punt and
				 * just report the line number.
				 */
				errcontext("COPY %s, line %d",
						   cstate->cur_relname, cstate->cur_lineno);
			}
		}
	}
}

/*
 * Make sure we don't print an unreasonable amount of COPY data in a message.
 *
 * It would seem a lot easier to just use the sprintf "precision" limit to
 * truncate the string.  However, some versions of glibc have a bug/misfeature
 * that vsnprintf will always fail (return -1) if it is asked to truncate
 * a string that contains invalid byte sequences for the current encoding.
 * So, do our own truncation.  We return a pstrdup'd copy of the input.
 */
static char *
limit_printout_length(const char *str)
{
#define MAX_COPY_DATA_DISPLAY 100

	int			slen = strlen(str);
	int			len;
	char	   *res;

	/* Fast path if definitely okay */
	if (slen <= MAX_COPY_DATA_DISPLAY)
		return pstrdup(str);

	/* Apply encoding-dependent truncation */
	len = pg_mbcliplen(str, slen, MAX_COPY_DATA_DISPLAY);

	/*
	 * Truncate, and add "..." to show we truncated the input.
	 */
	res = (char *) palloc(len + 4);
	memcpy(res, str, len);
	strcpy(res + len, "...");

	return res;
}

/*
 * Copy FROM file to relation.
 */
static uint64
CopyFrom(CopyState cstate)
{
	HeapTuple	tuple;
	TupleDesc	tupDesc;
	Datum	   *values;
	bool	   *nulls;
	ResultRelInfo *resultRelInfo;
	EState	   *estate = CreateExecutorState(); /* for ExecConstraints() */
	ExprContext *econtext;
	TupleTableSlot *myslot;
	MemoryContext oldcontext = CurrentMemoryContext;
	ErrorContextCallback errcontext;
	CommandId	mycid = GetCurrentCommandId(true);
	int			hi_options = 0; /* start with default heap_insert options */
	BulkInsertState bistate;
	uint64		processed = 0;

	Assert(cstate->rel);

	if (cstate->rel->rd_rel->relkind != RELKIND_RELATION)
	{
		if (cstate->rel->rd_rel->relkind == RELKIND_VIEW)
			ereport(ERROR,
					(errcode(ERRCODE_WRONG_OBJECT_TYPE),
					 errmsg("cannot copy to view \"%s\"",
							RelationGetRelationName(cstate->rel))));
		else if (cstate->rel->rd_rel->relkind == RELKIND_FOREIGN_TABLE)
			ereport(ERROR,
					(errcode(ERRCODE_WRONG_OBJECT_TYPE),
					 errmsg("cannot copy to foreign table \"%s\"",
							RelationGetRelationName(cstate->rel))));
		else if (cstate->rel->rd_rel->relkind == RELKIND_SEQUENCE)
			ereport(ERROR,
					(errcode(ERRCODE_WRONG_OBJECT_TYPE),
					 errmsg("cannot copy to sequence \"%s\"",
							RelationGetRelationName(cstate->rel))));
		else
			ereport(ERROR,
					(errcode(ERRCODE_WRONG_OBJECT_TYPE),
					 errmsg("cannot copy to non-table relation \"%s\"",
							RelationGetRelationName(cstate->rel))));
	}

	tupDesc = RelationGetDescr(cstate->rel);

	/*----------
	 * Check to see if we can avoid writing WAL
	 *
	 * If archive logging/streaming is not enabled *and* either
	 *	- table was created in same transaction as this COPY
	 *	- data is being written to relfilenode created in this transaction
	 * then we can skip writing WAL.  It's safe because if the transaction
	 * doesn't commit, we'll discard the table (or the new relfilenode file).
	 * If it does commit, we'll have done the heap_sync at the bottom of this
	 * routine first.
	 *
	 * As mentioned in comments in utils/rel.h, the in-same-transaction test
	 * is not completely reliable, since in rare cases rd_createSubid or
	 * rd_newRelfilenodeSubid can be cleared before the end of the transaction.
	 * However this is OK since at worst we will fail to make the optimization.
	 *
	 * Also, if the target file is new-in-transaction, we assume that checking
	 * FSM for free space is a waste of time, even if we must use WAL because
	 * of archiving.  This could possibly be wrong, but it's unlikely.
	 *
	 * The comments for heap_insert and RelationGetBufferForTuple specify that
	 * skipping WAL logging is only safe if we ensure that our tuples do not
	 * go into pages containing tuples from any other transactions --- but this
	 * must be the case if we have a new table or new relfilenode, so we need
	 * no additional work to enforce that.
	 *----------
	 */
	if (cstate->rel->rd_createSubid != InvalidSubTransactionId ||
		cstate->rel->rd_newRelfilenodeSubid != InvalidSubTransactionId)
	{
		hi_options |= HEAP_INSERT_SKIP_FSM;
		if (!XLogIsNeeded())
			hi_options |= HEAP_INSERT_SKIP_WAL;
	}

	/*
	 * We need a ResultRelInfo so we can use the regular executor's
	 * index-entry-making machinery.  (There used to be a huge amount of code
	 * here that basically duplicated execUtils.c ...)
	 */
	resultRelInfo = makeNode(ResultRelInfo);
	resultRelInfo->ri_RangeTableIndex = 1;		/* dummy */
	resultRelInfo->ri_RelationDesc = cstate->rel;
	resultRelInfo->ri_TrigDesc = CopyTriggerDesc(cstate->rel->trigdesc);
	if (resultRelInfo->ri_TrigDesc)
	{
		resultRelInfo->ri_TrigFunctions = (FmgrInfo *)
			palloc0(resultRelInfo->ri_TrigDesc->numtriggers * sizeof(FmgrInfo));
		resultRelInfo->ri_TrigWhenExprs = (List **)
			palloc0(resultRelInfo->ri_TrigDesc->numtriggers * sizeof(List *));
	}
	resultRelInfo->ri_TrigInstrument = NULL;

	ExecOpenIndices(resultRelInfo);

	estate->es_result_relations = resultRelInfo;
	estate->es_num_result_relations = 1;
	estate->es_result_relation_info = resultRelInfo;

	/* Set up a tuple slot too */
	myslot = ExecInitExtraTupleSlot(estate);
	ExecSetSlotDescriptor(myslot, tupDesc);
	/* Triggers might need a slot as well */
	estate->es_trig_tuple_slot = ExecInitExtraTupleSlot(estate);

	/* Prepare to catch AFTER triggers. */
	AfterTriggerBeginQuery();

	/*
	 * Check BEFORE STATEMENT insertion triggers. It's debateable whether we
	 * should do this for COPY, since it's not really an "INSERT" statement as
	 * such. However, executing these triggers maintains consistency with the
	 * EACH ROW triggers that we already fire on COPY.
	 */
	ExecBSInsertTriggers(estate, resultRelInfo);

	values = (Datum *) palloc(tupDesc->natts * sizeof(Datum));
	nulls = (bool *) palloc(tupDesc->natts * sizeof(bool));

	bistate = GetBulkInsertState();
	econtext = GetPerTupleExprContext(estate);

	/* Set up callback to identify error line number */
	errcontext.callback = CopyFromErrorCallback;
	errcontext.arg = (void *) cstate;
	errcontext.previous = error_context_stack;
	error_context_stack = &errcontext;

	for (;;)
	{
		TupleTableSlot *slot;
		bool		skip_tuple;
		Oid			loaded_oid = InvalidOid;

		CHECK_FOR_INTERRUPTS();

		/* Reset the per-tuple exprcontext */
		ResetPerTupleExprContext(estate);

		/* Switch into its memory context */
		MemoryContextSwitchTo(GetPerTupleMemoryContext(estate));

		if (!NextCopyFrom(cstate, econtext, values, nulls, &loaded_oid))
			break;

		/* And now we can form the input tuple. */
		tuple = heap_form_tuple(tupDesc, values, nulls);

		if (loaded_oid != InvalidOid)
			HeapTupleSetOid(tuple, loaded_oid);

		/* Triggers and stuff need to be invoked in query context. */
		MemoryContextSwitchTo(oldcontext);

		/* Place tuple in tuple slot --- but slot shouldn't free it */
		slot = myslot;
		ExecStoreTuple(tuple, slot, InvalidBuffer, false);

		skip_tuple = false;

		/* BEFORE ROW INSERT Triggers */
		if (resultRelInfo->ri_TrigDesc &&
			resultRelInfo->ri_TrigDesc->trig_insert_before_row)
		{
			slot = ExecBRInsertTriggers(estate, resultRelInfo, slot);

			if (slot == NULL)	/* "do nothing" */
				skip_tuple = true;
			else	/* trigger might have changed tuple */
				tuple = ExecMaterializeSlot(slot);
		}

		if (!skip_tuple)
		{
			List	   *recheckIndexes = NIL;

			/* Check the constraints of the tuple */
			if (cstate->rel->rd_att->constr)
				ExecConstraints(resultRelInfo, slot, estate);

			/* OK, store the tuple and create index entries for it */
			heap_insert(cstate->rel, tuple, mycid, hi_options, bistate);

			if (resultRelInfo->ri_NumIndices > 0)
				recheckIndexes = ExecInsertIndexTuples(slot, &(tuple->t_self),
													   estate);

			/* AFTER ROW INSERT Triggers */
			ExecARInsertTriggers(estate, resultRelInfo, tuple,
								 recheckIndexes);

			list_free(recheckIndexes);

			/*
			 * We count only tuples not suppressed by a BEFORE INSERT trigger;
			 * this is the same definition used by execMain.c for counting
			 * tuples inserted by an INSERT command.
			 */
			processed++;
		}
	}

	/* Done, clean up */
	error_context_stack = errcontext.previous;

	FreeBulkInsertState(bistate);

	MemoryContextSwitchTo(oldcontext);

	/* Execute AFTER STATEMENT insertion triggers */
	ExecASInsertTriggers(estate, resultRelInfo);

	/* Handle queued AFTER triggers */
	AfterTriggerEndQuery(estate);

	pfree(values);
	pfree(nulls);

	ExecResetTupleTable(estate->es_tupleTable, false);

	ExecCloseIndices(resultRelInfo);

	FreeExecutorState(estate);

	/*
	 * If we skipped writing WAL, then we need to sync the heap (but not
	 * indexes since those use WAL anyway)
	 */
	if (hi_options & HEAP_INSERT_SKIP_WAL)
		heap_sync(cstate->rel);

	return processed;
}

/*
 * Setup to read tuples from a file for COPY FROM.
 *
 * 'rel': Used as a template for the tuples
 * 'filename': Name of server-local file to read
 * 'attnamelist': List of char *, columns to include. NIL selects all cols.
 * 'options': List of DefElem. See copy_opt_item in gram.y for selections.
 *
 * Returns a CopyState, to be passed to NextCopyFrom and related functions.
 */
CopyState
BeginCopyFrom(Relation rel,
			  const char *filename,
			  List *attnamelist,
			  List *options)
{
	CopyState	cstate;
	bool		pipe = (filename == NULL);
	TupleDesc	tupDesc;
	Form_pg_attribute *attr;
	AttrNumber	num_phys_attrs,
				num_defaults;
	FmgrInfo   *in_functions;
	Oid		   *typioparams;
	int			attnum;
	Oid			in_func_oid;
	int		   *defmap;
	ExprState **defexprs;
	MemoryContext oldcontext;

	cstate = BeginCopy(true, rel, NULL, NULL, attnamelist, options);
	oldcontext = MemoryContextSwitchTo(cstate->copycontext);

	/* Initialize state variables */
	cstate->fe_eof = false;
	cstate->eol_type = EOL_UNKNOWN;
	cstate->cur_relname = RelationGetRelationName(cstate->rel);
	cstate->cur_lineno = 0;
	cstate->cur_attname = NULL;
	cstate->cur_attval = NULL;

	/* Set up variables to avoid per-attribute overhead. */
	initStringInfo(&cstate->attribute_buf);
	initStringInfo(&cstate->line_buf);
	cstate->line_buf_converted = false;
	cstate->raw_buf = (char *) palloc(RAW_BUF_SIZE + 1);
	cstate->raw_buf_index = cstate->raw_buf_len = 0;

	tupDesc = RelationGetDescr(cstate->rel);
	attr = tupDesc->attrs;
	num_phys_attrs = tupDesc->natts;
	num_defaults = 0;

	/*
	 * Pick up the required catalog information for each attribute in the
	 * relation, including the input function, the element type (to pass to
	 * the input function), and info about defaults and constraints. (Which
	 * input function we use depends on text/binary format choice.)
	 */
	in_functions = (FmgrInfo *) palloc(num_phys_attrs * sizeof(FmgrInfo));
	typioparams = (Oid *) palloc(num_phys_attrs * sizeof(Oid));
	defmap = (int *) palloc(num_phys_attrs * sizeof(int));
	defexprs = (ExprState **) palloc(num_phys_attrs * sizeof(ExprState *));

	for (attnum = 1; attnum <= num_phys_attrs; attnum++)
	{
		/* We don't need info for dropped attributes */
		if (attr[attnum - 1]->attisdropped)
			continue;

		/* Fetch the input function and typioparam info */
		if (cstate->binary)
			getTypeBinaryInputInfo(attr[attnum - 1]->atttypid,
								   &in_func_oid, &typioparams[attnum - 1]);
		else
			getTypeInputInfo(attr[attnum - 1]->atttypid,
							 &in_func_oid, &typioparams[attnum - 1]);
		fmgr_info(in_func_oid, &in_functions[attnum - 1]);

		/* Get default info if needed */
		if (!list_member_int(cstate->attnumlist, attnum))
		{
			/* attribute is NOT to be copied from input */
			/* use default value if one exists */
			Node	   *defexpr = build_column_default(cstate->rel, attnum);

			if (defexpr != NULL)
			{
				/* Initialize expressions in copycontext. */
				defexprs[num_defaults] = ExecInitExpr(
								 expression_planner((Expr *) defexpr), NULL);
				defmap[num_defaults] = attnum - 1;
				num_defaults++;
			}
		}
	}

	/* We keep those variables in cstate. */
	cstate->in_functions = in_functions;
	cstate->typioparams = typioparams;
	cstate->defmap = defmap;
	cstate->defexprs = defexprs;
	cstate->num_defaults = num_defaults;

	if (pipe)
	{
		if (whereToSendOutput == DestRemote)
			ReceiveCopyBegin(cstate);
		else
			cstate->copy_file = stdin;
	}
	else
	{
		struct stat st;

		cstate->filename = pstrdup(filename);
		cstate->copy_file = AllocateFile(cstate->filename, PG_BINARY_R);

		if (cstate->copy_file == NULL)
			ereport(ERROR,
					(errcode_for_file_access(),
					 errmsg("could not open file \"%s\" for reading: %m",
							cstate->filename)));

		fstat(fileno(cstate->copy_file), &st);
		if (S_ISDIR(st.st_mode))
			ereport(ERROR,
					(errcode(ERRCODE_WRONG_OBJECT_TYPE),
					 errmsg("\"%s\" is a directory", cstate->filename)));
	}

	if (!cstate->binary)
	{
		/* must rely on user to tell us... */
		cstate->file_has_oids = cstate->oids;
	}
	else
	{
		/* Read and verify binary header */
		char		readSig[11];
		int32		tmp;

		/* Signature */
		if (CopyGetData(cstate, readSig, 11, 11) != 11 ||
			memcmp(readSig, BinarySignature, 11) != 0)
			ereport(ERROR,
					(errcode(ERRCODE_BAD_COPY_FILE_FORMAT),
					 errmsg("COPY file signature not recognized")));
		/* Flags field */
		if (!CopyGetInt32(cstate, &tmp))
			ereport(ERROR,
					(errcode(ERRCODE_BAD_COPY_FILE_FORMAT),
					 errmsg("invalid COPY file header (missing flags)")));
		cstate->file_has_oids = (tmp & (1 << 16)) != 0;
		tmp &= ~(1 << 16);
		if ((tmp >> 16) != 0)
			ereport(ERROR,
					(errcode(ERRCODE_BAD_COPY_FILE_FORMAT),
				 errmsg("unrecognized critical flags in COPY file header")));
		/* Header extension length */
		if (!CopyGetInt32(cstate, &tmp) ||
			tmp < 0)
			ereport(ERROR,
					(errcode(ERRCODE_BAD_COPY_FILE_FORMAT),
					 errmsg("invalid COPY file header (missing length)")));
		/* Skip extension header, if present */
		while (tmp-- > 0)
		{
			if (CopyGetData(cstate, readSig, 1, 1) != 1)
				ereport(ERROR,
						(errcode(ERRCODE_BAD_COPY_FILE_FORMAT),
						 errmsg("invalid COPY file header (wrong length)")));
		}
#ifdef PGXC
		if (IS_PGXC_COORDINATOR)
		{
			/* Empty buffer info and send header to all the backends involved in COPY */
			resetStringInfo(&cstate->line_buf);

			enlargeStringInfo(&cstate->line_buf, 19);
			appendBinaryStringInfo(&cstate->line_buf, BinarySignature, 11);
			tmp = 0;

			if (cstate->oids)
				tmp |= (1 << 16);
			tmp = htonl(tmp);

			appendBinaryStringInfo(&cstate->line_buf, &tmp, 4);
			tmp = 0;
			tmp = htonl(tmp);
			appendBinaryStringInfo(&cstate->line_buf, &tmp, 4);

			if(DataNodeCopyInBinaryForAll(cstate->line_buf.data, 19, cstate->connections))
					ereport(ERROR,
							(errcode(ERRCODE_BAD_COPY_FILE_FORMAT),
							 errmsg("invalid COPY file header (COPY SEND)")));
		}
#endif
	}

	if (cstate->file_has_oids && cstate->binary)
	{
		getTypeBinaryInputInfo(OIDOID,
							   &in_func_oid, &cstate->oid_typioparam);
		fmgr_info(in_func_oid, &cstate->oid_in_function);
	}

	/* create workspace for CopyReadAttributes results */
	if (!cstate->binary)
	{
		AttrNumber	attr_count = list_length(cstate->attnumlist);
		int			nfields = cstate->file_has_oids ? (attr_count + 1) : attr_count;

		cstate->max_fields = nfields;
		cstate->raw_fields = (char **) palloc(nfields * sizeof(char *));
	}

	MemoryContextSwitchTo(oldcontext);

	return cstate;
}

/*
 * Read raw fields in the next line for COPY FROM in text or csv mode.
 * Return false if no more lines.
 *
 * An internal temporary buffer is returned via 'fields'. It is valid until
 * the next call of the function. Since the function returns all raw fields
 * in the input file, 'nfields' could be different from the number of columns
 * in the relation.
 *
 * NOTE: force_not_null option are not applied to the returned fields.
 */
bool
NextCopyFromRawFields(CopyState cstate, char ***fields, int *nfields)
{
	int			fldct;
	bool		done;

	/* only available for text or csv input */
	Assert(!cstate->binary);

	/* on input just throw the header line away */
	if (cstate->cur_lineno == 0 && cstate->header_line)
	{
		cstate->cur_lineno++;
		if (CopyReadLine(cstate))
			return false;		/* done */
	}

	cstate->cur_lineno++;

	/* Actually read the line into memory here */
	done = CopyReadLine(cstate);

	/*
	 * EOF at start of line means we're done.  If we see EOF after some
	 * characters, we act as though it was newline followed by EOF, ie,
	 * process the line and then exit loop on next iteration.
	 */
	if (done && cstate->line_buf.len == 0)
		return false;

	/* Parse the line into de-escaped field values */
	if (cstate->csv_mode)
		fldct = CopyReadAttributesCSV(cstate);
	else
		fldct = CopyReadAttributesText(cstate);

	*fields = cstate->raw_fields;
	*nfields = fldct;
	return true;
}

/*
 * Read next tuple from file for COPY FROM. Return false if no more tuples.
 *
 * 'econtext' is used to evaluate default expression for each columns not
 * read from the file. It can be NULL when no default values are used, i.e.
 * when all columns are read from the file.
 *
 * 'values' and 'nulls' arrays must be the same length as columns of the
 * relation passed to BeginCopyFrom. This function fills the arrays.
 * Oid of the tuple is returned with 'tupleOid' separately.
 */
bool
NextCopyFrom(CopyState cstate, ExprContext *econtext,
			 Datum *values, bool *nulls, Oid *tupleOid)
{
	TupleDesc	tupDesc;
	Form_pg_attribute *attr;
	AttrNumber	num_phys_attrs,
				attr_count,
				num_defaults = cstate->num_defaults;
	FmgrInfo   *in_functions = cstate->in_functions;
	Oid		   *typioparams = cstate->typioparams;
	int			i;
	int			nfields;
	bool		isnull;
	bool		file_has_oids = cstate->file_has_oids;
	int		   *defmap = cstate->defmap;
	ExprState **defexprs = cstate->defexprs;

	tupDesc = RelationGetDescr(cstate->rel);
	attr = tupDesc->attrs;
	num_phys_attrs = tupDesc->natts;
	attr_count = list_length(cstate->attnumlist);
	nfields = file_has_oids ? (attr_count + 1) : attr_count;

	/* Initialize all values for row to NULL */
	MemSet(values, 0, num_phys_attrs * sizeof(Datum));
	MemSet(nulls, true, num_phys_attrs * sizeof(bool));

	if (!cstate->binary)
	{
		char	  **field_strings;
		ListCell   *cur;
		int			fldct;
		int			fieldno;
		char	   *string;

		/* read raw fields in the next line */
		if (!NextCopyFromRawFields(cstate, &field_strings, &fldct))
			return false;

		/* check for overflowing fields */
		if (nfields > 0 && fldct > nfields)
			ereport(ERROR,
					(errcode(ERRCODE_BAD_COPY_FILE_FORMAT),
					 errmsg("extra data after last expected column")));

		fieldno = 0;

		/* Read the OID field if present */
		if (file_has_oids)
		{
<<<<<<< HEAD
			/* binary */
			int16		fld_count;
			ListCell   *cur;

			if (!CopyGetInt16(cstate, &fld_count) ||
				fld_count == -1)
			{
				done = true;
#ifdef PGXC
				if (IS_PGXC_COORDINATOR)
				{
					/* Empty buffer */
					resetStringInfo(&cstate->line_buf);

					enlargeStringInfo(&cstate->line_buf, sizeof(uint16));
					/* Receive field count directly from datanodes */
					fld_count = htons(fld_count);
					appendBinaryStringInfo(&cstate->line_buf, &fld_count, sizeof(uint16));
				}
#endif
				break;
			}

			if (fld_count != attr_count)
				ereport(ERROR,
						(errcode(ERRCODE_BAD_COPY_FILE_FORMAT),
						 errmsg("row field count is %d, expected %d",
								(int) fld_count, attr_count)));
#ifdef PGXC
			if (IS_PGXC_COORDINATOR)
			{
				/* Empty buffer */
				resetStringInfo(&cstate->line_buf);

				enlargeStringInfo(&cstate->line_buf, sizeof(uint16));
				fld_count = htons(fld_count);
				appendBinaryStringInfo(&cstate->line_buf, &fld_count, sizeof(uint16));
			}
#endif
			if (file_has_oids)
=======
			if (fieldno >= fldct)
				ereport(ERROR,
						(errcode(ERRCODE_BAD_COPY_FILE_FORMAT),
						 errmsg("missing data for OID column")));
			string = field_strings[fieldno++];

			if (string == NULL)
				ereport(ERROR,
						(errcode(ERRCODE_BAD_COPY_FILE_FORMAT),
						 errmsg("null OID in COPY data")));
			else if (cstate->oids && tupleOid != NULL)
>>>>>>> a4bebdd9
			{
				cstate->cur_attname = "oid";
				cstate->cur_attval = string;
				*tupleOid = DatumGetObjectId(DirectFunctionCall1(oidin,
												   CStringGetDatum(string)));
				if (*tupleOid == InvalidOid)
					ereport(ERROR,
							(errcode(ERRCODE_BAD_COPY_FILE_FORMAT),
							 errmsg("invalid OID in COPY data")));
				cstate->cur_attname = NULL;
				cstate->cur_attval = NULL;
			}
		}

		/* Loop to read the user attributes on the line. */
		foreach(cur, cstate->attnumlist)
		{
<<<<<<< HEAD
			values[defmap[i]] = ExecEvalExpr(defexprs[i], econtext,
											 &nulls[defmap[i]], NULL);
		}

#ifdef PGXC
		if (IS_PGXC_COORDINATOR && cstate->rel_loc)
		{
			Datum	dist_col_value;
			Oid	dist_col_type = UNKNOWNOID;

			if (cstate->idx_dist_by_col >= 0 && !nulls[cstate->idx_dist_by_col])
			{
				dist_col_value = values[cstate->idx_dist_by_col];
				dist_col_type = attr[cstate->idx_dist_by_col]->atttypid;
			}

			if (DataNodeCopyIn(cstate->line_buf.data,
					       cstate->line_buf.len,
						   GetRelationNodes(cstate->rel_loc, dist_col_value, dist_col_type, RELATION_ACCESS_INSERT),
						   cstate->connections))
				ereport(ERROR,
						(errcode(ERRCODE_CONNECTION_EXCEPTION),
						 errmsg("Copy failed on a data node")));
			cstate->processed++;
		}
		else
		{
#endif
		/* And now we can form the input tuple. */
		tuple = heap_form_tuple(tupDesc, values, nulls);

		if (cstate->oids && file_has_oids)
			HeapTupleSetOid(tuple, loaded_oid);

		/* Triggers and stuff need to be invoked in query context. */
		MemoryContextSwitchTo(oldcontext);

		skip_tuple = false;

		/* BEFORE ROW INSERT Triggers */
		if (resultRelInfo->ri_TrigDesc &&
		  resultRelInfo->ri_TrigDesc->n_before_row[TRIGGER_EVENT_INSERT] > 0)
		{
			HeapTuple	newtuple;
=======
			int			attnum = lfirst_int(cur);
			int			m = attnum - 1;
>>>>>>> a4bebdd9

			if (fieldno >= fldct)
				ereport(ERROR,
						(errcode(ERRCODE_BAD_COPY_FILE_FORMAT),
						 errmsg("missing data for column \"%s\"",
								NameStr(attr[m]->attname))));
			string = field_strings[fieldno++];

			if (cstate->csv_mode && string == NULL &&
				cstate->force_notnull_flags[m])
			{
				/* Go ahead and read the NULL string */
				string = cstate->null_print;
			}

			cstate->cur_attname = NameStr(attr[m]->attname);
			cstate->cur_attval = string;
			values[m] = InputFunctionCall(&in_functions[m],
										  string,
										  typioparams[m],
										  attr[m]->atttypmod);
			if (string != NULL)
				nulls[m] = false;
			cstate->cur_attname = NULL;
			cstate->cur_attval = NULL;
		}

		Assert(fieldno == nfields);
	}
	else
	{
		/* binary */
		int16		fld_count;
		ListCell   *cur;

		cstate->cur_lineno++;

		if (!CopyGetInt16(cstate, &fld_count))
		{
			/* EOF detected (end of file, or protocol-level EOF) */
			return false;
		}

		if (fld_count == -1)
		{
			/*
			 * Received EOF marker.  In a V3-protocol copy, wait for the
			 * protocol-level EOF, and complain if it doesn't come
			 * immediately.  This ensures that we correctly handle CopyFail,
			 * if client chooses to send that now.
			 *
			 * Note that we MUST NOT try to read more data in an old-protocol
			 * copy, since there is no protocol-level EOF marker then.	We
			 * could go either way for copy from file, but choose to throw
			 * error if there's data after the EOF marker, for consistency
			 * with the new-protocol case.
			 */
<<<<<<< HEAD
			cstate->processed++;
		}
#ifdef PGXC
		}
#endif
	}

	/* Done, clean up */
	error_context_stack = errcontext.previous;

	FreeBulkInsertState(bistate);

	MemoryContextSwitchTo(oldcontext);
=======
			char		dummy;
>>>>>>> a4bebdd9

			if (cstate->copy_dest != COPY_OLD_FE &&
				CopyGetData(cstate, &dummy, 1, 1) > 0)
				ereport(ERROR,
						(errcode(ERRCODE_BAD_COPY_FILE_FORMAT),
						 errmsg("received copy data after EOF marker")));
			return false;
		}

		if (fld_count != attr_count)
			ereport(ERROR,
					(errcode(ERRCODE_BAD_COPY_FILE_FORMAT),
					 errmsg("row field count is %d, expected %d",
							(int) fld_count, attr_count)));

		if (file_has_oids)
		{
			Oid			loaded_oid;

			cstate->cur_attname = "oid";
			loaded_oid =
				DatumGetObjectId(CopyReadBinaryAttribute(cstate,
														 0,
													&cstate->oid_in_function,
													  cstate->oid_typioparam,
														 -1,
														 &isnull));
			if (isnull || loaded_oid == InvalidOid)
				ereport(ERROR,
						(errcode(ERRCODE_BAD_COPY_FILE_FORMAT),
						 errmsg("invalid OID in COPY data")));
			cstate->cur_attname = NULL;
			if (cstate->oids && tupleOid != NULL)
				*tupleOid = loaded_oid;
		}

		i = 0;
		foreach(cur, cstate->attnumlist)
		{
			int			attnum = lfirst_int(cur);
			int			m = attnum - 1;

			cstate->cur_attname = NameStr(attr[m]->attname);
			i++;
			values[m] = CopyReadBinaryAttribute(cstate,
												i,
												&in_functions[m],
												typioparams[m],
												attr[m]->atttypmod,
												&nulls[m]);
			cstate->cur_attname = NULL;
		}
	}

	/*
	 * Now compute and insert any defaults available for the columns not
	 * provided by the input data.	Anything not processed here or above will
	 * remain NULL.
	 */
	for (i = 0; i < num_defaults; i++)
	{
		/*
		 * The caller must supply econtext and have switched into the
		 * per-tuple memory context in it.
		 */
		Assert(econtext != NULL);
		Assert(CurrentMemoryContext == econtext->ecxt_per_tuple_memory);

		values[defmap[i]] = ExecEvalExpr(defexprs[i], econtext,
										 &nulls[defmap[i]], NULL);
	}

	return true;
}

/*
 * Clean up storage and release resources for COPY FROM.
 */
void
EndCopyFrom(CopyState cstate)
{
	/* No COPY FROM related resources except memory. */

	EndCopy(cstate);
}

/*
 * Read the next input line and stash it in line_buf, with conversion to
 * server encoding.
 *
 * Result is true if read was terminated by EOF, false if terminated
 * by newline.	The terminating newline or EOF marker is not included
 * in the final value of line_buf.
 */
static bool
CopyReadLine(CopyState cstate)
{
	bool		result;

	resetStringInfo(&cstate->line_buf);

	/* Mark that encoding conversion hasn't occurred yet */
	cstate->line_buf_converted = false;

	/* Parse data and transfer into line_buf */
	result = CopyReadLineText(cstate);

	if (result)
	{
		/*
		 * Reached EOF.  In protocol version 3, we should ignore anything
		 * after \. up to the protocol end of copy data.  (XXX maybe better
		 * not to treat \. as special?)
		 */
		if (cstate->copy_dest == COPY_NEW_FE)
		{
			do
			{
				cstate->raw_buf_index = cstate->raw_buf_len;
			} while (CopyLoadRawBuf(cstate));
		}
	}
	else
	{
		/*
		 * If we didn't hit EOF, then we must have transferred the EOL marker
		 * to line_buf along with the data.  Get rid of it.
		 */
		switch (cstate->eol_type)
		{
			case EOL_NL:
				Assert(cstate->line_buf.len >= 1);
				Assert(cstate->line_buf.data[cstate->line_buf.len - 1] == '\n');
				cstate->line_buf.len--;
				cstate->line_buf.data[cstate->line_buf.len] = '\0';
				break;
			case EOL_CR:
				Assert(cstate->line_buf.len >= 1);
				Assert(cstate->line_buf.data[cstate->line_buf.len - 1] == '\r');
				cstate->line_buf.len--;
				cstate->line_buf.data[cstate->line_buf.len] = '\0';
				break;
			case EOL_CRNL:
				Assert(cstate->line_buf.len >= 2);
				Assert(cstate->line_buf.data[cstate->line_buf.len - 2] == '\r');
				Assert(cstate->line_buf.data[cstate->line_buf.len - 1] == '\n');
				cstate->line_buf.len -= 2;
				cstate->line_buf.data[cstate->line_buf.len] = '\0';
				break;
			case EOL_UNKNOWN:
				/* shouldn't get here */
				Assert(false);
				break;
		}
	}

	/* Done reading the line.  Convert it to server encoding. */
	if (cstate->need_transcoding)
	{
		char	   *cvt;

		cvt = pg_any_to_server(cstate->line_buf.data,
							   cstate->line_buf.len,
							   cstate->file_encoding);
		if (cvt != cstate->line_buf.data)
		{
			/* transfer converted data back to line_buf */
			resetStringInfo(&cstate->line_buf);
			appendBinaryStringInfo(&cstate->line_buf, cvt, strlen(cvt));
			pfree(cvt);
		}
	}

	/* Now it's safe to use the buffer in error messages */
	cstate->line_buf_converted = true;

	return result;
}

/*
 * CopyReadLineText - inner loop of CopyReadLine for text mode
 */
static bool
CopyReadLineText(CopyState cstate)
{
	char	   *copy_raw_buf;
	int			raw_buf_ptr;
	int			copy_buf_len;
	bool		need_data = false;
	bool		hit_eof = false;
	bool		result = false;
	char		mblen_str[2];

	/* CSV variables */
	bool		first_char_in_line = true;
	bool		in_quote = false,
				last_was_esc = false;
	char		quotec = '\0';
	char		escapec = '\0';

	if (cstate->csv_mode)
	{
		quotec = cstate->quote[0];
		escapec = cstate->escape[0];
		/* ignore special escape processing if it's the same as quotec */
		if (quotec == escapec)
			escapec = '\0';
	}

	mblen_str[1] = '\0';

	/*
	 * The objective of this loop is to transfer the entire next input line
	 * into line_buf.  Hence, we only care for detecting newlines (\r and/or
	 * \n) and the end-of-copy marker (\.).
	 *
	 * In CSV mode, \r and \n inside a quoted field are just part of the data
	 * value and are put in line_buf.  We keep just enough state to know if we
	 * are currently in a quoted field or not.
	 *
	 * These four characters, and the CSV escape and quote characters, are
	 * assumed the same in frontend and backend encodings.
	 *
	 * For speed, we try to move data from raw_buf to line_buf in chunks
	 * rather than one character at a time.  raw_buf_ptr points to the next
	 * character to examine; any characters from raw_buf_index to raw_buf_ptr
	 * have been determined to be part of the line, but not yet transferred to
	 * line_buf.
	 *
	 * For a little extra speed within the loop, we copy raw_buf and
	 * raw_buf_len into local variables.
	 */
	copy_raw_buf = cstate->raw_buf;
	raw_buf_ptr = cstate->raw_buf_index;
	copy_buf_len = cstate->raw_buf_len;

	for (;;)
	{
		int			prev_raw_ptr;
		char		c;

		/*
		 * Load more data if needed.  Ideally we would just force four bytes
		 * of read-ahead and avoid the many calls to
		 * IF_NEED_REFILL_AND_NOT_EOF_CONTINUE(), but the COPY_OLD_FE protocol
		 * does not allow us to read too far ahead or we might read into the
		 * next data, so we read-ahead only as far we know we can.	One
		 * optimization would be to read-ahead four byte here if
		 * cstate->copy_dest != COPY_OLD_FE, but it hardly seems worth it,
		 * considering the size of the buffer.
		 */
		if (raw_buf_ptr >= copy_buf_len || need_data)
		{
			REFILL_LINEBUF;

			/*
			 * Try to read some more data.	This will certainly reset
			 * raw_buf_index to zero, and raw_buf_ptr must go with it.
			 */
			if (!CopyLoadRawBuf(cstate))
				hit_eof = true;
			raw_buf_ptr = 0;
			copy_buf_len = cstate->raw_buf_len;

			/*
			 * If we are completely out of data, break out of the loop,
			 * reporting EOF.
			 */
			if (copy_buf_len <= 0)
			{
				result = true;
				break;
			}
			need_data = false;
		}

		/* OK to fetch a character */
		prev_raw_ptr = raw_buf_ptr;
		c = copy_raw_buf[raw_buf_ptr++];

		if (cstate->csv_mode)
		{
			/*
			 * If character is '\\' or '\r', we may need to look ahead below.
			 * Force fetch of the next character if we don't already have it.
			 * We need to do this before changing CSV state, in case one of
			 * these characters is also the quote or escape character.
			 *
			 * Note: old-protocol does not like forced prefetch, but it's OK
			 * here since we cannot validly be at EOF.
			 */
			if (c == '\\' || c == '\r')
			{
				IF_NEED_REFILL_AND_NOT_EOF_CONTINUE(0);
			}

			/*
			 * Dealing with quotes and escapes here is mildly tricky. If the
			 * quote char is also the escape char, there's no problem - we
			 * just use the char as a toggle. If they are different, we need
			 * to ensure that we only take account of an escape inside a
			 * quoted field and immediately preceding a quote char, and not
			 * the second in a escape-escape sequence.
			 */
			if (in_quote && c == escapec)
				last_was_esc = !last_was_esc;
			if (c == quotec && !last_was_esc)
				in_quote = !in_quote;
			if (c != escapec)
				last_was_esc = false;

			/*
			 * Updating the line count for embedded CR and/or LF chars is
			 * necessarily a little fragile - this test is probably about the
			 * best we can do.	(XXX it's arguable whether we should do this
			 * at all --- is cur_lineno a physical or logical count?)
			 */
			if (in_quote && c == (cstate->eol_type == EOL_NL ? '\n' : '\r'))
				cstate->cur_lineno++;
		}

		/* Process \r */
		if (c == '\r' && (!cstate->csv_mode || !in_quote))
		{
			/* Check for \r\n on first line, _and_ handle \r\n. */
			if (cstate->eol_type == EOL_UNKNOWN ||
				cstate->eol_type == EOL_CRNL)
			{
				/*
				 * If need more data, go back to loop top to load it.
				 *
				 * Note that if we are at EOF, c will wind up as '\0' because
				 * of the guaranteed pad of raw_buf.
				 */
				IF_NEED_REFILL_AND_NOT_EOF_CONTINUE(0);

				/* get next char */
				c = copy_raw_buf[raw_buf_ptr];

				if (c == '\n')
				{
					raw_buf_ptr++;		/* eat newline */
					cstate->eol_type = EOL_CRNL;		/* in case not set yet */
				}
				else
				{
					/* found \r, but no \n */
					if (cstate->eol_type == EOL_CRNL)
						ereport(ERROR,
								(errcode(ERRCODE_BAD_COPY_FILE_FORMAT),
								 !cstate->csv_mode ?
							errmsg("literal carriage return found in data") :
							errmsg("unquoted carriage return found in data"),
								 !cstate->csv_mode ?
						errhint("Use \"\\r\" to represent carriage return.") :
								 errhint("Use quoted CSV field to represent carriage return.")));

					/*
					 * if we got here, it is the first line and we didn't find
					 * \n, so don't consume the peeked character
					 */
					cstate->eol_type = EOL_CR;
				}
			}
			else if (cstate->eol_type == EOL_NL)
				ereport(ERROR,
						(errcode(ERRCODE_BAD_COPY_FILE_FORMAT),
						 !cstate->csv_mode ?
						 errmsg("literal carriage return found in data") :
						 errmsg("unquoted carriage return found in data"),
						 !cstate->csv_mode ?
					   errhint("Use \"\\r\" to represent carriage return.") :
						 errhint("Use quoted CSV field to represent carriage return.")));
			/* If reach here, we have found the line terminator */
			break;
		}

		/* Process \n */
		if (c == '\n' && (!cstate->csv_mode || !in_quote))
		{
			if (cstate->eol_type == EOL_CR || cstate->eol_type == EOL_CRNL)
				ereport(ERROR,
						(errcode(ERRCODE_BAD_COPY_FILE_FORMAT),
						 !cstate->csv_mode ?
						 errmsg("literal newline found in data") :
						 errmsg("unquoted newline found in data"),
						 !cstate->csv_mode ?
						 errhint("Use \"\\n\" to represent newline.") :
					 errhint("Use quoted CSV field to represent newline.")));
			cstate->eol_type = EOL_NL;	/* in case not set yet */
			/* If reach here, we have found the line terminator */
			break;
		}

		/*
		 * In CSV mode, we only recognize \. alone on a line.  This is because
		 * \. is a valid CSV data value.
		 */
		if (c == '\\' && (!cstate->csv_mode || first_char_in_line))
		{
			char		c2;

			IF_NEED_REFILL_AND_NOT_EOF_CONTINUE(0);
			IF_NEED_REFILL_AND_EOF_BREAK(0);

			/* -----
			 * get next character
			 * Note: we do not change c so if it isn't \., we can fall
			 * through and continue processing for file encoding.
			 * -----
			 */
			c2 = copy_raw_buf[raw_buf_ptr];

			if (c2 == '.')
			{
				raw_buf_ptr++;	/* consume the '.' */

				/*
				 * Note: if we loop back for more data here, it does not
				 * matter that the CSV state change checks are re-executed; we
				 * will come back here with no important state changed.
				 */
				if (cstate->eol_type == EOL_CRNL)
				{
					/* Get the next character */
					IF_NEED_REFILL_AND_NOT_EOF_CONTINUE(0);
					/* if hit_eof, c2 will become '\0' */
					c2 = copy_raw_buf[raw_buf_ptr++];

					if (c2 == '\n')
					{
						if (!cstate->csv_mode)
							ereport(ERROR,
									(errcode(ERRCODE_BAD_COPY_FILE_FORMAT),
									 errmsg("end-of-copy marker does not match previous newline style")));
						else
							NO_END_OF_COPY_GOTO;
					}
					else if (c2 != '\r')
					{
						if (!cstate->csv_mode)
							ereport(ERROR,
									(errcode(ERRCODE_BAD_COPY_FILE_FORMAT),
									 errmsg("end-of-copy marker corrupt")));
						else
							NO_END_OF_COPY_GOTO;
					}
				}

				/* Get the next character */
				IF_NEED_REFILL_AND_NOT_EOF_CONTINUE(0);
				/* if hit_eof, c2 will become '\0' */
				c2 = copy_raw_buf[raw_buf_ptr++];

				if (c2 != '\r' && c2 != '\n')
				{
					if (!cstate->csv_mode)
						ereport(ERROR,
								(errcode(ERRCODE_BAD_COPY_FILE_FORMAT),
								 errmsg("end-of-copy marker corrupt")));
					else
						NO_END_OF_COPY_GOTO;
				}

				if ((cstate->eol_type == EOL_NL && c2 != '\n') ||
					(cstate->eol_type == EOL_CRNL && c2 != '\n') ||
					(cstate->eol_type == EOL_CR && c2 != '\r'))
				{
					ereport(ERROR,
							(errcode(ERRCODE_BAD_COPY_FILE_FORMAT),
							 errmsg("end-of-copy marker does not match previous newline style")));
				}

				/*
				 * Transfer only the data before the \. into line_buf, then
				 * discard the data and the \. sequence.
				 */
				if (prev_raw_ptr > cstate->raw_buf_index)
					appendBinaryStringInfo(&cstate->line_buf,
									 cstate->raw_buf + cstate->raw_buf_index,
									   prev_raw_ptr - cstate->raw_buf_index);
				cstate->raw_buf_index = raw_buf_ptr;
				result = true;	/* report EOF */
				break;
			}
			else if (!cstate->csv_mode)

				/*
				 * If we are here, it means we found a backslash followed by
				 * something other than a period.  In non-CSV mode, anything
				 * after a backslash is special, so we skip over that second
				 * character too.  If we didn't do that \\. would be
				 * considered an eof-of copy, while in non-CSV mode it is a
				 * literal backslash followed by a period.	In CSV mode,
				 * backslashes are not special, so we want to process the
				 * character after the backslash just like a normal character,
				 * so we don't increment in those cases.
				 */
				raw_buf_ptr++;
		}

		/*
		 * This label is for CSV cases where \. appears at the start of a
		 * line, but there is more text after it, meaning it was a data value.
		 * We are more strict for \. in CSV mode because \. could be a data
		 * value, while in non-CSV mode, \. cannot be a data value.
		 */
not_end_of_copy:

		/*
		 * Process all bytes of a multi-byte character as a group.
		 *
		 * We only support multi-byte sequences where the first byte has the
		 * high-bit set, so as an optimization we can avoid this block
		 * entirely if it is not set.
		 */
		if (cstate->encoding_embeds_ascii && IS_HIGHBIT_SET(c))
		{
			int			mblen;

			mblen_str[0] = c;
			/* All our encodings only read the first byte to get the length */
			mblen = pg_encoding_mblen(cstate->file_encoding, mblen_str);
			IF_NEED_REFILL_AND_NOT_EOF_CONTINUE(mblen - 1);
			IF_NEED_REFILL_AND_EOF_BREAK(mblen - 1);
			raw_buf_ptr += mblen - 1;
		}
		first_char_in_line = false;
	}							/* end of outer loop */

	/*
	 * Transfer any still-uncopied data to line_buf.
	 */
	REFILL_LINEBUF;

	return result;
}

/*
 *	Return decimal value for a hexadecimal digit
 */
static int
GetDecimalFromHex(char hex)
{
	if (isdigit((unsigned char) hex))
		return hex - '0';
	else
		return tolower((unsigned char) hex) - 'a' + 10;
}

/*
 * Parse the current line into separate attributes (fields),
 * performing de-escaping as needed.
 *
 * The input is in line_buf.  We use attribute_buf to hold the result
 * strings.  cstate->raw_fields[k] is set to point to the k'th attribute
 * string, or NULL when the input matches the null marker string.
 * This array is expanded as necessary.
 *
 * (Note that the caller cannot check for nulls since the returned
 * string would be the post-de-escaping equivalent, which may look
 * the same as some valid data string.)
 *
 * delim is the column delimiter string (must be just one byte for now).
 * null_print is the null marker string.  Note that this is compared to
 * the pre-de-escaped input string.
 *
 * The return value is the number of fields actually read.
 */
static int
CopyReadAttributesText(CopyState cstate)
{
	char		delimc = cstate->delim[0];
	int			fieldno;
	char	   *output_ptr;
	char	   *cur_ptr;
	char	   *line_end_ptr;

	/*
	 * We need a special case for zero-column tables: check that the input
	 * line is empty, and return.
	 */
	if (cstate->max_fields <= 0)
	{
		if (cstate->line_buf.len != 0)
			ereport(ERROR,
					(errcode(ERRCODE_BAD_COPY_FILE_FORMAT),
					 errmsg("extra data after last expected column")));
		return 0;
	}

	resetStringInfo(&cstate->attribute_buf);

	/*
	 * The de-escaped attributes will certainly not be longer than the input
	 * data line, so we can just force attribute_buf to be large enough and
	 * then transfer data without any checks for enough space.	We need to do
	 * it this way because enlarging attribute_buf mid-stream would invalidate
	 * pointers already stored into cstate->raw_fields[].
	 */
	if (cstate->attribute_buf.maxlen <= cstate->line_buf.len)
		enlargeStringInfo(&cstate->attribute_buf, cstate->line_buf.len);
	output_ptr = cstate->attribute_buf.data;

	/* set pointer variables for loop */
	cur_ptr = cstate->line_buf.data;
	line_end_ptr = cstate->line_buf.data + cstate->line_buf.len;

	/* Outer loop iterates over fields */
	fieldno = 0;
	for (;;)
	{
		bool		found_delim = false;
		char	   *start_ptr;
		char	   *end_ptr;
		int			input_len;
		bool		saw_non_ascii = false;

		/* Make sure there is enough space for the next value */
		if (fieldno >= cstate->max_fields)
		{
			cstate->max_fields *= 2;
			cstate->raw_fields =
				repalloc(cstate->raw_fields, cstate->max_fields * sizeof(char *));
		}

		/* Remember start of field on both input and output sides */
		start_ptr = cur_ptr;
		cstate->raw_fields[fieldno] = output_ptr;

		/* Scan data for field */
		for (;;)
		{
			char		c;

			end_ptr = cur_ptr;
			if (cur_ptr >= line_end_ptr)
				break;
			c = *cur_ptr++;
			if (c == delimc)
			{
				found_delim = true;
				break;
			}
			if (c == '\\')
			{
				if (cur_ptr >= line_end_ptr)
					break;
				c = *cur_ptr++;
				switch (c)
				{
					case '0':
					case '1':
					case '2':
					case '3':
					case '4':
					case '5':
					case '6':
					case '7':
						{
							/* handle \013 */
							int			val;

							val = OCTVALUE(c);
							if (cur_ptr < line_end_ptr)
							{
								c = *cur_ptr;
								if (ISOCTAL(c))
								{
									cur_ptr++;
									val = (val << 3) + OCTVALUE(c);
									if (cur_ptr < line_end_ptr)
									{
										c = *cur_ptr;
										if (ISOCTAL(c))
										{
											cur_ptr++;
											val = (val << 3) + OCTVALUE(c);
										}
									}
								}
							}
							c = val & 0377;
							if (c == '\0' || IS_HIGHBIT_SET(c))
								saw_non_ascii = true;
						}
						break;
					case 'x':
						/* Handle \x3F */
						if (cur_ptr < line_end_ptr)
						{
							char		hexchar = *cur_ptr;

							if (isxdigit((unsigned char) hexchar))
							{
								int			val = GetDecimalFromHex(hexchar);

								cur_ptr++;
								if (cur_ptr < line_end_ptr)
								{
									hexchar = *cur_ptr;
									if (isxdigit((unsigned char) hexchar))
									{
										cur_ptr++;
										val = (val << 4) + GetDecimalFromHex(hexchar);
									}
								}
								c = val & 0xff;
								if (c == '\0' || IS_HIGHBIT_SET(c))
									saw_non_ascii = true;
							}
						}
						break;
					case 'b':
						c = '\b';
						break;
					case 'f':
						c = '\f';
						break;
					case 'n':
						c = '\n';
						break;
					case 'r':
						c = '\r';
						break;
					case 't':
						c = '\t';
						break;
					case 'v':
						c = '\v';
						break;

						/*
						 * in all other cases, take the char after '\'
						 * literally
						 */
				}
			}

			/* Add c to output string */
			*output_ptr++ = c;
		}

		/* Terminate attribute value in output area */
		*output_ptr++ = '\0';

		/*
		 * If we de-escaped a non-7-bit-ASCII char, make sure we still have
		 * valid data for the db encoding. Avoid calling strlen here for the
		 * sake of efficiency.
		 */
		if (saw_non_ascii)
		{
			char	   *fld = cstate->raw_fields[fieldno];

			pg_verifymbstr(fld, output_ptr - (fld + 1), false);
		}

		/* Check whether raw input matched null marker */
		input_len = end_ptr - start_ptr;
		if (input_len == cstate->null_print_len &&
			strncmp(start_ptr, cstate->null_print, input_len) == 0)
			cstate->raw_fields[fieldno] = NULL;

		fieldno++;
		/* Done if we hit EOL instead of a delim */
		if (!found_delim)
			break;
	}

	/* Clean up state of attribute_buf */
	output_ptr--;
	Assert(*output_ptr == '\0');
	cstate->attribute_buf.len = (output_ptr - cstate->attribute_buf.data);

	return fieldno;
}

/*
 * Parse the current line into separate attributes (fields),
 * performing de-escaping as needed.  This has exactly the same API as
 * CopyReadAttributesText, except we parse the fields according to
 * "standard" (i.e. common) CSV usage.
 */
static int
CopyReadAttributesCSV(CopyState cstate)
{
	char		delimc = cstate->delim[0];
	char		quotec = cstate->quote[0];
	char		escapec = cstate->escape[0];
	int			fieldno;
	char	   *output_ptr;
	char	   *cur_ptr;
	char	   *line_end_ptr;

	/*
	 * We need a special case for zero-column tables: check that the input
	 * line is empty, and return.
	 */
	if (cstate->max_fields <= 0)
	{
		if (cstate->line_buf.len != 0)
			ereport(ERROR,
					(errcode(ERRCODE_BAD_COPY_FILE_FORMAT),
					 errmsg("extra data after last expected column")));
		return 0;
	}

	resetStringInfo(&cstate->attribute_buf);

	/*
	 * The de-escaped attributes will certainly not be longer than the input
	 * data line, so we can just force attribute_buf to be large enough and
	 * then transfer data without any checks for enough space.	We need to do
	 * it this way because enlarging attribute_buf mid-stream would invalidate
	 * pointers already stored into cstate->raw_fields[].
	 */
	if (cstate->attribute_buf.maxlen <= cstate->line_buf.len)
		enlargeStringInfo(&cstate->attribute_buf, cstate->line_buf.len);
	output_ptr = cstate->attribute_buf.data;

	/* set pointer variables for loop */
	cur_ptr = cstate->line_buf.data;
	line_end_ptr = cstate->line_buf.data + cstate->line_buf.len;

	/* Outer loop iterates over fields */
	fieldno = 0;
	for (;;)
	{
		bool		found_delim = false;
		bool		saw_quote = false;
		char	   *start_ptr;
		char	   *end_ptr;
		int			input_len;

		/* Make sure there is enough space for the next value */
		if (fieldno >= cstate->max_fields)
		{
			cstate->max_fields *= 2;
			cstate->raw_fields =
				repalloc(cstate->raw_fields, cstate->max_fields * sizeof(char *));
		}

		/* Remember start of field on both input and output sides */
		start_ptr = cur_ptr;
		cstate->raw_fields[fieldno] = output_ptr;

		/*
		 * Scan data for field,
		 *
		 * The loop starts in "not quote" mode and then toggles between that
		 * and "in quote" mode. The loop exits normally if it is in "not
		 * quote" mode and a delimiter or line end is seen.
		 */
		for (;;)
		{
			char		c;

			/* Not in quote */
			for (;;)
			{
				end_ptr = cur_ptr;
				if (cur_ptr >= line_end_ptr)
					goto endfield;
				c = *cur_ptr++;
				/* unquoted field delimiter */
				if (c == delimc)
				{
					found_delim = true;
					goto endfield;
				}
				/* start of quoted field (or part of field) */
				if (c == quotec)
				{
					saw_quote = true;
					break;
				}
				/* Add c to output string */
				*output_ptr++ = c;
			}

			/* In quote */
			for (;;)
			{
				end_ptr = cur_ptr;
				if (cur_ptr >= line_end_ptr)
					ereport(ERROR,
							(errcode(ERRCODE_BAD_COPY_FILE_FORMAT),
							 errmsg("unterminated CSV quoted field")));

				c = *cur_ptr++;

				/* escape within a quoted field */
				if (c == escapec)
				{
					/*
					 * peek at the next char if available, and escape it if it
					 * is an escape char or a quote char
					 */
					if (cur_ptr < line_end_ptr)
					{
						char		nextc = *cur_ptr;

						if (nextc == escapec || nextc == quotec)
						{
							*output_ptr++ = nextc;
							cur_ptr++;
							continue;
						}
					}
				}

				/*
				 * end of quoted field. Must do this test after testing for
				 * escape in case quote char and escape char are the same
				 * (which is the common case).
				 */
				if (c == quotec)
					break;

				/* Add c to output string */
				*output_ptr++ = c;
			}
		}
endfield:

		/* Terminate attribute value in output area */
		*output_ptr++ = '\0';

		/* Check whether raw input matched null marker */
		input_len = end_ptr - start_ptr;
		if (!saw_quote && input_len == cstate->null_print_len &&
			strncmp(start_ptr, cstate->null_print, input_len) == 0)
			cstate->raw_fields[fieldno] = NULL;

		fieldno++;
		/* Done if we hit EOL instead of a delim */
		if (!found_delim)
			break;
	}

	/* Clean up state of attribute_buf */
	output_ptr--;
	Assert(*output_ptr == '\0');
	cstate->attribute_buf.len = (output_ptr - cstate->attribute_buf.data);

	return fieldno;
}


/*
 * Read a binary attribute
 */
static Datum
CopyReadBinaryAttribute(CopyState cstate,
						int column_no, FmgrInfo *flinfo,
						Oid typioparam, int32 typmod,
						bool *isnull)
{
	int32		fld_size;
	int32 		nSize;
	Datum		result;

	if (!CopyGetInt32(cstate, &fld_size))
		ereport(ERROR,
				(errcode(ERRCODE_BAD_COPY_FILE_FORMAT),
				 errmsg("unexpected EOF in COPY data")));
	if (fld_size == -1)
	{
		*isnull = true;
		return ReceiveFunctionCall(flinfo, NULL, typioparam, typmod);
	}
	if (fld_size < 0)
		ereport(ERROR,
				(errcode(ERRCODE_BAD_COPY_FILE_FORMAT),
				 errmsg("invalid field size")));
#ifdef PGXC
	if (IS_PGXC_COORDINATOR)
	{
		/* Get the field size from Datanode */
		enlargeStringInfo(&cstate->line_buf, sizeof(int32));
		nSize = htonl(fld_size);
		appendBinaryStringInfo(&cstate->line_buf, &nSize, sizeof(int32));
	}
#endif

	/* reset attribute_buf to empty, and load raw data in it */
	resetStringInfo(&cstate->attribute_buf);

	enlargeStringInfo(&cstate->attribute_buf, fld_size);
	if (CopyGetData(cstate, cstate->attribute_buf.data,
					fld_size, fld_size) != fld_size)
		ereport(ERROR,
				(errcode(ERRCODE_BAD_COPY_FILE_FORMAT),
				 errmsg("unexpected EOF in COPY data")));

	cstate->attribute_buf.len = fld_size;
	cstate->attribute_buf.data[fld_size] = '\0';
#ifdef PGXC
	if (IS_PGXC_COORDINATOR)
	{
		/* Get binary message from Datanode */
		enlargeStringInfo(&cstate->line_buf, fld_size);
		appendBinaryStringInfo(&cstate->line_buf, cstate->attribute_buf.data, fld_size);
	}
#endif

	/* Call the column type's binary input converter */
	result = ReceiveFunctionCall(flinfo, &cstate->attribute_buf,
								 typioparam, typmod);

	/* Trouble if it didn't eat the whole buffer */
	if (cstate->attribute_buf.cursor != cstate->attribute_buf.len)
		ereport(ERROR,
				(errcode(ERRCODE_INVALID_BINARY_REPRESENTATION),
				 errmsg("incorrect binary data format")));

	*isnull = false;
	return result;
}

/*
 * Send text representation of one attribute, with conversion and escaping
 */
#define DUMPSOFAR() \
	do { \
		if (ptr > start) \
			CopySendData(cstate, start, ptr - start); \
	} while (0)

static void
CopyAttributeOutText(CopyState cstate, char *string)
{
	char	   *ptr;
	char	   *start;
	char		c;
	char		delimc = cstate->delim[0];

	if (cstate->need_transcoding)
		ptr = pg_server_to_any(string, strlen(string), cstate->file_encoding);
	else
		ptr = string;

	/*
	 * We have to grovel through the string searching for control characters
	 * and instances of the delimiter character.  In most cases, though, these
	 * are infrequent.	To avoid overhead from calling CopySendData once per
	 * character, we dump out all characters between escaped characters in a
	 * single call.  The loop invariant is that the data from "start" to "ptr"
	 * can be sent literally, but hasn't yet been.
	 *
	 * We can skip pg_encoding_mblen() overhead when encoding is safe, because
	 * in valid backend encodings, extra bytes of a multibyte character never
	 * look like ASCII.  This loop is sufficiently performance-critical that
	 * it's worth making two copies of it to get the IS_HIGHBIT_SET() test out
	 * of the normal safe-encoding path.
	 */
	if (cstate->encoding_embeds_ascii)
	{
		start = ptr;
		while ((c = *ptr) != '\0')
		{
			if ((unsigned char) c < (unsigned char) 0x20)
			{
				/*
				 * \r and \n must be escaped, the others are traditional. We
				 * prefer to dump these using the C-like notation, rather than
				 * a backslash and the literal character, because it makes the
				 * dump file a bit more proof against Microsoftish data
				 * mangling.
				 */
				switch (c)
				{
					case '\b':
						c = 'b';
						break;
					case '\f':
						c = 'f';
						break;
					case '\n':
						c = 'n';
						break;
					case '\r':
						c = 'r';
						break;
					case '\t':
						c = 't';
						break;
					case '\v':
						c = 'v';
						break;
					default:
						/* If it's the delimiter, must backslash it */
						if (c == delimc)
							break;
						/* All ASCII control chars are length 1 */
						ptr++;
						continue;		/* fall to end of loop */
				}
				/* if we get here, we need to convert the control char */
				DUMPSOFAR();
				CopySendChar(cstate, '\\');
				CopySendChar(cstate, c);
				start = ++ptr;	/* do not include char in next run */
			}
			else if (c == '\\' || c == delimc)
			{
				DUMPSOFAR();
				CopySendChar(cstate, '\\');
				start = ptr++;	/* we include char in next run */
			}
			else if (IS_HIGHBIT_SET(c))
				ptr += pg_encoding_mblen(cstate->file_encoding, ptr);
			else
				ptr++;
		}
	}
	else
	{
		start = ptr;
		while ((c = *ptr) != '\0')
		{
			if ((unsigned char) c < (unsigned char) 0x20)
			{
				/*
				 * \r and \n must be escaped, the others are traditional. We
				 * prefer to dump these using the C-like notation, rather than
				 * a backslash and the literal character, because it makes the
				 * dump file a bit more proof against Microsoftish data
				 * mangling.
				 */
				switch (c)
				{
					case '\b':
						c = 'b';
						break;
					case '\f':
						c = 'f';
						break;
					case '\n':
						c = 'n';
						break;
					case '\r':
						c = 'r';
						break;
					case '\t':
						c = 't';
						break;
					case '\v':
						c = 'v';
						break;
					default:
						/* If it's the delimiter, must backslash it */
						if (c == delimc)
							break;
						/* All ASCII control chars are length 1 */
						ptr++;
						continue;		/* fall to end of loop */
				}
				/* if we get here, we need to convert the control char */
				DUMPSOFAR();
				CopySendChar(cstate, '\\');
				CopySendChar(cstate, c);
				start = ++ptr;	/* do not include char in next run */
			}
			else if (c == '\\' || c == delimc)
			{
				DUMPSOFAR();
				CopySendChar(cstate, '\\');
				start = ptr++;	/* we include char in next run */
			}
			else
				ptr++;
		}
	}

	DUMPSOFAR();
}

/*
 * Send text representation of one attribute, with conversion and
 * CSV-style escaping
 */
static void
CopyAttributeOutCSV(CopyState cstate, char *string,
					bool use_quote, bool single_attr)
{
	char	   *ptr;
	char	   *start;
	char		c;
	char		delimc = cstate->delim[0];
	char		quotec = cstate->quote[0];
	char		escapec = cstate->escape[0];

	/* force quoting if it matches null_print (before conversion!) */
	if (!use_quote && strcmp(string, cstate->null_print) == 0)
		use_quote = true;

	if (cstate->need_transcoding)
		ptr = pg_server_to_any(string, strlen(string), cstate->file_encoding);
	else
		ptr = string;

	/*
	 * Make a preliminary pass to discover if it needs quoting
	 */
	if (!use_quote)
	{
		/*
		 * Because '\.' can be a data value, quote it if it appears alone on a
		 * line so it is not interpreted as the end-of-data marker.
		 */
		if (single_attr && strcmp(ptr, "\\.") == 0)
			use_quote = true;
		else
		{
			char	   *tptr = ptr;

			while ((c = *tptr) != '\0')
			{
				if (c == delimc || c == quotec || c == '\n' || c == '\r')
				{
					use_quote = true;
					break;
				}
				if (IS_HIGHBIT_SET(c) && cstate->encoding_embeds_ascii)
					tptr += pg_encoding_mblen(cstate->file_encoding, tptr);
				else
					tptr++;
			}
		}
	}

	if (use_quote)
	{
		CopySendChar(cstate, quotec);

		/*
		 * We adopt the same optimization strategy as in CopyAttributeOutText
		 */
		start = ptr;
		while ((c = *ptr) != '\0')
		{
			if (c == quotec || c == escapec)
			{
				DUMPSOFAR();
				CopySendChar(cstate, escapec);
				start = ptr;	/* we include char in next run */
			}
			if (IS_HIGHBIT_SET(c) && cstate->encoding_embeds_ascii)
				ptr += pg_encoding_mblen(cstate->file_encoding, ptr);
			else
				ptr++;
		}
		DUMPSOFAR();

		CopySendChar(cstate, quotec);
	}
	else
	{
		/* If it doesn't need quoting, we can just dump it as-is */
		CopySendString(cstate, ptr);
	}
}

/*
 * CopyGetAttnums - build an integer list of attnums to be copied
 *
 * The input attnamelist is either the user-specified column list,
 * or NIL if there was none (in which case we want all the non-dropped
 * columns).
 *
 * rel can be NULL ... it's only used for error reports.
 */
static List *
CopyGetAttnums(TupleDesc tupDesc, Relation rel, List *attnamelist)
{
	List	   *attnums = NIL;

	if (attnamelist == NIL)
	{
		/* Generate default column list */
		Form_pg_attribute *attr = tupDesc->attrs;
		int			attr_count = tupDesc->natts;
		int			i;

		for (i = 0; i < attr_count; i++)
		{
			if (attr[i]->attisdropped)
				continue;
			attnums = lappend_int(attnums, i + 1);
		}
	}
	else
	{
		/* Validate the user-supplied list and extract attnums */
		ListCell   *l;

		foreach(l, attnamelist)
		{
			char	   *name = strVal(lfirst(l));
			int			attnum;
			int			i;

			/* Lookup column name */
			attnum = InvalidAttrNumber;
			for (i = 0; i < tupDesc->natts; i++)
			{
				if (tupDesc->attrs[i]->attisdropped)
					continue;
				if (namestrcmp(&(tupDesc->attrs[i]->attname), name) == 0)
				{
					attnum = tupDesc->attrs[i]->attnum;
					break;
				}
			}
			if (attnum == InvalidAttrNumber)
			{
				if (rel != NULL)
					ereport(ERROR,
							(errcode(ERRCODE_UNDEFINED_COLUMN),
					errmsg("column \"%s\" of relation \"%s\" does not exist",
						   name, RelationGetRelationName(rel))));
				else
					ereport(ERROR,
							(errcode(ERRCODE_UNDEFINED_COLUMN),
							 errmsg("column \"%s\" does not exist",
									name)));
			}
			/* Check for duplicates */
			if (list_member_int(attnums, attnum))
				ereport(ERROR,
						(errcode(ERRCODE_DUPLICATE_COLUMN),
						 errmsg("column \"%s\" specified more than once",
								name)));
			attnums = lappend_int(attnums, attnum);
		}
	}

	return attnums;
}


/*
 * copy_dest_startup --- executor startup
 */
static void
copy_dest_startup(DestReceiver *self, int operation, TupleDesc typeinfo)
{
	/* no-op */
}

/*
 * copy_dest_receive --- receive one tuple
 */
static void
copy_dest_receive(TupleTableSlot *slot, DestReceiver *self)
{
	DR_copy    *myState = (DR_copy *) self;
	CopyState	cstate = myState->cstate;

	/* Make sure the tuple is fully deconstructed */
	slot_getallattrs(slot);

	/* And send the data */
	CopyOneRowTo(cstate, InvalidOid, slot->tts_values, slot->tts_isnull);
	myState->processed++;
}

/*
 * copy_dest_shutdown --- executor end
 */
static void
copy_dest_shutdown(DestReceiver *self)
{
	/* no-op */
}

/*
 * copy_dest_destroy --- release DestReceiver object
 */
static void
copy_dest_destroy(DestReceiver *self)
{
	pfree(self);
}

/*
 * CreateCopyDestReceiver -- create a suitable DestReceiver object
 */
DestReceiver *
CreateCopyDestReceiver(void)
{
	DR_copy    *self = (DR_copy *) palloc(sizeof(DR_copy));

	self->pub.receiveSlot = copy_dest_receive;
	self->pub.rStartup = copy_dest_startup;
	self->pub.rShutdown = copy_dest_shutdown;
	self->pub.rDestroy = copy_dest_destroy;
	self->pub.mydest = DestCopyOut;

	self->cstate = NULL;		/* will be set later */
	self->processed = 0;

	return (DestReceiver *) self;
}

#ifdef PGXC
/*
 * Rebuild a COPY statement in cstate and set ExecNodes
 */
static ExecNodes*
build_copy_statement(CopyState cstate, List *attnamelist,
				TupleDesc tupDesc, bool is_from, List *force_quote, List *force_notnull)
{
	char *pPartByCol;


	ExecNodes *exec_nodes = makeNode(ExecNodes);

	/*
	 * If target table does not exists on nodes (e.g. system table)
	 * the location info returned is NULL. This is the criteria, when
	 * we need to run Copy on coordinator
	 */
	cstate->rel_loc = GetRelationLocInfo(RelationGetRelid(cstate->rel));

	pPartByCol = GetRelationDistColumn(cstate->rel_loc);
	if (cstate->rel_loc)
	{
		/*
		 * Pick up one node only
		 * This case corresponds to a replicated table with COPY TO
		 *
		 * PGXCTODO: this is true as long as subset of nodes is not
		 * supported for tables. In this case, we need one node
		 * in the node list associated to the table.
		 */
		if (!is_from && cstate->rel_loc->locatorType == 'R')
			exec_nodes->nodelist = GetAnyDataNode();
		else
		{
			/*
			 * All nodes necessary
			 */
			exec_nodes->nodelist = list_copy(cstate->rel_loc->nodeList);
		}
	}

	cstate->idx_dist_by_col = -1;
	if (pPartByCol)
	{
		List	   *attnums;
		ListCell   *cur;

		attnums = CopyGetAttnums(tupDesc, cstate->rel, attnamelist);
		foreach(cur, attnums)
		{
			int 		attnum = lfirst_int(cur);
			if (namestrcmp(&(tupDesc->attrs[attnum - 1]->attname), pPartByCol) == 0)
			{
				cstate->idx_dist_by_col = attnum - 1;
				break;
			}
		}
	}

	/*
	 * Build up query string for the data nodes, it should match
	 * to original string, but should have STDIN/STDOUT instead
	 * of filename.
	 */
	initStringInfo(&cstate->query_buf);

	appendStringInfoString(&cstate->query_buf, "COPY ");
	appendStringInfo(&cstate->query_buf, "%s", RelationGetRelationName(cstate->rel));

	if (attnamelist)
	{
		ListCell *cell;
		ListCell *prev = NULL;
		appendStringInfoString(&cstate->query_buf, " (");
		foreach (cell, attnamelist)
		{
			if (prev)
				appendStringInfoString(&cstate->query_buf, ", ");
			CopyQuoteIdentifier(&cstate->query_buf, strVal(lfirst(cell)));
			prev = cell;
		}
		appendStringInfoChar(&cstate->query_buf, ')');
	}

	if (is_from)
		appendStringInfoString(&cstate->query_buf, " FROM STDIN");
	else
		appendStringInfoString(&cstate->query_buf, " TO STDOUT");


	if (cstate->binary)
		appendStringInfoString(&cstate->query_buf, " BINARY");

	if (cstate->oids)
		appendStringInfoString(&cstate->query_buf, " OIDS");

	if (cstate->delim)
		if ((!cstate->csv_mode && cstate->delim[0] != '\t')
			|| (cstate->csv_mode && cstate->delim[0] != ','))
		{
			appendStringInfoString(&cstate->query_buf, " DELIMITER AS ");
			CopyQuoteStr(&cstate->query_buf, cstate->delim);
		}

	if (cstate->null_print)
		if ((!cstate->csv_mode && strcmp(cstate->null_print, "\\N"))
			|| (cstate->csv_mode && strcmp(cstate->null_print, "")))
		{
			appendStringInfoString(&cstate->query_buf, " NULL AS ");
			CopyQuoteStr(&cstate->query_buf, cstate->null_print);
		}

	if (cstate->csv_mode)
		appendStringInfoString(&cstate->query_buf, " CSV");

	/*
	 * It is not necessary to send the HEADER part to Datanodes.
	 * Sending data is sufficient.
	 */

	if (cstate->quote && cstate->quote[0] != '"')
	{
		appendStringInfoString(&cstate->query_buf, " QUOTE AS ");
		CopyQuoteStr(&cstate->query_buf, cstate->quote);
	}

	if (cstate->escape && cstate->quote && cstate->escape[0] != cstate->quote[0])
	{
		appendStringInfoString(&cstate->query_buf, " ESCAPE AS ");
		CopyQuoteStr(&cstate->query_buf, cstate->escape);
	}

	if (force_quote)
	{
		ListCell *cell;
		ListCell *prev = NULL;
		appendStringInfoString(&cstate->query_buf, " FORCE QUOTE ");
		foreach (cell, force_quote)
		{
			if (prev)
				appendStringInfoString(&cstate->query_buf, ", ");
			CopyQuoteIdentifier(&cstate->query_buf, strVal(lfirst(cell)));
			prev = cell;
		}
	}

	if (force_notnull)
	{
		ListCell *cell;
		ListCell *prev = NULL;
		appendStringInfoString(&cstate->query_buf, " FORCE NOT NULL ");
		foreach (cell, force_notnull)
		{
			if (prev)
				appendStringInfoString(&cstate->query_buf, ", ");
			CopyQuoteIdentifier(&cstate->query_buf, strVal(lfirst(cell)));
			prev = cell;
		}
	}
	return exec_nodes;
}

/*
 * Use COPY for handling INSERT SELECT
 * It may be a bit better to use binary mode here, but
 * we have not implemented binary support for COPY yet.
 *
 * We borrow some code from CopyTo and DoCopy here.
 * We do not refactor them so that it is later easier to remerge
 * with vanilla PostgreSQL
 */
void
DoInsertSelectCopy(EState *estate, TupleTableSlot *slot)
{
	ExecNodes *exec_nodes;
	HeapTuple tuple;
	Datum *values;
	bool *nulls;
	Datum	dist_col_value;
	Oid	dist_col_type;
	MemoryContext oldcontext;
	CopyState cstate;


	Assert(IS_PGXC_COORDINATOR);

	/* See if we need to initialize COPY (first tuple) */
	if (estate->es_processed == 0)
	{
		ListCell *lc;
		List *attnamelist = NIL;
		ResultRelInfo *resultRelInfo = estate->es_result_relation_info;
		Form_pg_attribute *attr;

		oldcontext = MemoryContextSwitchTo(estate->es_query_cxt);
		exec_nodes = makeNode(ExecNodes);

		/*
		 * We use the cstate struct here, though we do not need everything
		 * We will just use the properties we are interested in here.
		 */
		insertstate = (CopyStateData *) palloc0(sizeof(CopyStateData));
		cstate = insertstate;

		cstate->rowcontext = AllocSetContextCreate(CurrentMemoryContext,
											   "COPY TO",
											   ALLOCSET_DEFAULT_MINSIZE,
											   ALLOCSET_DEFAULT_INITSIZE,
											   ALLOCSET_DEFAULT_MAXSIZE);

		cstate->rel = resultRelInfo->ri_RelationDesc;
		cstate->tupDesc = RelationGetDescr(cstate->rel);

		foreach(lc, estate->es_plannedstmt->planTree->targetlist)
		{
			TargetEntry *target = (TargetEntry *) lfirst(lc);
			attnamelist = lappend(attnamelist, makeString(target->resname));
		}
		cstate->attnumlist = CopyGetAttnums(cstate->tupDesc, cstate->rel, attnamelist);

		/* We use fe_msgbuf as a per-row buffer regardless of copy_dest */
		cstate->fe_msgbuf = makeStringInfo();
		attr = cstate->tupDesc->attrs;

		if (cstate->idx_dist_by_col >= 0)
			dist_col_type = attr[cstate->idx_dist_by_col]->atttypid;
		else
			dist_col_type = UNKNOWNOID;

		/* Get info about the columns we need to process. */
		cstate->out_functions = (FmgrInfo *) palloc(cstate->tupDesc->natts * sizeof(FmgrInfo));
		foreach(lc, cstate->attnumlist)
		{
			int			attnum = lfirst_int(lc);
			Oid			out_func_oid;
			bool		isvarlena;

			if (cstate->binary)
				getTypeBinaryOutputInfo(attr[attnum - 1]->atttypid,
										&out_func_oid,
										&isvarlena);
			else
				getTypeOutputInfo(attr[attnum - 1]->atttypid,
								  &out_func_oid,
								  &isvarlena);
			fmgr_info(out_func_oid, &cstate->out_functions[attnum - 1]);
		}

		/* Set defaults for omitted options */
		if (!cstate->delim)
			cstate->delim = cstate->csv_mode ? "," : "\t";

		if (!cstate->null_print)
			cstate->null_print = cstate->csv_mode ? "" : "\\N";
		cstate->null_print_len = strlen(cstate->null_print);
		cstate->null_print_client = cstate->null_print;		/* default */

		if (cstate->csv_mode)
		{
			if (!cstate->quote)
				cstate->quote = "\"";
			if (!cstate->escape)
				cstate->escape = cstate->quote;
		}

		exec_nodes = build_copy_statement(cstate, attnamelist,
				cstate->tupDesc, true,  NULL, NULL);

		cstate->connections = DataNodeCopyBegin(cstate->query_buf.data,
				exec_nodes->nodelist,
				GetActiveSnapshot(),
				true);

		if (!cstate->connections)
			ereport(ERROR,
					(errcode(ERRCODE_CONNECTION_EXCEPTION),
					errmsg("Failed to initialize data nodes for COPY")));

		cstate->copy_dest = COPY_BUFFER;

		MemoryContextSwitchTo(oldcontext);
	}
	cstate = insertstate;

	values = (Datum *) palloc(cstate->tupDesc->natts * sizeof(Datum));
	nulls = (bool *) palloc(cstate->tupDesc->natts * sizeof(bool));

	/* Process Tuple */
	/* We need to format the line for sending to data nodes */
	tuple = ExecMaterializeSlot(slot);

	/* Deconstruct the tuple ... faster than repeated heap_getattr */
	heap_deform_tuple(tuple, cstate->tupDesc, values, nulls);

	/* Format the input tuple for sending */
	CopyOneRowTo(cstate, 0, values, nulls);

	/* Get dist column, if any */
	if (cstate->idx_dist_by_col >= 0 && !nulls[cstate->idx_dist_by_col])
		dist_col_value = values[cstate->idx_dist_by_col];
	else
		dist_col_type = UNKNOWNOID;	

	/* Send item to the appropriate data node(s) (buffer) */
	if (DataNodeCopyIn(cstate->fe_msgbuf->data,
			       cstate->fe_msgbuf->len,
				   GetRelationNodes(cstate->rel_loc, dist_col_value, dist_col_type, RELATION_ACCESS_INSERT),
				   cstate->connections))
			ereport(ERROR,
				(errcode(ERRCODE_CONNECTION_EXCEPTION),
				 errmsg("Copy failed on a data node")));

	resetStringInfo(cstate->fe_msgbuf);
	estate->es_processed++;
}

/*
 *
 */
void
EndInsertSelectCopy(void)
{
	Assert(IS_PGXC_COORDINATOR);

	DataNodeCopyFinish(
			insertstate->connections,
			primary_data_node,
			COMBINE_TYPE_NONE);
	pfree(insertstate->connections);
	MemoryContextDelete(insertstate->rowcontext);
}
#endif<|MERGE_RESOLUTION|>--- conflicted
+++ resolved
@@ -203,6 +203,9 @@
 	 * as copy source or destination
 	 */
 	StringInfoData query_buf;
+
+	/* Execution nodes for COPY */
+	ExecNodes	*exec_nodes;
 
 	/* Locator information */
 	RelationLocInfo *rel_loc;	/* the locator key */
@@ -799,11 +802,11 @@
 			case '\\':
 			case '\'':
 				APPENDSOFAR;
-				// Double current
+				/* Double current */
 				appendStringInfoChar(query_buf, c);
-				// Second current will be appended next time
+				/* Second current will be appended next time */
 				start = current;
-				// fallthru
+				/* fallthru */
 			default:
 				current++;
 		}
@@ -840,11 +843,11 @@
 			{
 				case '"':
 					APPENDSOFAR;
-					// Double current
+					/* Double current */
 					appendStringInfoChar(query_buf, c);
-					// Second current will be appended next time
+					/* Second current will be appended next time */
 					start = current;
-					// fallthru
+					/* fallthru */
 				default:
 					current++;
 			}
@@ -990,15 +993,6 @@
 {
 	bool		format_specified = false;
 	ListCell   *option;
-<<<<<<< HEAD
-	TupleDesc	tupDesc;
-	int			num_phys_attrs;
-	uint64		processed;
-#ifdef PGXC
-	ExecNodes  *exec_nodes = NULL;
-#endif
-=======
->>>>>>> a4bebdd9
 
 	/* Support external use for option sanity checking */
 	if (cstate == NULL)
@@ -1289,6 +1283,9 @@
 	TupleDesc	tupDesc;
 	int			num_phys_attrs;
 	MemoryContext oldcontext;
+#ifdef PGXC
+	ExecNodes   *exec_nodes;
+#endif
 
 	/* Allocate workspace and zero all fields */
 	cstate = (CopyStateData *) palloc0(sizeof(CopyStateData));
@@ -1327,7 +1324,12 @@
 		/* Get copy statement and execution node information */
 		if (IS_PGXC_COORDINATOR)
 		{
-			exec_nodes = build_copy_statement(cstate, attnamelist, tupDesc, is_from, force_quote, force_notnull);
+			exec_nodes = build_copy_statement(cstate,
+											  attnamelist,
+											  tupDesc,
+											  is_from,
+											  cstate->force_quote,
+											  cstate->force_notnull);
 		}
 #endif
 	}
@@ -1477,8 +1479,11 @@
 
 	cstate->copy_dest = COPY_FILE;		/* default */
 
-<<<<<<< HEAD
 #ifdef PGXC
+	/*
+	 * We are here just at copy begin process,
+	 * so only pick up the list of connections.
+	 */
 	if (IS_PGXC_COORDINATOR)
 	{
 		/*
@@ -1488,76 +1493,17 @@
 		if (cstate->rel_loc)
 		{
 			cstate->connections = DataNodeCopyBegin(cstate->query_buf.data,
-					exec_nodes->nodelist,
-					GetActiveSnapshot(),
-					is_from);
+													exec_nodes->nodelist,
+													GetActiveSnapshot(),
+													is_from);
 			if (!cstate->connections)
 				ereport(ERROR,
 						(errcode(ERRCODE_CONNECTION_EXCEPTION),
 						 errmsg("Failed to initialize data nodes for COPY")));
 		}
 	}
-	PG_TRY();
-	{
 #endif
 
-	if (is_from)
-		CopyFrom(cstate);		/* copy from file to database */
-	else
-		DoCopyTo(cstate);		/* copy from database to file */
-
-#ifdef PGXC
-	}
-	PG_CATCH();
-	{
-		if (IS_PGXC_COORDINATOR && is_from && cstate->rel_loc)
-		{
-			DataNodeCopyFinish(
-					cstate->connections,
-					primary_data_node,
-					COMBINE_TYPE_NONE);
-			pfree(cstate->connections);
-			pfree(cstate->query_buf.data);
-			FreeRelationLocInfo(cstate->rel_loc);
-		}
-		PG_RE_THROW();
-	}
-	PG_END_TRY();
-	if (IS_PGXC_COORDINATOR && is_from && cstate->rel_loc)
-	{
-		bool replicated = cstate->rel_loc->locatorType == LOCATOR_TYPE_REPLICATED;
-		DataNodeCopyFinish(
-				cstate->connections,
-				replicated ? primary_data_node : 0,
-				replicated ? COMBINE_TYPE_SAME : COMBINE_TYPE_SUM);
-		pfree(cstate->connections);
-		pfree(cstate->query_buf.data);
-		FreeRelationLocInfo(cstate->rel_loc);
-	}
-#endif
-
-	/*
-	 * Close the relation or query.  If reading, we can release the
-	 * AccessShareLock we got; if writing, we should hold the lock until end
-	 * of transaction to ensure that updates will be committed before lock is
-	 * released.
-	 */
-	if (cstate->rel)
-		heap_close(cstate->rel, (is_from ? NoLock : AccessShareLock));
-	else
-	{
-		/* Close down the query and free resources. */
-		ExecutorEnd(cstate->queryDesc);
-		FreeQueryDesc(cstate->queryDesc);
-		PopActiveSnapshot();
-	}
-
-	processed = cstate->processed;
-	/* Clean up storage (probably not really necessary) */
-	pfree(cstate->attribute_buf.data);
-	pfree(cstate->line_buf.data);
-	pfree(cstate->raw_buf);
-=======
 	MemoryContextSwitchTo(oldcontext);
 
 	return cstate;
@@ -1576,7 +1522,6 @@
 						cstate->filename)));
 
 	MemoryContextDelete(cstate->copycontext);
->>>>>>> a4bebdd9
 	pfree(cstate);
 }
 
@@ -1839,7 +1784,7 @@
 #ifdef PGXC
 	if (IS_PGXC_COORDINATOR && cstate->rel_loc)
 	{
-		cstate->processed = DataNodeCopyOut(
+		processed = DataNodeCopyOut(
 				GetRelationNodes(cstate->rel_loc, 0, UNKNOWNOID, RELATION_ACCESS_READ),
 				cstate->connections,
 				cstate->copy_file);
@@ -2261,6 +2206,35 @@
 		if (!NextCopyFrom(cstate, econtext, values, nulls, &loaded_oid))
 			break;
 
+#ifdef PGXC
+		if (IS_PGXC_COORDINATOR && cstate->rel_loc)
+		{
+			Form_pg_attribute *attr = tupDesc->attrs;
+			Datum	dist_col_value;
+			Oid	dist_col_type = UNKNOWNOID;
+
+			if (cstate->idx_dist_by_col >= 0 && !nulls[cstate->idx_dist_by_col])
+			{
+				dist_col_value = values[cstate->idx_dist_by_col];
+				dist_col_type = attr[cstate->idx_dist_by_col]->atttypid;
+			}
+
+			if (DataNodeCopyIn(cstate->line_buf.data,
+					       cstate->line_buf.len,
+						   GetRelationNodes(cstate->rel_loc,
+											dist_col_value,
+											dist_col_type,
+											RELATION_ACCESS_INSERT),
+						   cstate->connections))
+				ereport(ERROR,
+						(errcode(ERRCODE_CONNECTION_EXCEPTION),
+						 errmsg("Copy failed on a data node")));
+			processed++;
+		}
+		else
+		{
+#endif
+
 		/* And now we can form the input tuple. */
 		tuple = heap_form_tuple(tupDesc, values, nulls);
 
@@ -2316,6 +2290,9 @@
 			 */
 			processed++;
 		}
+#ifdef PGXC
+		}
+#endif
 	}
 
 	/* Done, clean up */
@@ -2524,6 +2501,7 @@
 						 errmsg("invalid COPY file header (wrong length)")));
 		}
 #ifdef PGXC
+		/* This is done at the beginning of COPY FROM from Coordinator to Datanodes */
 		if (IS_PGXC_COORDINATOR)
 		{
 			/* Empty buffer info and send header to all the backends involved in COPY */
@@ -2542,7 +2520,7 @@
 			tmp = htonl(tmp);
 			appendBinaryStringInfo(&cstate->line_buf, &tmp, 4);
 
-			if(DataNodeCopyInBinaryForAll(cstate->line_buf.data, 19, cstate->connections))
+			if (DataNodeCopyInBinaryForAll(cstate->line_buf.data, 19, cstate->connections))
 					ereport(ERROR,
 							(errcode(ERRCODE_BAD_COPY_FILE_FORMAT),
 							 errmsg("invalid COPY file header (COPY SEND)")));
@@ -2686,48 +2664,6 @@
 		/* Read the OID field if present */
 		if (file_has_oids)
 		{
-<<<<<<< HEAD
-			/* binary */
-			int16		fld_count;
-			ListCell   *cur;
-
-			if (!CopyGetInt16(cstate, &fld_count) ||
-				fld_count == -1)
-			{
-				done = true;
-#ifdef PGXC
-				if (IS_PGXC_COORDINATOR)
-				{
-					/* Empty buffer */
-					resetStringInfo(&cstate->line_buf);
-
-					enlargeStringInfo(&cstate->line_buf, sizeof(uint16));
-					/* Receive field count directly from datanodes */
-					fld_count = htons(fld_count);
-					appendBinaryStringInfo(&cstate->line_buf, &fld_count, sizeof(uint16));
-				}
-#endif
-				break;
-			}
-
-			if (fld_count != attr_count)
-				ereport(ERROR,
-						(errcode(ERRCODE_BAD_COPY_FILE_FORMAT),
-						 errmsg("row field count is %d, expected %d",
-								(int) fld_count, attr_count)));
-#ifdef PGXC
-			if (IS_PGXC_COORDINATOR)
-			{
-				/* Empty buffer */
-				resetStringInfo(&cstate->line_buf);
-
-				enlargeStringInfo(&cstate->line_buf, sizeof(uint16));
-				fld_count = htons(fld_count);
-				appendBinaryStringInfo(&cstate->line_buf, &fld_count, sizeof(uint16));
-			}
-#endif
-			if (file_has_oids)
-=======
 			if (fieldno >= fldct)
 				ereport(ERROR,
 						(errcode(ERRCODE_BAD_COPY_FILE_FORMAT),
@@ -2739,7 +2675,6 @@
 						(errcode(ERRCODE_BAD_COPY_FILE_FORMAT),
 						 errmsg("null OID in COPY data")));
 			else if (cstate->oids && tupleOid != NULL)
->>>>>>> a4bebdd9
 			{
 				cstate->cur_attname = "oid";
 				cstate->cur_attval = string;
@@ -2757,55 +2692,8 @@
 		/* Loop to read the user attributes on the line. */
 		foreach(cur, cstate->attnumlist)
 		{
-<<<<<<< HEAD
-			values[defmap[i]] = ExecEvalExpr(defexprs[i], econtext,
-											 &nulls[defmap[i]], NULL);
-		}
-
-#ifdef PGXC
-		if (IS_PGXC_COORDINATOR && cstate->rel_loc)
-		{
-			Datum	dist_col_value;
-			Oid	dist_col_type = UNKNOWNOID;
-
-			if (cstate->idx_dist_by_col >= 0 && !nulls[cstate->idx_dist_by_col])
-			{
-				dist_col_value = values[cstate->idx_dist_by_col];
-				dist_col_type = attr[cstate->idx_dist_by_col]->atttypid;
-			}
-
-			if (DataNodeCopyIn(cstate->line_buf.data,
-					       cstate->line_buf.len,
-						   GetRelationNodes(cstate->rel_loc, dist_col_value, dist_col_type, RELATION_ACCESS_INSERT),
-						   cstate->connections))
-				ereport(ERROR,
-						(errcode(ERRCODE_CONNECTION_EXCEPTION),
-						 errmsg("Copy failed on a data node")));
-			cstate->processed++;
-		}
-		else
-		{
-#endif
-		/* And now we can form the input tuple. */
-		tuple = heap_form_tuple(tupDesc, values, nulls);
-
-		if (cstate->oids && file_has_oids)
-			HeapTupleSetOid(tuple, loaded_oid);
-
-		/* Triggers and stuff need to be invoked in query context. */
-		MemoryContextSwitchTo(oldcontext);
-
-		skip_tuple = false;
-
-		/* BEFORE ROW INSERT Triggers */
-		if (resultRelInfo->ri_TrigDesc &&
-		  resultRelInfo->ri_TrigDesc->n_before_row[TRIGGER_EVENT_INSERT] > 0)
-		{
-			HeapTuple	newtuple;
-=======
 			int			attnum = lfirst_int(cur);
 			int			m = attnum - 1;
->>>>>>> a4bebdd9
 
 			if (fieldno >= fldct)
 				ereport(ERROR,
@@ -2845,6 +2733,19 @@
 
 		if (!CopyGetInt16(cstate, &fld_count))
 		{
+#ifdef PGXC
+			if (IS_PGXC_COORDINATOR)
+			{
+				/* Empty buffer */
+				resetStringInfo(&cstate->line_buf);
+
+				enlargeStringInfo(&cstate->line_buf, sizeof(uint16));
+				/* Receive field count directly from datanodes */
+				fld_count = htons(fld_count);
+				appendBinaryStringInfo(&cstate->line_buf, &fld_count, sizeof(uint16));
+			}
+#endif
+
 			/* EOF detected (end of file, or protocol-level EOF) */
 			return false;
 		}
@@ -2863,23 +2764,20 @@
 			 * error if there's data after the EOF marker, for consistency
 			 * with the new-protocol case.
 			 */
-<<<<<<< HEAD
-			cstate->processed++;
-		}
+			char		dummy;
+
 #ifdef PGXC
-		}
+			if (IS_PGXC_COORDINATOR)
+			{
+				/* Empty buffer */
+				resetStringInfo(&cstate->line_buf);
+
+				enlargeStringInfo(&cstate->line_buf, sizeof(uint16));
+				/* Receive field count directly from datanodes */
+				fld_count = htons(fld_count);
+				appendBinaryStringInfo(&cstate->line_buf, &fld_count, sizeof(uint16));
+			}
 #endif
-	}
-
-	/* Done, clean up */
-	error_context_stack = errcontext.previous;
-
-	FreeBulkInsertState(bistate);
-
-	MemoryContextSwitchTo(oldcontext);
-=======
-			char		dummy;
->>>>>>> a4bebdd9
 
 			if (cstate->copy_dest != COPY_OLD_FE &&
 				CopyGetData(cstate, &dummy, 1, 1) > 0)
@@ -2894,6 +2792,18 @@
 					(errcode(ERRCODE_BAD_COPY_FILE_FORMAT),
 					 errmsg("row field count is %d, expected %d",
 							(int) fld_count, attr_count)));
+
+#ifdef PGXC
+		if (IS_PGXC_COORDINATOR)
+		{
+			/* Empty buffer */
+			resetStringInfo(&cstate->line_buf);
+
+			enlargeStringInfo(&cstate->line_buf, sizeof(uint16));
+			fld_count = htons(fld_count);
+			appendBinaryStringInfo(&cstate->line_buf, &fld_count, sizeof(uint16));
+		}
+#endif
 
 		if (file_has_oids)
 		{
@@ -2961,6 +2871,20 @@
 void
 EndCopyFrom(CopyState cstate)
 {
+#ifdef PGXC
+	/* For PGXC related COPY, free also relation location data */
+	if (IS_PGXC_COORDINATOR && cstate->rel_loc)
+	{
+		bool replicated = cstate->rel_loc->locatorType == LOCATOR_TYPE_REPLICATED;
+		DataNodeCopyFinish(
+				cstate->connections,
+				replicated ? primary_data_node : 0,
+				replicated ? COMBINE_TYPE_SAME : COMBINE_TYPE_SUM);
+		pfree(cstate->connections);
+		pfree(cstate->query_buf.data);
+		FreeRelationLocInfo(cstate->rel_loc);
+	}
+#endif
 	/* No COPY FROM related resources except memory. */
 
 	EndCopy(cstate);
