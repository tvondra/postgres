--- conflicted
+++ resolved
@@ -1279,27 +1279,20 @@
 			elog(ERROR, "unexpected rewrite result");
 
 		query = (Query *) linitial(rewritten);
-<<<<<<< HEAD
+
 #ifdef PGXC
-		/* Postgres-XC uses a SELECT INSERT to process SELECT INTO */
-		Assert(query->commandType == CMD_SELECT || query->commandType == CMD_INSERT);
+		/*
+		 * The grammar allows SELECT INTO, but we don't support that.
+		 * Postgres-XC uses an INSERT SELECT command in this case
+		 */
+		if ((query->utilityStmt != NULL &&
+			 IsA(query->utilityStmt, CreateTableAsStmt)) ||
+			query->commandType == CMD_INSERT)
 #else
-		Assert(query->commandType == CMD_SELECT);
-#endif
-		Assert(query->utilityStmt == NULL);
-
-		/* Query mustn't use INTO, either */
-#ifdef PGXC
-		if (query->intoClause || query->commandType == CMD_INSERT)
-#else
-		if (query->intoClause)
-#endif
-=======
-
 		/* The grammar allows SELECT INTO, but we don't support that */
 		if (query->utilityStmt != NULL &&
 			IsA(query->utilityStmt, CreateTableAsStmt))
->>>>>>> 80edfd76
+#endif
 			ereport(ERROR,
 					(errcode(ERRCODE_FEATURE_NOT_SUPPORTED),
 					 errmsg("COPY (SELECT INTO) is not supported")));
@@ -2556,15 +2549,12 @@
 								 expression_planner((Expr *) defexpr), NULL);
 				defmap[num_defaults] = attnum - 1;
 				num_defaults++;
-<<<<<<< HEAD
+
+				if (!volatile_defexprs)
+					volatile_defexprs = contain_volatile_functions(defexpr);
 #ifdef PGXC
 				}
 #endif
-=======
-
-				if (!volatile_defexprs)
-					volatile_defexprs = contain_volatile_functions(defexpr);
->>>>>>> 80edfd76
 			}
 		}
 	}
