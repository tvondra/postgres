/*-------------------------------------------------------------------------
 *
 * event_trigger.c
 *	  PostgreSQL EVENT TRIGGER support code.
 *
 * Portions Copyright (c) 1996-2016, PostgreSQL Global Development Group
 * Portions Copyright (c) 1994, Regents of the University of California
 *
 * IDENTIFICATION
 *	  src/backend/commands/event_trigger.c
 *
 *-------------------------------------------------------------------------
 */
#include "postgres.h"

#include "access/htup_details.h"
#include "access/xact.h"
#include "catalog/dependency.h"
#include "catalog/indexing.h"
#include "catalog/objectaccess.h"
#include "catalog/pg_event_trigger.h"
#include "catalog/pg_namespace.h"
#include "catalog/pg_opclass.h"
#include "catalog/pg_opfamily.h"
#include "catalog/pg_proc.h"
#include "catalog/pg_trigger.h"
#include "catalog/pg_ts_config.h"
#include "catalog/pg_type.h"
#include "commands/dbcommands.h"
#include "commands/event_trigger.h"
#include "commands/extension.h"
#include "commands/trigger.h"
#include "funcapi.h"
#include "parser/parse_func.h"
#include "pgstat.h"
#include "lib/ilist.h"
#include "miscadmin.h"
#include "tcop/deparse_utility.h"
#include "utils/acl.h"
#include "utils/builtins.h"
#include "utils/evtcache.h"
#include "utils/fmgroids.h"
#include "utils/lsyscache.h"
#include "utils/memutils.h"
#include "utils/rel.h"
#include "utils/tqual.h"
#include "utils/syscache.h"
#include "tcop/utility.h"

typedef struct EventTriggerQueryState
{
	/* memory context for this state's objects */
	MemoryContext cxt;

	/* sql_drop */
	slist_head	SQLDropList;
	bool		in_sql_drop;

	/* table_rewrite */
	Oid			table_rewrite_oid;		/* InvalidOid, or set for
										 * table_rewrite event */
	int			table_rewrite_reason;	/* AT_REWRITE reason */

	/* Support for command collection */
	bool		commandCollectionInhibited;
	CollectedCommand *currentCommand;
	List	   *commandList;	/* list of CollectedCommand; see
								 * deparse_utility.h */
	struct EventTriggerQueryState *previous;
} EventTriggerQueryState;

static EventTriggerQueryState *currentEventTriggerState = NULL;

typedef struct
{
	const char *obtypename;
	bool		supported;
} event_trigger_support_data;

typedef enum
{
	EVENT_TRIGGER_COMMAND_TAG_OK,
	EVENT_TRIGGER_COMMAND_TAG_NOT_SUPPORTED,
	EVENT_TRIGGER_COMMAND_TAG_NOT_RECOGNIZED
} event_trigger_command_tag_check_result;

/* XXX merge this with ObjectTypeMap? */
static event_trigger_support_data event_trigger_support[] = {
	{"ACCESS METHOD", true},
	{"AGGREGATE", true},
	{"CAST", true},
<<<<<<< HEAD
	{"CUBE", true},
=======
>>>>>>> f032224e
	{"CHANGESET", true},
	{"CONSTRAINT", true},
	{"COLLATION", true},
	{"CUBE", true},
	{"CONVERSION", true},
	{"DATABASE", false},
	{"DOMAIN", true},
	{"EXTENSION", true},
	{"EVENT TRIGGER", false},
	{"FOREIGN DATA WRAPPER", true},
	{"FOREIGN TABLE", true},
	{"FUNCTION", true},
	{"INDEX", true},
	{"LANGUAGE", true},
	{"MATERIALIZED VIEW", true},
	{"OPERATOR", true},
	{"OPERATOR CLASS", true},
	{"OPERATOR FAMILY", true},
	{"POLICY", true},
	{"ROLE", false},
	{"RULE", true},
	{"SCHEMA", true},
	{"SEQUENCE", true},
	{"SERVER", true},
	{"TABLE", true},
	{"TABLESPACE", false},
	{"TRANSFORM", true},
	{"TRIGGER", true},
	{"TEXT SEARCH CONFIGURATION", true},
	{"TEXT SEARCH DICTIONARY", true},
	{"TEXT SEARCH PARSER", true},
	{"TEXT SEARCH TEMPLATE", true},
	{"TYPE", true},
	{"USER MAPPING", true},
	{"VIEW", true},
	{NULL, false}
};

/* Support for dropped objects */
typedef struct SQLDropObject
{
	ObjectAddress address;
	const char *schemaname;
	const char *objname;
	const char *objidentity;
	const char *objecttype;
	List	   *addrnames;
	List	   *addrargs;
	bool		original;
	bool		normal;
	bool		istemp;
	slist_node	next;
} SQLDropObject;

static void AlterEventTriggerOwner_internal(Relation rel,
								HeapTuple tup,
								Oid newOwnerId);
static event_trigger_command_tag_check_result check_ddl_tag(const char *tag);
static event_trigger_command_tag_check_result check_table_rewrite_ddl_tag(
							const char *tag);
static void error_duplicate_filter_variable(const char *defname);
static Datum filter_list_to_array(List *filterlist);
static Oid insert_event_trigger_tuple(char *trigname, char *eventname,
						   Oid evtOwner, Oid funcoid, List *tags);
static void validate_ddl_tags(const char *filtervar, List *taglist);
static void validate_table_rewrite_tags(const char *filtervar, List *taglist);
static void EventTriggerInvoke(List *fn_oid_list, EventTriggerData *trigdata);
static const char *stringify_grantobjtype(GrantObjectType objtype);
static const char *stringify_adefprivs_objtype(GrantObjectType objtype);

/*
 * Create an event trigger.
 */
Oid
CreateEventTrigger(CreateEventTrigStmt *stmt)
{
	HeapTuple	tuple;
	Oid			funcoid;
	Oid			funcrettype;
	Oid			fargtypes[1];	/* dummy */
	Oid			evtowner = GetUserId();
	ListCell   *lc;
	List	   *tags = NULL;

	/*
	 * It would be nice to allow database owners or even regular users to do
	 * this, but there are obvious privilege escalation risks which would have
	 * to somehow be plugged first.
	 */
	if (!superuser())
		ereport(ERROR,
				(errcode(ERRCODE_INSUFFICIENT_PRIVILEGE),
				 errmsg("permission denied to create event trigger \"%s\"",
						stmt->trigname),
				 errhint("Must be superuser to create an event trigger.")));

	/* Validate event name. */
	if (strcmp(stmt->eventname, "ddl_command_start") != 0 &&
		strcmp(stmt->eventname, "ddl_command_end") != 0 &&
		strcmp(stmt->eventname, "sql_drop") != 0 &&
		strcmp(stmt->eventname, "table_rewrite") != 0)
		ereport(ERROR,
				(errcode(ERRCODE_SYNTAX_ERROR),
				 errmsg("unrecognized event name \"%s\"",
						stmt->eventname)));

	/* Validate filter conditions. */
	foreach(lc, stmt->whenclause)
	{
		DefElem    *def = (DefElem *) lfirst(lc);

		if (strcmp(def->defname, "tag") == 0)
		{
			if (tags != NULL)
				error_duplicate_filter_variable(def->defname);
			tags = (List *) def->arg;
		}
		else
			ereport(ERROR,
					(errcode(ERRCODE_SYNTAX_ERROR),
			   errmsg("unrecognized filter variable \"%s\"", def->defname)));
	}

	/* Validate tag list, if any. */
	if ((strcmp(stmt->eventname, "ddl_command_start") == 0 ||
		 strcmp(stmt->eventname, "ddl_command_end") == 0 ||
		 strcmp(stmt->eventname, "sql_drop") == 0)
		&& tags != NULL)
		validate_ddl_tags("tag", tags);
	else if (strcmp(stmt->eventname, "table_rewrite") == 0
			 && tags != NULL)
		validate_table_rewrite_tags("tag", tags);

	/*
	 * Give user a nice error message if an event trigger of the same name
	 * already exists.
	 */
	tuple = SearchSysCache1(EVENTTRIGGERNAME, CStringGetDatum(stmt->trigname));
	if (HeapTupleIsValid(tuple))
		ereport(ERROR,
				(errcode(ERRCODE_DUPLICATE_OBJECT),
				 errmsg("event trigger \"%s\" already exists",
						stmt->trigname)));

	/* Find and validate the trigger function. */
	funcoid = LookupFuncName(stmt->funcname, 0, fargtypes, false);
	funcrettype = get_func_rettype(funcoid);
	if (funcrettype != EVTTRIGGEROID)
		ereport(ERROR,
				(errcode(ERRCODE_INVALID_OBJECT_DEFINITION),
				 errmsg("function %s must return type %s",
						NameListToString(stmt->funcname), "event_trigger")));

	/* Insert catalog entries. */
	return insert_event_trigger_tuple(stmt->trigname, stmt->eventname,
									  evtowner, funcoid, tags);
}

/*
 * Validate DDL command tags.
 */
static void
validate_ddl_tags(const char *filtervar, List *taglist)
{
	ListCell   *lc;

	foreach(lc, taglist)
	{
		const char *tag = strVal(lfirst(lc));
		event_trigger_command_tag_check_result result;

		result = check_ddl_tag(tag);
		if (result == EVENT_TRIGGER_COMMAND_TAG_NOT_RECOGNIZED)
			ereport(ERROR,
					(errcode(ERRCODE_SYNTAX_ERROR),
					 errmsg("filter value \"%s\" not recognized for filter variable \"%s\"",
							tag, filtervar)));
		if (result == EVENT_TRIGGER_COMMAND_TAG_NOT_SUPPORTED)
			ereport(ERROR,
					(errcode(ERRCODE_FEATURE_NOT_SUPPORTED),
			/* translator: %s represents an SQL statement name */
					 errmsg("event triggers are not supported for %s",
							tag)));
	}
}

static event_trigger_command_tag_check_result
check_ddl_tag(const char *tag)
{
	const char *obtypename;
	event_trigger_support_data *etsd;

	/*
	 * Handle some idiosyncratic special cases.
	 */
	if (pg_strcasecmp(tag, "CREATE TABLE AS") == 0 ||
		pg_strcasecmp(tag, "SELECT INTO") == 0 ||
		pg_strcasecmp(tag, "REFRESH MATERIALIZED VIEW") == 0 ||
		pg_strcasecmp(tag, "ALTER DEFAULT PRIVILEGES") == 0 ||
		pg_strcasecmp(tag, "ALTER LARGE OBJECT") == 0 ||
		pg_strcasecmp(tag, "COMMENT") == 0 ||
		pg_strcasecmp(tag, "GRANT") == 0 ||
		pg_strcasecmp(tag, "REVOKE") == 0 ||
		pg_strcasecmp(tag, "DROP OWNED") == 0 ||
		pg_strcasecmp(tag, "IMPORT FOREIGN SCHEMA") == 0 ||
		pg_strcasecmp(tag, "SECURITY LABEL") == 0)
		return EVENT_TRIGGER_COMMAND_TAG_OK;

	/*
	 * Otherwise, command should be CREATE, ALTER, or DROP.
	 */
	if (pg_strncasecmp(tag, "CREATE ", 7) == 0)
		obtypename = tag + 7;
	else if (pg_strncasecmp(tag, "ALTER ", 6) == 0)
		obtypename = tag + 6;
	else if (pg_strncasecmp(tag, "DROP ", 5) == 0)
		obtypename = tag + 5;
	else
		return EVENT_TRIGGER_COMMAND_TAG_NOT_RECOGNIZED;

	/*
	 * ...and the object type should be something recognizable.
	 */
	for (etsd = event_trigger_support; etsd->obtypename != NULL; etsd++)
		if (pg_strcasecmp(etsd->obtypename, obtypename) == 0)
			break;
	if (etsd->obtypename == NULL)
		return EVENT_TRIGGER_COMMAND_TAG_NOT_RECOGNIZED;
	if (!etsd->supported)
		return EVENT_TRIGGER_COMMAND_TAG_NOT_SUPPORTED;
	return EVENT_TRIGGER_COMMAND_TAG_OK;
}

/*
 * Validate DDL command tags for event table_rewrite.
 */
static void
validate_table_rewrite_tags(const char *filtervar, List *taglist)
{
	ListCell   *lc;

	foreach(lc, taglist)
	{
		const char *tag = strVal(lfirst(lc));
		event_trigger_command_tag_check_result result;

		result = check_table_rewrite_ddl_tag(tag);
		if (result == EVENT_TRIGGER_COMMAND_TAG_NOT_SUPPORTED)
			ereport(ERROR,
					(errcode(ERRCODE_FEATURE_NOT_SUPPORTED),
			/* translator: %s represents an SQL statement name */
					 errmsg("event triggers are not supported for %s",
							tag)));
	}
}

static event_trigger_command_tag_check_result
check_table_rewrite_ddl_tag(const char *tag)
{
	if (pg_strcasecmp(tag, "ALTER TABLE") == 0 ||
		pg_strcasecmp(tag, "ALTER TYPE") == 0)
		return EVENT_TRIGGER_COMMAND_TAG_OK;

	return EVENT_TRIGGER_COMMAND_TAG_NOT_SUPPORTED;
}

/*
 * Complain about a duplicate filter variable.
 */
static void
error_duplicate_filter_variable(const char *defname)
{
	ereport(ERROR,
			(errcode(ERRCODE_SYNTAX_ERROR),
			 errmsg("filter variable \"%s\" specified more than once",
					defname)));
}

/*
 * Insert the new pg_event_trigger row and record dependencies.
 */
static Oid
insert_event_trigger_tuple(char *trigname, char *eventname, Oid evtOwner,
						   Oid funcoid, List *taglist)
{
	Relation	tgrel;
	Oid			trigoid;
	HeapTuple	tuple;
	Datum		values[Natts_pg_trigger];
	bool		nulls[Natts_pg_trigger];
	NameData	evtnamedata,
				evteventdata;
	ObjectAddress myself,
				referenced;

	/* Open pg_event_trigger. */
	tgrel = heap_open(EventTriggerRelationId, RowExclusiveLock);

	/* Build the new pg_trigger tuple. */
	memset(nulls, false, sizeof(nulls));
	namestrcpy(&evtnamedata, trigname);
	values[Anum_pg_event_trigger_evtname - 1] = NameGetDatum(&evtnamedata);
	namestrcpy(&evteventdata, eventname);
	values[Anum_pg_event_trigger_evtevent - 1] = NameGetDatum(&evteventdata);
	values[Anum_pg_event_trigger_evtowner - 1] = ObjectIdGetDatum(evtOwner);
	values[Anum_pg_event_trigger_evtfoid - 1] = ObjectIdGetDatum(funcoid);
	values[Anum_pg_event_trigger_evtenabled - 1] =
		CharGetDatum(TRIGGER_FIRES_ON_ORIGIN);
	if (taglist == NIL)
		nulls[Anum_pg_event_trigger_evttags - 1] = true;
	else
		values[Anum_pg_event_trigger_evttags - 1] =
			filter_list_to_array(taglist);

	/* Insert heap tuple. */
	tuple = heap_form_tuple(tgrel->rd_att, values, nulls);
	trigoid = simple_heap_insert(tgrel, tuple);
	CatalogUpdateIndexes(tgrel, tuple);
	heap_freetuple(tuple);

	/* Depend on owner. */
	recordDependencyOnOwner(EventTriggerRelationId, trigoid, evtOwner);

	/* Depend on event trigger function. */
	myself.classId = EventTriggerRelationId;
	myself.objectId = trigoid;
	myself.objectSubId = 0;
	referenced.classId = ProcedureRelationId;
	referenced.objectId = funcoid;
	referenced.objectSubId = 0;
	recordDependencyOn(&myself, &referenced, DEPENDENCY_NORMAL);

	/* Depend on extension, if any. */
	recordDependencyOnCurrentExtension(&myself, false);

	/* Post creation hook for new event trigger */
	InvokeObjectPostCreateHook(EventTriggerRelationId, trigoid, 0);

	/* Close pg_event_trigger. */
	heap_close(tgrel, RowExclusiveLock);

	return trigoid;
}

/*
 * In the parser, a clause like WHEN tag IN ('cmd1', 'cmd2') is represented
 * by a DefElem whose value is a List of String nodes; in the catalog, we
 * store the list of strings as a text array.  This function transforms the
 * former representation into the latter one.
 *
 * For cleanliness, we store command tags in the catalog as text.  It's
 * possible (although not currently anticipated) that we might have
 * a case-sensitive filter variable in the future, in which case this would
 * need some further adjustment.
 */
static Datum
filter_list_to_array(List *filterlist)
{
	ListCell   *lc;
	Datum	   *data;
	int			i = 0,
				l = list_length(filterlist);

	data = (Datum *) palloc(l * sizeof(Datum));

	foreach(lc, filterlist)
	{
		const char *value = strVal(lfirst(lc));
		char	   *result,
				   *p;

		result = pstrdup(value);
		for (p = result; *p; p++)
			*p = pg_ascii_toupper((unsigned char) *p);
		data[i++] = PointerGetDatum(cstring_to_text(result));
		pfree(result);
	}

	return PointerGetDatum(construct_array(data, l, TEXTOID, -1, false, 'i'));
}

/*
 * Guts of event trigger deletion.
 */
void
RemoveEventTriggerById(Oid trigOid)
{
	Relation	tgrel;
	HeapTuple	tup;

	tgrel = heap_open(EventTriggerRelationId, RowExclusiveLock);

	tup = SearchSysCache1(EVENTTRIGGEROID, ObjectIdGetDatum(trigOid));
	if (!HeapTupleIsValid(tup))
		elog(ERROR, "cache lookup failed for event trigger %u", trigOid);

	simple_heap_delete(tgrel, &tup->t_self);

	ReleaseSysCache(tup);

	heap_close(tgrel, RowExclusiveLock);
}

/*
 * ALTER EVENT TRIGGER foo ENABLE|DISABLE|ENABLE ALWAYS|REPLICA
 */
Oid
AlterEventTrigger(AlterEventTrigStmt *stmt)
{
	Relation	tgrel;
	HeapTuple	tup;
	Oid			trigoid;
	Form_pg_event_trigger evtForm;
	char		tgenabled = stmt->tgenabled;

	tgrel = heap_open(EventTriggerRelationId, RowExclusiveLock);

	tup = SearchSysCacheCopy1(EVENTTRIGGERNAME,
							  CStringGetDatum(stmt->trigname));
	if (!HeapTupleIsValid(tup))
		ereport(ERROR,
				(errcode(ERRCODE_UNDEFINED_OBJECT),
				 errmsg("event trigger \"%s\" does not exist",
						stmt->trigname)));

	trigoid = HeapTupleGetOid(tup);

	if (!pg_event_trigger_ownercheck(trigoid, GetUserId()))
		aclcheck_error(ACLCHECK_NOT_OWNER, ACL_KIND_EVENT_TRIGGER,
					   stmt->trigname);

	/* tuple is a copy, so we can modify it below */
	evtForm = (Form_pg_event_trigger) GETSTRUCT(tup);
	evtForm->evtenabled = tgenabled;

	simple_heap_update(tgrel, &tup->t_self, tup);
	CatalogUpdateIndexes(tgrel, tup);

	InvokeObjectPostAlterHook(EventTriggerRelationId,
							  trigoid, 0);

	/* clean up */
	heap_freetuple(tup);
	heap_close(tgrel, RowExclusiveLock);

	return trigoid;
}

/*
 * Change event trigger's owner -- by name
 */
ObjectAddress
AlterEventTriggerOwner(const char *name, Oid newOwnerId)
{
	Oid			evtOid;
	HeapTuple	tup;
	Relation	rel;
	ObjectAddress address;

	rel = heap_open(EventTriggerRelationId, RowExclusiveLock);

	tup = SearchSysCacheCopy1(EVENTTRIGGERNAME, CStringGetDatum(name));

	if (!HeapTupleIsValid(tup))
		ereport(ERROR,
				(errcode(ERRCODE_UNDEFINED_OBJECT),
				 errmsg("event trigger \"%s\" does not exist", name)));

	evtOid = HeapTupleGetOid(tup);

	AlterEventTriggerOwner_internal(rel, tup, newOwnerId);

	ObjectAddressSet(address, EventTriggerRelationId, evtOid);

	heap_freetuple(tup);

	heap_close(rel, RowExclusiveLock);

	return address;
}

/*
 * Change event trigger owner, by OID
 */
void
AlterEventTriggerOwner_oid(Oid trigOid, Oid newOwnerId)
{
	HeapTuple	tup;
	Relation	rel;

	rel = heap_open(EventTriggerRelationId, RowExclusiveLock);

	tup = SearchSysCacheCopy1(EVENTTRIGGEROID, ObjectIdGetDatum(trigOid));

	if (!HeapTupleIsValid(tup))
		ereport(ERROR,
				(errcode(ERRCODE_UNDEFINED_OBJECT),
			   errmsg("event trigger with OID %u does not exist", trigOid)));

	AlterEventTriggerOwner_internal(rel, tup, newOwnerId);

	heap_freetuple(tup);

	heap_close(rel, RowExclusiveLock);
}

/*
 * Internal workhorse for changing an event trigger's owner
 */
static void
AlterEventTriggerOwner_internal(Relation rel, HeapTuple tup, Oid newOwnerId)
{
	Form_pg_event_trigger form;

	form = (Form_pg_event_trigger) GETSTRUCT(tup);

	if (form->evtowner == newOwnerId)
		return;

	if (!pg_event_trigger_ownercheck(HeapTupleGetOid(tup), GetUserId()))
		aclcheck_error(ACLCHECK_NOT_OWNER, ACL_KIND_EVENT_TRIGGER,
					   NameStr(form->evtname));

	/* New owner must be a superuser */
	if (!superuser_arg(newOwnerId))
		ereport(ERROR,
				(errcode(ERRCODE_INSUFFICIENT_PRIVILEGE),
		  errmsg("permission denied to change owner of event trigger \"%s\"",
				 NameStr(form->evtname)),
			 errhint("The owner of an event trigger must be a superuser.")));

	form->evtowner = newOwnerId;
	simple_heap_update(rel, &tup->t_self, tup);
	CatalogUpdateIndexes(rel, tup);

	/* Update owner dependency reference */
	changeDependencyOnOwner(EventTriggerRelationId,
							HeapTupleGetOid(tup),
							newOwnerId);

	InvokeObjectPostAlterHook(EventTriggerRelationId,
							  HeapTupleGetOid(tup), 0);
}

/*
 * get_event_trigger_oid - Look up an event trigger by name to find its OID.
 *
 * If missing_ok is false, throw an error if trigger not found.  If
 * true, just return InvalidOid.
 */
Oid
get_event_trigger_oid(const char *trigname, bool missing_ok)
{
	Oid			oid;

	oid = GetSysCacheOid1(EVENTTRIGGERNAME, CStringGetDatum(trigname));
	if (!OidIsValid(oid) && !missing_ok)
		ereport(ERROR,
				(errcode(ERRCODE_UNDEFINED_OBJECT),
				 errmsg("event trigger \"%s\" does not exist", trigname)));
	return oid;
}

/*
 * Return true when we want to fire given Event Trigger and false otherwise,
 * filtering on the session replication role and the event trigger registered
 * tags matching.
 */
static bool
filter_event_trigger(const char **tag, EventTriggerCacheItem *item)
{
	/*
	 * Filter by session replication role, knowing that we never see disabled
	 * items down here.
	 */
	if (SessionReplicationRole == SESSION_REPLICATION_ROLE_REPLICA)
	{
		if (item->enabled == TRIGGER_FIRES_ON_ORIGIN)
			return false;
	}
	else
	{
		if (item->enabled == TRIGGER_FIRES_ON_REPLICA)
			return false;
	}

	/* Filter by tags, if any were specified. */
	if (item->ntags != 0 && bsearch(tag, item->tag,
									item->ntags, sizeof(char *),
									pg_qsort_strcmp) == NULL)
		return false;

	/* if we reach that point, we're not filtering out this item */
	return true;
}

/*
 * Setup for running triggers for the given event.  Return value is an OID list
 * of functions to run; if there are any, trigdata is filled with an
 * appropriate EventTriggerData for them to receive.
 */
static List *
EventTriggerCommonSetup(Node *parsetree,
						EventTriggerEvent event, const char *eventstr,
						EventTriggerData *trigdata)
{
	const char *tag;
	List	   *cachelist;
	ListCell   *lc;
	List	   *runlist = NIL;

	/*
	 * We want the list of command tags for which this procedure is actually
	 * invoked to match up exactly with the list that CREATE EVENT TRIGGER
	 * accepts.  This debugging cross-check will throw an error if this
	 * function is invoked for a command tag that CREATE EVENT TRIGGER won't
	 * accept.  (Unfortunately, there doesn't seem to be any simple, automated
	 * way to verify that CREATE EVENT TRIGGER doesn't accept extra stuff that
	 * never reaches this control point.)
	 *
	 * If this cross-check fails for you, you probably need to either adjust
	 * standard_ProcessUtility() not to invoke event triggers for the command
	 * type in question, or you need to adjust check_ddl_tag to accept the
	 * relevant command tag.
	 */
#ifdef USE_ASSERT_CHECKING
	{
		const char *dbgtag;

		dbgtag = CreateCommandTag(parsetree);
		if (event == EVT_DDLCommandStart ||
			event == EVT_DDLCommandEnd ||
			event == EVT_SQLDrop)
		{
			if (check_ddl_tag(dbgtag) != EVENT_TRIGGER_COMMAND_TAG_OK)
				elog(ERROR, "unexpected command tag \"%s\"", dbgtag);
		}
		else if (event == EVT_TableRewrite)
		{
			if (check_table_rewrite_ddl_tag(dbgtag) != EVENT_TRIGGER_COMMAND_TAG_OK)
				elog(ERROR, "unexpected command tag \"%s\"", dbgtag);
		}
	}
#endif

	/* Use cache to find triggers for this event; fast exit if none. */
	cachelist = EventCacheLookup(event);
	if (cachelist == NIL)
		return NIL;

	/* Get the command tag. */
	tag = CreateCommandTag(parsetree);

	/*
	 * Filter list of event triggers by command tag, and copy them into our
	 * memory context.  Once we start running the command triggers, or indeed
	 * once we do anything at all that touches the catalogs, an invalidation
	 * might leave cachelist pointing at garbage, so we must do this before we
	 * can do much else.
	 */
	foreach(lc, cachelist)
	{
		EventTriggerCacheItem *item = lfirst(lc);

		if (filter_event_trigger(&tag, item))
		{
			/* We must plan to fire this trigger. */
			runlist = lappend_oid(runlist, item->fnoid);
		}
	}

	/* don't spend any more time on this if no functions to run */
	if (runlist == NIL)
		return NIL;

	trigdata->type = T_EventTriggerData;
	trigdata->event = eventstr;
	trigdata->parsetree = parsetree;
	trigdata->tag = tag;

	return runlist;
}

/*
 * Fire ddl_command_start triggers.
 */
void
EventTriggerDDLCommandStart(Node *parsetree)
{
	List	   *runlist;
	EventTriggerData trigdata;

	/*
	 * Event Triggers are completely disabled in standalone mode.  There are
	 * (at least) two reasons for this:
	 *
	 * 1. A sufficiently broken event trigger might not only render the
	 * database unusable, but prevent disabling itself to fix the situation.
	 * In this scenario, restarting in standalone mode provides an escape
	 * hatch.
	 *
	 * 2. BuildEventTriggerCache relies on systable_beginscan_ordered, and
	 * therefore will malfunction if pg_event_trigger's indexes are damaged.
	 * To allow recovery from a damaged index, we need some operating mode
	 * wherein event triggers are disabled.  (Or we could implement
	 * heapscan-and-sort logic for that case, but having disaster recovery
	 * scenarios depend on code that's otherwise untested isn't appetizing.)
	 */
	if (!IsUnderPostmaster)
		return;

	runlist = EventTriggerCommonSetup(parsetree,
									  EVT_DDLCommandStart,
									  "ddl_command_start",
									  &trigdata);
	if (runlist == NIL)
		return;

	/* Run the triggers. */
	EventTriggerInvoke(runlist, &trigdata);

	/* Cleanup. */
	list_free(runlist);

	/*
	 * Make sure anything the event triggers did will be visible to the main
	 * command.
	 */
	CommandCounterIncrement();
}

/*
 * Fire ddl_command_end triggers.
 */
void
EventTriggerDDLCommandEnd(Node *parsetree)
{
	List	   *runlist;
	EventTriggerData trigdata;

	/*
	 * See EventTriggerDDLCommandStart for a discussion about why event
	 * triggers are disabled in single user mode.
	 */
	if (!IsUnderPostmaster)
		return;

	runlist = EventTriggerCommonSetup(parsetree,
									  EVT_DDLCommandEnd, "ddl_command_end",
									  &trigdata);
	if (runlist == NIL)
		return;

	/*
	 * Make sure anything the main command did will be visible to the event
	 * triggers.
	 */
	CommandCounterIncrement();

	/* Run the triggers. */
	EventTriggerInvoke(runlist, &trigdata);

	/* Cleanup. */
	list_free(runlist);
}

/*
 * Fire sql_drop triggers.
 */
void
EventTriggerSQLDrop(Node *parsetree)
{
	List	   *runlist;
	EventTriggerData trigdata;

	/*
	 * See EventTriggerDDLCommandStart for a discussion about why event
	 * triggers are disabled in single user mode.
	 */
	if (!IsUnderPostmaster)
		return;

	/*
	 * Use current state to determine whether this event fires at all.  If
	 * there are no triggers for the sql_drop event, then we don't have
	 * anything to do here.  Note that dropped object collection is disabled
	 * if this is the case, so even if we were to try to run, the list would
	 * be empty.
	 */
	if (!currentEventTriggerState ||
		slist_is_empty(&currentEventTriggerState->SQLDropList))
		return;

	runlist = EventTriggerCommonSetup(parsetree,
									  EVT_SQLDrop, "sql_drop",
									  &trigdata);

	/*
	 * Nothing to do if run list is empty.  Note this shouldn't happen,
	 * because if there are no sql_drop events, then objects-to-drop wouldn't
	 * have been collected in the first place and we would have quit above.
	 */
	if (runlist == NIL)
		return;

	/*
	 * Make sure anything the main command did will be visible to the event
	 * triggers.
	 */
	CommandCounterIncrement();

	/*
	 * Make sure pg_event_trigger_dropped_objects only works when running
	 * these triggers.  Use PG_TRY to ensure in_sql_drop is reset even when
	 * one trigger fails.  (This is perhaps not necessary, as the currentState
	 * variable will be removed shortly by our caller, but it seems better to
	 * play safe.)
	 */
	currentEventTriggerState->in_sql_drop = true;

	/* Run the triggers. */
	PG_TRY();
	{
		EventTriggerInvoke(runlist, &trigdata);
	}
	PG_CATCH();
	{
		currentEventTriggerState->in_sql_drop = false;
		PG_RE_THROW();
	}
	PG_END_TRY();
	currentEventTriggerState->in_sql_drop = false;

	/* Cleanup. */
	list_free(runlist);
}


/*
 * Fire table_rewrite triggers.
 */
void
EventTriggerTableRewrite(Node *parsetree, Oid tableOid, int reason)
{
	List	   *runlist;
	EventTriggerData trigdata;

	elog(DEBUG1, "EventTriggerTableRewrite(%u)", tableOid);

	/*
	 * Event Triggers are completely disabled in standalone mode.  There are
	 * (at least) two reasons for this:
	 *
	 * 1. A sufficiently broken event trigger might not only render the
	 * database unusable, but prevent disabling itself to fix the situation.
	 * In this scenario, restarting in standalone mode provides an escape
	 * hatch.
	 *
	 * 2. BuildEventTriggerCache relies on systable_beginscan_ordered, and
	 * therefore will malfunction if pg_event_trigger's indexes are damaged.
	 * To allow recovery from a damaged index, we need some operating mode
	 * wherein event triggers are disabled.  (Or we could implement
	 * heapscan-and-sort logic for that case, but having disaster recovery
	 * scenarios depend on code that's otherwise untested isn't appetizing.)
	 */
	if (!IsUnderPostmaster)
		return;

	runlist = EventTriggerCommonSetup(parsetree,
									  EVT_TableRewrite,
									  "table_rewrite",
									  &trigdata);
	if (runlist == NIL)
		return;

	/*
	 * Make sure pg_event_trigger_table_rewrite_oid only works when running
	 * these triggers. Use PG_TRY to ensure table_rewrite_oid is reset even
	 * when one trigger fails. (This is perhaps not necessary, as the
	 * currentState variable will be removed shortly by our caller, but it
	 * seems better to play safe.)
	 */
	currentEventTriggerState->table_rewrite_oid = tableOid;
	currentEventTriggerState->table_rewrite_reason = reason;

	/* Run the triggers. */
	PG_TRY();
	{
		EventTriggerInvoke(runlist, &trigdata);
	}
	PG_CATCH();
	{
		currentEventTriggerState->table_rewrite_oid = InvalidOid;
		currentEventTriggerState->table_rewrite_reason = 0;
		PG_RE_THROW();
	}
	PG_END_TRY();

	currentEventTriggerState->table_rewrite_oid = InvalidOid;
	currentEventTriggerState->table_rewrite_reason = 0;

	/* Cleanup. */
	list_free(runlist);

	/*
	 * Make sure anything the event triggers did will be visible to the main
	 * command.
	 */
	CommandCounterIncrement();
}

/*
 * Invoke each event trigger in a list of event triggers.
 */
static void
EventTriggerInvoke(List *fn_oid_list, EventTriggerData *trigdata)
{
	MemoryContext context;
	MemoryContext oldcontext;
	ListCell   *lc;
	bool		first = true;

	/* Guard against stack overflow due to recursive event trigger */
	check_stack_depth();

	/*
	 * Let's evaluate event triggers in their own memory context, so that any
	 * leaks get cleaned up promptly.
	 */
	context = AllocSetContextCreate(CurrentMemoryContext,
									"event trigger context",
									ALLOCSET_DEFAULT_SIZES);
	oldcontext = MemoryContextSwitchTo(context);

	/* Call each event trigger. */
	foreach(lc, fn_oid_list)
	{
		Oid			fnoid = lfirst_oid(lc);
		FmgrInfo	flinfo;
		FunctionCallInfoData fcinfo;
		PgStat_FunctionCallUsage fcusage;

		elog(DEBUG1, "EventTriggerInvoke %u", fnoid);

		/*
		 * We want each event trigger to be able to see the results of the
		 * previous event trigger's action.  Caller is responsible for any
		 * command-counter increment that is needed between the event trigger
		 * and anything else in the transaction.
		 */
		if (first)
			first = false;
		else
			CommandCounterIncrement();

		/* Look up the function */
		fmgr_info(fnoid, &flinfo);

		/* Call the function, passing no arguments but setting a context. */
		InitFunctionCallInfoData(fcinfo, &flinfo, 0,
								 InvalidOid, (Node *) trigdata, NULL);
		pgstat_init_function_usage(&fcinfo, &fcusage);
		FunctionCallInvoke(&fcinfo);
		pgstat_end_function_usage(&fcusage, true);

		/* Reclaim memory. */
		MemoryContextReset(context);
	}

	/* Restore old memory context and delete the temporary one. */
	MemoryContextSwitchTo(oldcontext);
	MemoryContextDelete(context);
}

/*
 * Do event triggers support this object type?
 */
bool
EventTriggerSupportsObjectType(ObjectType obtype)
{
	switch (obtype)
	{
		case OBJECT_DATABASE:
		case OBJECT_TABLESPACE:
		case OBJECT_ROLE:
			/* no support for global objects */
			return false;
		case OBJECT_EVENT_TRIGGER:
			/* no support for event triggers on event triggers */
			return false;
		case OBJECT_ACCESS_METHOD:
		case OBJECT_AGGREGATE:
		case OBJECT_AMOP:
		case OBJECT_AMPROC:
		case OBJECT_ATTRIBUTE:
		case OBJECT_CAST:
		case OBJECT_COLUMN:
		case OBJECT_COLLATION:
		case OBJECT_CONVERSION:
		case OBJECT_DEFACL:
		case OBJECT_DEFAULT:
		case OBJECT_DOMAIN:
		case OBJECT_DOMCONSTRAINT:
		case OBJECT_EXTENSION:
		case OBJECT_FDW:
		case OBJECT_FOREIGN_SERVER:
		case OBJECT_FOREIGN_TABLE:
		case OBJECT_FUNCTION:
		case OBJECT_INDEX:
		case OBJECT_LANGUAGE:
		case OBJECT_LARGEOBJECT:
		case OBJECT_MATVIEW:
		case OBJECT_OPCLASS:
		case OBJECT_OPERATOR:
		case OBJECT_OPFAMILY:
		case OBJECT_POLICY:
		case OBJECT_RULE:
		case OBJECT_SCHEMA:
		case OBJECT_SEQUENCE:
		case OBJECT_TABCONSTRAINT:
		case OBJECT_TABLE:
		case OBJECT_TRANSFORM:
		case OBJECT_TRIGGER:
		case OBJECT_TSCONFIGURATION:
		case OBJECT_TSDICTIONARY:
		case OBJECT_TSPARSER:
		case OBJECT_TSTEMPLATE:
		case OBJECT_TYPE:
		case OBJECT_USER_MAPPING:
		case OBJECT_VIEW:
			return true;
	}
	return true;
}

/*
 * Do event triggers support this object class?
 */
bool
EventTriggerSupportsObjectClass(ObjectClass objclass)
{
	switch (objclass)
	{
		case OCLASS_DATABASE:
		case OCLASS_TBLSPACE:
		case OCLASS_ROLE:
			/* no support for global objects */
			return false;
		case OCLASS_EVENT_TRIGGER:
			/* no support for event triggers on event triggers */
			return false;
		case OCLASS_CLASS:
		case OCLASS_PROC:
		case OCLASS_TYPE:
		case OCLASS_CAST:
		case OCLASS_COLLATION:
		case OCLASS_CONSTRAINT:
		case OCLASS_CONVERSION:
		case OCLASS_DEFAULT:
		case OCLASS_LANGUAGE:
		case OCLASS_LARGEOBJECT:
		case OCLASS_OPERATOR:
		case OCLASS_OPCLASS:
		case OCLASS_OPFAMILY:
		case OCLASS_AMOP:
		case OCLASS_AMPROC:
		case OCLASS_REWRITE:
		case OCLASS_TRIGGER:
		case OCLASS_SCHEMA:
		case OCLASS_TRANSFORM:
		case OCLASS_TSPARSER:
		case OCLASS_TSDICT:
		case OCLASS_TSTEMPLATE:
		case OCLASS_TSCONFIG:
		case OCLASS_FDW:
		case OCLASS_FOREIGN_SERVER:
		case OCLASS_USER_MAPPING:
		case OCLASS_DEFACL:
		case OCLASS_EXTENSION:
		case OCLASS_POLICY:
		case OCLASS_AM:
			return true;
	}

	return true;
}

bool
EventTriggerSupportsGrantObjectType(GrantObjectType objtype)
{
	switch (objtype)
	{
		case ACL_OBJECT_DATABASE:
		case ACL_OBJECT_TABLESPACE:
			/* no support for global objects */
			return false;

		case ACL_OBJECT_COLUMN:
		case ACL_OBJECT_RELATION:
		case ACL_OBJECT_SEQUENCE:
		case ACL_OBJECT_DOMAIN:
		case ACL_OBJECT_FDW:
		case ACL_OBJECT_FOREIGN_SERVER:
		case ACL_OBJECT_FUNCTION:
		case ACL_OBJECT_LANGUAGE:
		case ACL_OBJECT_LARGEOBJECT:
		case ACL_OBJECT_NAMESPACE:
		case ACL_OBJECT_TYPE:
			return true;
		default:
			Assert(false);
			return true;
	}
}

/*
 * Prepare event trigger state for a new complete query to run, if necessary;
 * returns whether this was done.  If it was, EventTriggerEndCompleteQuery must
 * be called when the query is done, regardless of whether it succeeds or fails
 * -- so use of a PG_TRY block is mandatory.
 */
bool
EventTriggerBeginCompleteQuery(void)
{
	EventTriggerQueryState *state;
	MemoryContext cxt;

	/*
	 * Currently, sql_drop, table_rewrite, ddl_command_end events are the only
	 * reason to have event trigger state at all; so if there are none, don't
	 * install one.
	 */
	if (!trackDroppedObjectsNeeded())
		return false;

	cxt = AllocSetContextCreate(TopMemoryContext,
								"event trigger state",
								ALLOCSET_DEFAULT_SIZES);
	state = MemoryContextAlloc(cxt, sizeof(EventTriggerQueryState));
	state->cxt = cxt;
	slist_init(&(state->SQLDropList));
	state->in_sql_drop = false;
	state->table_rewrite_oid = InvalidOid;

	state->commandCollectionInhibited = currentEventTriggerState ?
		currentEventTriggerState->commandCollectionInhibited : false;
	state->currentCommand = NULL;
	state->commandList = NIL;
	state->previous = currentEventTriggerState;
	currentEventTriggerState = state;

	return true;
}

/*
 * Query completed (or errored out) -- clean up local state, return to previous
 * one.
 *
 * Note: it's an error to call this routine if EventTriggerBeginCompleteQuery
 * returned false previously.
 *
 * Note: this might be called in the PG_CATCH block of a failing transaction,
 * so be wary of running anything unnecessary.  (In particular, it's probably
 * unwise to try to allocate memory.)
 */
void
EventTriggerEndCompleteQuery(void)
{
	EventTriggerQueryState *prevstate;

	prevstate = currentEventTriggerState->previous;

	/* this avoids the need for retail pfree of SQLDropList items: */
	MemoryContextDelete(currentEventTriggerState->cxt);

	currentEventTriggerState = prevstate;
}

/*
 * Do we need to keep close track of objects being dropped?
 *
 * This is useful because there is a cost to running with them enabled.
 */
bool
trackDroppedObjectsNeeded(void)
{
	/*
	 * true if any sql_drop, table_rewrite, ddl_command_end event trigger
	 * exists
	 */
	return list_length(EventCacheLookup(EVT_SQLDrop)) > 0 ||
		list_length(EventCacheLookup(EVT_TableRewrite)) > 0 ||
		list_length(EventCacheLookup(EVT_DDLCommandEnd)) > 0;
}

/*
 * Support for dropped objects information on event trigger functions.
 *
 * We keep the list of objects dropped by the current command in current
 * state's SQLDropList (comprising SQLDropObject items).  Each time a new
 * command is to start, a clean EventTriggerQueryState is created; commands
 * that drop objects do the dependency.c dance to drop objects, which
 * populates the current state's SQLDropList; when the event triggers are
 * invoked they can consume the list via pg_event_trigger_dropped_objects().
 * When the command finishes, the EventTriggerQueryState is cleared, and
 * the one from the previous command is restored (when no command is in
 * execution, the current state is NULL).
 *
 * All this lets us support the case that an event trigger function drops
 * objects "reentrantly".
 */

/*
 * Register one object as being dropped by the current command.
 */
void
EventTriggerSQLDropAddObject(const ObjectAddress *object, bool original, bool normal)
{
	SQLDropObject *obj;
	MemoryContext oldcxt;

	if (!currentEventTriggerState)
		return;

	Assert(EventTriggerSupportsObjectClass(getObjectClass(object)));

	/* don't report temp schemas except my own */
	if (object->classId == NamespaceRelationId &&
		(isAnyTempNamespace(object->objectId) &&
		 !isTempNamespace(object->objectId)))
		return;

	oldcxt = MemoryContextSwitchTo(currentEventTriggerState->cxt);

	obj = palloc0(sizeof(SQLDropObject));
	obj->address = *object;
	obj->original = original;
	obj->normal = normal;

	/*
	 * Obtain schema names from the object's catalog tuple, if one exists;
	 * this lets us skip objects in temp schemas.  We trust that
	 * ObjectProperty contains all object classes that can be
	 * schema-qualified.
	 */
	if (is_objectclass_supported(object->classId))
	{
		Relation	catalog;
		HeapTuple	tuple;

		catalog = heap_open(obj->address.classId, AccessShareLock);
		tuple = get_catalog_object_by_oid(catalog, obj->address.objectId);

		if (tuple)
		{
			AttrNumber	attnum;
			Datum		datum;
			bool		isnull;

			attnum = get_object_attnum_namespace(obj->address.classId);
			if (attnum != InvalidAttrNumber)
			{
				datum = heap_getattr(tuple, attnum,
									 RelationGetDescr(catalog), &isnull);
				if (!isnull)
				{
					Oid			namespaceId;

					namespaceId = DatumGetObjectId(datum);
					/* temp objects are only reported if they are my own */
					if (isTempNamespace(namespaceId))
					{
						obj->schemaname = "pg_temp";
						obj->istemp = true;
					}
					else if (isAnyTempNamespace(namespaceId))
					{
						pfree(obj);
						heap_close(catalog, AccessShareLock);
						MemoryContextSwitchTo(oldcxt);
						return;
					}
					else
					{
						obj->schemaname = get_namespace_name(namespaceId);
						obj->istemp = false;
					}
				}
			}

			if (get_object_namensp_unique(obj->address.classId) &&
				obj->address.objectSubId == 0)
			{
				attnum = get_object_attnum_name(obj->address.classId);
				if (attnum != InvalidAttrNumber)
				{
					datum = heap_getattr(tuple, attnum,
										 RelationGetDescr(catalog), &isnull);
					if (!isnull)
						obj->objname = pstrdup(NameStr(*DatumGetName(datum)));
				}
			}
		}

		heap_close(catalog, AccessShareLock);
	}
	else
	{
		if (object->classId == NamespaceRelationId &&
			isTempNamespace(object->objectId))
			obj->istemp = true;
	}

	/* object identity, objname and objargs */
	obj->objidentity =
		getObjectIdentityParts(&obj->address, &obj->addrnames, &obj->addrargs);

	/* object type */
	obj->objecttype = getObjectTypeDescription(&obj->address);

	slist_push_head(&(currentEventTriggerState->SQLDropList), &obj->next);

	MemoryContextSwitchTo(oldcxt);
}

/*
 * pg_event_trigger_dropped_objects
 *
 * Make the list of dropped objects available to the user function run by the
 * Event Trigger.
 */
Datum
pg_event_trigger_dropped_objects(PG_FUNCTION_ARGS)
{
	ReturnSetInfo *rsinfo = (ReturnSetInfo *) fcinfo->resultinfo;
	TupleDesc	tupdesc;
	Tuplestorestate *tupstore;
	MemoryContext per_query_ctx;
	MemoryContext oldcontext;
	slist_iter	iter;

	/*
	 * Protect this function from being called out of context
	 */
	if (!currentEventTriggerState ||
		!currentEventTriggerState->in_sql_drop)
		ereport(ERROR,
				(errcode(ERRCODE_E_R_I_E_EVENT_TRIGGER_PROTOCOL_VIOLATED),
		 errmsg("%s can only be called in a sql_drop event trigger function",
				"pg_event_trigger_dropped_objects()")));

	/* check to see if caller supports us returning a tuplestore */
	if (rsinfo == NULL || !IsA(rsinfo, ReturnSetInfo))
		ereport(ERROR,
				(errcode(ERRCODE_FEATURE_NOT_SUPPORTED),
				 errmsg("set-valued function called in context that cannot accept a set")));
	if (!(rsinfo->allowedModes & SFRM_Materialize))
		ereport(ERROR,
				(errcode(ERRCODE_FEATURE_NOT_SUPPORTED),
				 errmsg("materialize mode required, but it is not allowed in this context")));

	/* Build a tuple descriptor for our result type */
	if (get_call_result_type(fcinfo, NULL, &tupdesc) != TYPEFUNC_COMPOSITE)
		elog(ERROR, "return type must be a row type");

	/* Build tuplestore to hold the result rows */
	per_query_ctx = rsinfo->econtext->ecxt_per_query_memory;
	oldcontext = MemoryContextSwitchTo(per_query_ctx);

	tupstore = tuplestore_begin_heap(true, false, work_mem);
	rsinfo->returnMode = SFRM_Materialize;
	rsinfo->setResult = tupstore;
	rsinfo->setDesc = tupdesc;

	MemoryContextSwitchTo(oldcontext);

	slist_foreach(iter, &(currentEventTriggerState->SQLDropList))
	{
		SQLDropObject *obj;
		int			i = 0;
		Datum		values[12];
		bool		nulls[12];

		obj = slist_container(SQLDropObject, next, iter.cur);

		MemSet(values, 0, sizeof(values));
		MemSet(nulls, 0, sizeof(nulls));

		/* classid */
		values[i++] = ObjectIdGetDatum(obj->address.classId);

		/* objid */
		values[i++] = ObjectIdGetDatum(obj->address.objectId);

		/* objsubid */
		values[i++] = Int32GetDatum(obj->address.objectSubId);

		/* original */
		values[i++] = BoolGetDatum(obj->original);

		/* normal */
		values[i++] = BoolGetDatum(obj->normal);

		/* is_temporary */
		values[i++] = BoolGetDatum(obj->istemp);

		/* object_type */
		values[i++] = CStringGetTextDatum(obj->objecttype);

		/* schema_name */
		if (obj->schemaname)
			values[i++] = CStringGetTextDatum(obj->schemaname);
		else
			nulls[i++] = true;

		/* object_name */
		if (obj->objname)
			values[i++] = CStringGetTextDatum(obj->objname);
		else
			nulls[i++] = true;

		/* object_identity */
		if (obj->objidentity)
			values[i++] = CStringGetTextDatum(obj->objidentity);
		else
			nulls[i++] = true;

		/* address_names and address_args */
		if (obj->addrnames)
		{
			values[i++] = PointerGetDatum(strlist_to_textarray(obj->addrnames));

			if (obj->addrargs)
				values[i++] = PointerGetDatum(strlist_to_textarray(obj->addrargs));
			else
				values[i++] = PointerGetDatum(construct_empty_array(TEXTOID));
		}
		else
		{
			nulls[i++] = true;
			nulls[i++] = true;
		}

		tuplestore_putvalues(tupstore, tupdesc, values, nulls);
	}

	/* clean up and return the tuplestore */
	tuplestore_donestoring(tupstore);

	return (Datum) 0;
}

/*
 * pg_event_trigger_table_rewrite_oid
 *
 * Make the Oid of the table going to be rewritten available to the user
 * function run by the Event Trigger.
 */
Datum
pg_event_trigger_table_rewrite_oid(PG_FUNCTION_ARGS)
{
	/*
	 * Protect this function from being called out of context
	 */
	if (!currentEventTriggerState ||
		currentEventTriggerState->table_rewrite_oid == InvalidOid)
		ereport(ERROR,
				(errcode(ERRCODE_E_R_I_E_EVENT_TRIGGER_PROTOCOL_VIOLATED),
				 errmsg("%s can only be called in a table_rewrite event trigger function",
						"pg_event_trigger_table_rewrite_oid()")));

	PG_RETURN_OID(currentEventTriggerState->table_rewrite_oid);
}

/*
 * pg_event_trigger_table_rewrite_reason
 *
 * Make the rewrite reason available to the user.
 */
Datum
pg_event_trigger_table_rewrite_reason(PG_FUNCTION_ARGS)
{
	/*
	 * Protect this function from being called out of context
	 */
	if (!currentEventTriggerState ||
		currentEventTriggerState->table_rewrite_reason == 0)
		ereport(ERROR,
				(errcode(ERRCODE_E_R_I_E_EVENT_TRIGGER_PROTOCOL_VIOLATED),
				 errmsg("%s can only be called in a table_rewrite event trigger function",
						"pg_event_trigger_table_rewrite_reason()")));

	PG_RETURN_INT32(currentEventTriggerState->table_rewrite_reason);
}

/*-------------------------------------------------------------------------
 * Support for DDL command deparsing
 *
 * The routines below enable an event trigger function to obtain a list of
 * DDL commands as they are executed.  There are three main pieces to this
 * feature:
 *
 * 1) Within ProcessUtilitySlow, or some sub-routine thereof, each DDL command
 * adds a struct CollectedCommand representation of itself to the command list,
 * using the routines below.
 *
 * 2) Some time after that, ddl_command_end fires and the command list is made
 * available to the event trigger function via pg_event_trigger_ddl_commands();
 * the complete command details are exposed as a column of type pg_ddl_command.
 *
 * 3) An extension can install a function capable of taking a value of type
 * pg_ddl_command and transform it into some external, user-visible and/or
 * -modifiable representation.
 *-------------------------------------------------------------------------
 */

/*
 * Inhibit DDL command collection.
 */
void
EventTriggerInhibitCommandCollection(void)
{
	if (!currentEventTriggerState)
		return;

	currentEventTriggerState->commandCollectionInhibited = true;
}

/*
 * Re-establish DDL command collection.
 */
void
EventTriggerUndoInhibitCommandCollection(void)
{
	if (!currentEventTriggerState)
		return;

	currentEventTriggerState->commandCollectionInhibited = false;
}

/*
 * EventTriggerCollectSimpleCommand
 *		Save data about a simple DDL command that was just executed
 *
 * address identifies the object being operated on.  secondaryObject is an
 * object address that was related in some way to the executed command; its
 * meaning is command-specific.
 *
 * For instance, for an ALTER obj SET SCHEMA command, objtype is the type of
 * object being moved, objectId is its OID, and secondaryOid is the OID of the
 * old schema.  (The destination schema OID can be obtained by catalog lookup
 * of the object.)
 */
void
EventTriggerCollectSimpleCommand(ObjectAddress address,
								 ObjectAddress secondaryObject,
								 Node *parsetree)
{
	MemoryContext oldcxt;
	CollectedCommand *command;

	/* ignore if event trigger context not set, or collection disabled */
	if (!currentEventTriggerState ||
		currentEventTriggerState->commandCollectionInhibited)
		return;

	oldcxt = MemoryContextSwitchTo(currentEventTriggerState->cxt);

	command = palloc(sizeof(CollectedCommand));

	command->type = SCT_Simple;
	command->in_extension = creating_extension;

	command->d.simple.address = address;
	command->d.simple.secondaryObject = secondaryObject;
	command->parsetree = copyObject(parsetree);

	currentEventTriggerState->commandList = lappend(currentEventTriggerState->commandList,
													command);

	MemoryContextSwitchTo(oldcxt);
}

/*
 * EventTriggerAlterTableStart
 *		Prepare to receive data on an ALTER TABLE command about to be executed
 *
 * Note we don't collect the command immediately; instead we keep it in
 * currentCommand, and only when we're done processing the subcommands we will
 * add it to the command list.
 *
 * XXX -- this API isn't considering the possibility of an ALTER TABLE command
 * being called reentrantly by an event trigger function.  Do we need stackable
 * commands at this level?	Perhaps at least we should detect the condition and
 * raise an error.
 */
void
EventTriggerAlterTableStart(Node *parsetree)
{
	MemoryContext oldcxt;
	CollectedCommand *command;

	/* ignore if event trigger context not set, or collection disabled */
	if (!currentEventTriggerState ||
		currentEventTriggerState->commandCollectionInhibited)
		return;

	oldcxt = MemoryContextSwitchTo(currentEventTriggerState->cxt);

	command = palloc(sizeof(CollectedCommand));

	command->type = SCT_AlterTable;
	command->in_extension = creating_extension;

	command->d.alterTable.classId = RelationRelationId;
	command->d.alterTable.objectId = InvalidOid;
	command->d.alterTable.subcmds = NIL;
	command->parsetree = copyObject(parsetree);

	currentEventTriggerState->currentCommand = command;

	MemoryContextSwitchTo(oldcxt);
}

/*
 * Remember the OID of the object being affected by an ALTER TABLE.
 *
 * This is needed because in some cases we don't know the OID until later.
 */
void
EventTriggerAlterTableRelid(Oid objectId)
{
	if (!currentEventTriggerState ||
		currentEventTriggerState->commandCollectionInhibited)
		return;

	currentEventTriggerState->currentCommand->d.alterTable.objectId = objectId;
}

/*
 * EventTriggerCollectAlterTableSubcmd
 *		Save data about a single part of an ALTER TABLE.
 *
 * Several different commands go through this path, but apart from ALTER TABLE
 * itself, they are all concerned with AlterTableCmd nodes that are generated
 * internally, so that's all that this code needs to handle at the moment.
 */
void
EventTriggerCollectAlterTableSubcmd(Node *subcmd, ObjectAddress address)
{
	MemoryContext oldcxt;
	CollectedATSubcmd *newsub;

	/* ignore if event trigger context not set, or collection disabled */
	if (!currentEventTriggerState ||
		currentEventTriggerState->commandCollectionInhibited)
		return;

	Assert(IsA(subcmd, AlterTableCmd));
	Assert(OidIsValid(currentEventTriggerState->currentCommand->d.alterTable.objectId));

	oldcxt = MemoryContextSwitchTo(currentEventTriggerState->cxt);

	newsub = palloc(sizeof(CollectedATSubcmd));
	newsub->address = address;
	newsub->parsetree = copyObject(subcmd);

	currentEventTriggerState->currentCommand->d.alterTable.subcmds =
		lappend(currentEventTriggerState->currentCommand->d.alterTable.subcmds, newsub);

	MemoryContextSwitchTo(oldcxt);
}

/*
 * EventTriggerAlterTableEnd
 *		Finish up saving an ALTER TABLE command, and add it to command list.
 *
 * FIXME this API isn't considering the possibility that an xact/subxact is
 * aborted partway through.  Probably it's best to add an
 * AtEOSubXact_EventTriggers() to fix this.
 */
void
EventTriggerAlterTableEnd(void)
{
	/* ignore if event trigger context not set, or collection disabled */
	if (!currentEventTriggerState ||
		currentEventTriggerState->commandCollectionInhibited)
		return;

	/* If no subcommands, don't collect */
	if (list_length(currentEventTriggerState->currentCommand->d.alterTable.subcmds) != 0)
	{
		currentEventTriggerState->commandList =
			lappend(currentEventTriggerState->commandList,
					currentEventTriggerState->currentCommand);
	}
	else
		pfree(currentEventTriggerState->currentCommand);

	currentEventTriggerState->currentCommand = NULL;
}

/*
 * EventTriggerCollectGrant
 *		Save data about a GRANT/REVOKE command being executed
 *
 * This function creates a copy of the InternalGrant, as the original might
 * not have the right lifetime.
 */
void
EventTriggerCollectGrant(InternalGrant *istmt)
{
	MemoryContext oldcxt;
	CollectedCommand *command;
	InternalGrant *icopy;
	ListCell   *cell;

	/* ignore if event trigger context not set, or collection disabled */
	if (!currentEventTriggerState ||
		currentEventTriggerState->commandCollectionInhibited)
		return;

	oldcxt = MemoryContextSwitchTo(currentEventTriggerState->cxt);

	/*
	 * This is tedious, but necessary.
	 */
	icopy = palloc(sizeof(InternalGrant));
	memcpy(icopy, istmt, sizeof(InternalGrant));
	icopy->objects = list_copy(istmt->objects);
	icopy->grantees = list_copy(istmt->grantees);
	icopy->col_privs = NIL;
	foreach(cell, istmt->col_privs)
		icopy->col_privs = lappend(icopy->col_privs, copyObject(lfirst(cell)));

	/* Now collect it, using the copied InternalGrant */
	command = palloc(sizeof(CollectedCommand));
	command->type = SCT_Grant;
	command->in_extension = creating_extension;
	command->d.grant.istmt = icopy;
	command->parsetree = NULL;

	currentEventTriggerState->commandList =
		lappend(currentEventTriggerState->commandList, command);

	MemoryContextSwitchTo(oldcxt);
}

/*
 * EventTriggerCollectAlterOpFam
 *		Save data about an ALTER OPERATOR FAMILY ADD/DROP command being
 *		executed
 */
void
EventTriggerCollectAlterOpFam(AlterOpFamilyStmt *stmt, Oid opfamoid,
							  List *operators, List *procedures)
{
	MemoryContext oldcxt;
	CollectedCommand *command;

	/* ignore if event trigger context not set, or collection disabled */
	if (!currentEventTriggerState ||
		currentEventTriggerState->commandCollectionInhibited)
		return;

	oldcxt = MemoryContextSwitchTo(currentEventTriggerState->cxt);

	command = palloc(sizeof(CollectedCommand));
	command->type = SCT_AlterOpFamily;
	command->in_extension = creating_extension;
	ObjectAddressSet(command->d.opfam.address,
					 OperatorFamilyRelationId, opfamoid);
	command->d.opfam.operators = operators;
	command->d.opfam.procedures = procedures;
	command->parsetree = copyObject(stmt);

	currentEventTriggerState->commandList =
		lappend(currentEventTriggerState->commandList, command);

	MemoryContextSwitchTo(oldcxt);
}

/*
 * EventTriggerCollectCreateOpClass
 *		Save data about a CREATE OPERATOR CLASS command being executed
 */
void
EventTriggerCollectCreateOpClass(CreateOpClassStmt *stmt, Oid opcoid,
								 List *operators, List *procedures)
{
	MemoryContext oldcxt;
	CollectedCommand *command;

	/* ignore if event trigger context not set, or collection disabled */
	if (!currentEventTriggerState ||
		currentEventTriggerState->commandCollectionInhibited)
		return;

	oldcxt = MemoryContextSwitchTo(currentEventTriggerState->cxt);

	command = palloc0(sizeof(CollectedCommand));
	command->type = SCT_CreateOpClass;
	command->in_extension = creating_extension;
	ObjectAddressSet(command->d.createopc.address,
					 OperatorClassRelationId, opcoid);
	command->d.createopc.operators = operators;
	command->d.createopc.procedures = procedures;
	command->parsetree = copyObject(stmt);

	currentEventTriggerState->commandList =
		lappend(currentEventTriggerState->commandList, command);

	MemoryContextSwitchTo(oldcxt);
}

/*
 * EventTriggerCollectAlterTSConfig
 *		Save data about an ALTER TEXT SEARCH CONFIGURATION command being
 *		executed
 */
void
EventTriggerCollectAlterTSConfig(AlterTSConfigurationStmt *stmt, Oid cfgId,
								 Oid *dictIds, int ndicts)
{
	MemoryContext oldcxt;
	CollectedCommand *command;

	/* ignore if event trigger context not set, or collection disabled */
	if (!currentEventTriggerState ||
		currentEventTriggerState->commandCollectionInhibited)
		return;

	oldcxt = MemoryContextSwitchTo(currentEventTriggerState->cxt);

	command = palloc0(sizeof(CollectedCommand));
	command->type = SCT_AlterTSConfig;
	command->in_extension = creating_extension;
	ObjectAddressSet(command->d.atscfg.address,
					 TSConfigRelationId, cfgId);
	command->d.atscfg.dictIds = palloc(sizeof(Oid) * ndicts);
	memcpy(command->d.atscfg.dictIds, dictIds, sizeof(Oid) * ndicts);
	command->d.atscfg.ndicts = ndicts;
	command->parsetree = copyObject(stmt);

	currentEventTriggerState->commandList =
		lappend(currentEventTriggerState->commandList, command);

	MemoryContextSwitchTo(oldcxt);
}

/*
 * EventTriggerCollectAlterDefPrivs
 *		Save data about an ALTER DEFAULT PRIVILEGES command being
 *		executed
 */
void
EventTriggerCollectAlterDefPrivs(AlterDefaultPrivilegesStmt *stmt)
{
	MemoryContext oldcxt;
	CollectedCommand *command;

	/* ignore if event trigger context not set, or collection disabled */
	if (!currentEventTriggerState ||
		currentEventTriggerState->commandCollectionInhibited)
		return;

	oldcxt = MemoryContextSwitchTo(currentEventTriggerState->cxt);

	command = palloc0(sizeof(CollectedCommand));
	command->type = SCT_AlterDefaultPrivileges;
	command->d.defprivs.objtype = stmt->action->objtype;
	command->in_extension = creating_extension;
	command->parsetree = copyObject(stmt);

	currentEventTriggerState->commandList =
		lappend(currentEventTriggerState->commandList, command);
	MemoryContextSwitchTo(oldcxt);
}

/*
 * In a ddl_command_end event trigger, this function reports the DDL commands
 * being run.
 */
Datum
pg_event_trigger_ddl_commands(PG_FUNCTION_ARGS)
{
	ReturnSetInfo *rsinfo = (ReturnSetInfo *) fcinfo->resultinfo;
	TupleDesc	tupdesc;
	Tuplestorestate *tupstore;
	MemoryContext per_query_ctx;
	MemoryContext oldcontext;
	ListCell   *lc;

	/*
	 * Protect this function from being called out of context
	 */
	if (!currentEventTriggerState)
		ereport(ERROR,
				(errcode(ERRCODE_E_R_I_E_EVENT_TRIGGER_PROTOCOL_VIOLATED),
				 errmsg("%s can only be called in an event trigger function",
						"pg_event_trigger_ddl_commands()")));

	/* check to see if caller supports us returning a tuplestore */
	if (rsinfo == NULL || !IsA(rsinfo, ReturnSetInfo))
		ereport(ERROR,
				(errcode(ERRCODE_FEATURE_NOT_SUPPORTED),
				 errmsg("set-valued function called in context that cannot accept a set")));
	if (!(rsinfo->allowedModes & SFRM_Materialize))
		ereport(ERROR,
				(errcode(ERRCODE_FEATURE_NOT_SUPPORTED),
				 errmsg("materialize mode required, but it is not allowed in this context")));

	/* Build a tuple descriptor for our result type */
	if (get_call_result_type(fcinfo, NULL, &tupdesc) != TYPEFUNC_COMPOSITE)
		elog(ERROR, "return type must be a row type");

	/* Build tuplestore to hold the result rows */
	per_query_ctx = rsinfo->econtext->ecxt_per_query_memory;
	oldcontext = MemoryContextSwitchTo(per_query_ctx);

	tupstore = tuplestore_begin_heap(true, false, work_mem);
	rsinfo->returnMode = SFRM_Materialize;
	rsinfo->setResult = tupstore;
	rsinfo->setDesc = tupdesc;

	MemoryContextSwitchTo(oldcontext);

	foreach(lc, currentEventTriggerState->commandList)
	{
		CollectedCommand *cmd = lfirst(lc);
		Datum		values[9];
		bool		nulls[9];
		ObjectAddress addr;
		int			i = 0;

		/*
		 * For IF NOT EXISTS commands that attempt to create an existing
		 * object, the returned OID is Invalid.  Don't return anything.
		 *
		 * One might think that a viable alternative would be to look up the
		 * Oid of the existing object and run the deparse with that.  But
		 * since the parse tree might be different from the one that created
		 * the object in the first place, we might not end up in a consistent
		 * state anyway.
		 */
		if (cmd->type == SCT_Simple &&
			!OidIsValid(cmd->d.simple.address.objectId))
			continue;

		MemSet(nulls, 0, sizeof(nulls));

		switch (cmd->type)
		{
			case SCT_Simple:
			case SCT_AlterTable:
			case SCT_AlterOpFamily:
			case SCT_CreateOpClass:
			case SCT_AlterTSConfig:
				{
					char	   *identity;
					char	   *type;
					char	   *schema = NULL;

					if (cmd->type == SCT_Simple)
						addr = cmd->d.simple.address;
					else if (cmd->type == SCT_AlterTable)
						ObjectAddressSet(addr,
										 cmd->d.alterTable.classId,
										 cmd->d.alterTable.objectId);
					else if (cmd->type == SCT_AlterOpFamily)
						addr = cmd->d.opfam.address;
					else if (cmd->type == SCT_CreateOpClass)
						addr = cmd->d.createopc.address;
					else if (cmd->type == SCT_AlterTSConfig)
						addr = cmd->d.atscfg.address;

					type = getObjectTypeDescription(&addr);
					identity = getObjectIdentity(&addr);

					/*
					 * Obtain schema name, if any ("pg_temp" if a temp
					 * object). If the object class is not in the supported
					 * list here, we assume it's a schema-less object type,
					 * and thus "schema" remains set to NULL.
					 */
					if (is_objectclass_supported(addr.classId))
					{
						AttrNumber	nspAttnum;

						nspAttnum = get_object_attnum_namespace(addr.classId);
						if (nspAttnum != InvalidAttrNumber)
						{
							Relation	catalog;
							HeapTuple	objtup;
							Oid			schema_oid;
							bool		isnull;

							catalog = heap_open(addr.classId, AccessShareLock);
							objtup = get_catalog_object_by_oid(catalog,
															   addr.objectId);
							if (!HeapTupleIsValid(objtup))
								elog(ERROR, "cache lookup failed for object %u/%u",
									 addr.classId, addr.objectId);
							schema_oid =
								heap_getattr(objtup, nspAttnum,
										 RelationGetDescr(catalog), &isnull);
							if (isnull)
								elog(ERROR,
								 "invalid null namespace in object %u/%u/%d",
									 addr.classId, addr.objectId, addr.objectSubId);
							/* XXX not quite get_namespace_name_or_temp */
							if (isAnyTempNamespace(schema_oid))
								schema = pstrdup("pg_temp");
							else
								schema = get_namespace_name(schema_oid);

							heap_close(catalog, AccessShareLock);
						}
					}

					/* classid */
					values[i++] = ObjectIdGetDatum(addr.classId);
					/* objid */
					values[i++] = ObjectIdGetDatum(addr.objectId);
					/* objsubid */
					values[i++] = Int32GetDatum(addr.objectSubId);
					/* command tag */
					values[i++] = CStringGetTextDatum(CreateCommandTag(cmd->parsetree));
					/* object_type */
					values[i++] = CStringGetTextDatum(type);
					/* schema */
					if (schema == NULL)
						nulls[i++] = true;
					else
						values[i++] = CStringGetTextDatum(schema);
					/* identity */
					values[i++] = CStringGetTextDatum(identity);
					/* in_extension */
					values[i++] = BoolGetDatum(cmd->in_extension);
					/* command */
					values[i++] = PointerGetDatum(cmd);
				}
				break;

			case SCT_AlterDefaultPrivileges:
				/* classid */
				nulls[i++] = true;
				/* objid */
				nulls[i++] = true;
				/* objsubid */
				nulls[i++] = true;
				/* command tag */
				values[i++] = CStringGetTextDatum(CreateCommandTag(cmd->parsetree));
				/* object_type */
				values[i++] = CStringGetTextDatum(stringify_adefprivs_objtype(
												   cmd->d.defprivs.objtype));
				/* schema */
				nulls[i++] = true;
				/* identity */
				nulls[i++] = true;
				/* in_extension */
				values[i++] = BoolGetDatum(cmd->in_extension);
				/* command */
				values[i++] = PointerGetDatum(cmd);
				break;

			case SCT_Grant:
				/* classid */
				nulls[i++] = true;
				/* objid */
				nulls[i++] = true;
				/* objsubid */
				nulls[i++] = true;
				/* command tag */
				values[i++] = CStringGetTextDatum(cmd->d.grant.istmt->is_grant ?
												  "GRANT" : "REVOKE");
				/* object_type */
				values[i++] = CStringGetTextDatum(stringify_grantobjtype(
											   cmd->d.grant.istmt->objtype));
				/* schema */
				nulls[i++] = true;
				/* identity */
				nulls[i++] = true;
				/* in_extension */
				values[i++] = BoolGetDatum(cmd->in_extension);
				/* command */
				values[i++] = PointerGetDatum(cmd);
				break;
		}

		tuplestore_putvalues(tupstore, tupdesc, values, nulls);
	}

	/* clean up and return the tuplestore */
	tuplestore_donestoring(tupstore);

	PG_RETURN_VOID();
}

/*
 * Return the GrantObjectType as a string, as it would appear in GRANT and
 * REVOKE commands.
 */
static const char *
stringify_grantobjtype(GrantObjectType objtype)
{
	switch (objtype)
	{
		case ACL_OBJECT_COLUMN:
			return "COLUMN";
		case ACL_OBJECT_RELATION:
			return "TABLE";
		case ACL_OBJECT_SEQUENCE:
			return "SEQUENCE";
		case ACL_OBJECT_DATABASE:
			return "DATABASE";
		case ACL_OBJECT_DOMAIN:
			return "DOMAIN";
		case ACL_OBJECT_FDW:
			return "FOREIGN DATA WRAPPER";
		case ACL_OBJECT_FOREIGN_SERVER:
			return "FOREIGN SERVER";
		case ACL_OBJECT_FUNCTION:
			return "FUNCTION";
		case ACL_OBJECT_LANGUAGE:
			return "LANGUAGE";
		case ACL_OBJECT_LARGEOBJECT:
			return "LARGE OBJECT";
		case ACL_OBJECT_NAMESPACE:
			return "SCHEMA";
		case ACL_OBJECT_TABLESPACE:
			return "TABLESPACE";
		case ACL_OBJECT_TYPE:
			return "TYPE";
		default:
			elog(ERROR, "unrecognized type %d", objtype);
			return "???";		/* keep compiler quiet */
	}
}

/*
 * Return the GrantObjectType as a string; as above, but use the spelling
 * in ALTER DEFAULT PRIVILEGES commands instead.
 */
static const char *
stringify_adefprivs_objtype(GrantObjectType objtype)
{
	switch (objtype)
	{
		case ACL_OBJECT_RELATION:
			return "TABLES";
			break;
		case ACL_OBJECT_FUNCTION:
			return "FUNCTIONS";
			break;
		case ACL_OBJECT_SEQUENCE:
			return "SEQUENCES";
			break;
		case ACL_OBJECT_TYPE:
			return "TYPES";
			break;
		default:
			elog(ERROR, "unrecognized type %d", objtype);
			return "???";		/* keep compiler quiet */
	}
}<|MERGE_RESOLUTION|>--- conflicted
+++ resolved
@@ -89,10 +89,6 @@
 	{"ACCESS METHOD", true},
 	{"AGGREGATE", true},
 	{"CAST", true},
-<<<<<<< HEAD
-	{"CUBE", true},
-=======
->>>>>>> f032224e
 	{"CHANGESET", true},
 	{"CONSTRAINT", true},
 	{"COLLATION", true},
