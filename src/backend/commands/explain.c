/*-------------------------------------------------------------------------
 *
 * explain.c
 *	  Explain query execution plans
 *
 * Portions Copyright (c) 1996-2010, PostgreSQL Global Development Group
 * Portions Copyright (c) 1994-5, Regents of the University of California
 *
 * IDENTIFICATION
 *	  $PostgreSQL: pgsql/src/backend/commands/explain.c,v 1.206 2010/06/10 01:26:30 rhaas Exp $
 *
 *-------------------------------------------------------------------------
 */
#include "postgres.h"

#include "access/xact.h"
#include "catalog/pg_constraint.h"
#include "catalog/pg_type.h"
#include "commands/defrem.h"
#include "commands/explain.h"
#include "commands/prepare.h"
#include "commands/trigger.h"
#include "executor/hashjoin.h"
#include "executor/instrument.h"
#include "optimizer/clauses.h"
#include "optimizer/planner.h"
#include "optimizer/var.h"
#include "parser/parsetree.h"
#include "rewrite/rewriteHandler.h"
#include "tcop/tcopprot.h"
#include "utils/builtins.h"
#include "utils/guc.h"
#include "utils/lsyscache.h"
#include "utils/tuplesort.h"
#include "utils/snapmgr.h"
#include "utils/xml.h"


/* Hook for plugins to get control in ExplainOneQuery() */
ExplainOneQuery_hook_type ExplainOneQuery_hook = NULL;

/* Hook for plugins to get control in explain_get_index_name() */
explain_get_index_name_hook_type explain_get_index_name_hook = NULL;


/* OR-able flags for ExplainXMLTag() */
#define X_OPENING 0
#define X_CLOSING 1
#define X_CLOSE_IMMEDIATE 2
#define X_NOWHITESPACE 4

static void ExplainOneQuery(Query *query, ExplainState *es,
				const char *queryString, ParamListInfo params);
static void report_triggers(ResultRelInfo *rInfo, bool show_relname,
				ExplainState *es);
static double elapsed_time(instr_time *starttime);
static void ExplainNode(Plan *plan, PlanState *planstate,
			Plan *outer_plan,
			const char *relationship, const char *plan_name,
			ExplainState *es);
static void show_plan_tlist(Plan *plan, ExplainState *es);
static void show_qual(List *qual, const char *qlabel, Plan *plan,
		  Plan *outer_plan, bool useprefix, ExplainState *es);
static void show_scan_qual(List *qual, const char *qlabel,
			   Plan *scan_plan, Plan *outer_plan,
			   ExplainState *es);
static void show_upper_qual(List *qual, const char *qlabel, Plan *plan,
				ExplainState *es);
static void show_sort_keys(Plan *sortplan, ExplainState *es);
static void show_sort_info(SortState *sortstate, ExplainState *es);
static void show_hash_info(HashState *hashstate, ExplainState *es);
static const char *explain_get_index_name(Oid indexId);
static void ExplainScanTarget(Scan *plan, ExplainState *es);
static void ExplainMemberNodes(List *plans, PlanState **planstate,
				   Plan *outer_plan, ExplainState *es);
static void ExplainSubPlans(List *plans, const char *relationship,
				ExplainState *es);
static void ExplainPropertyList(const char *qlabel, List *data,
					ExplainState *es);
static void ExplainProperty(const char *qlabel, const char *value,
				bool numeric, ExplainState *es);

#define ExplainPropertyText(qlabel, value, es)	\
	ExplainProperty(qlabel, value, false, es)
static void ExplainPropertyInteger(const char *qlabel, int value,
					   ExplainState *es);
static void ExplainPropertyLong(const char *qlabel, long value,
					ExplainState *es);
static void ExplainPropertyFloat(const char *qlabel, double value, int ndigits,
					 ExplainState *es);
static void ExplainOpenGroup(const char *objtype, const char *labelname,
				 bool labeled, ExplainState *es);
static void ExplainCloseGroup(const char *objtype, const char *labelname,
				  bool labeled, ExplainState *es);
static void ExplainDummyGroup(const char *objtype, const char *labelname,
				  ExplainState *es);
static void ExplainXMLTag(const char *tagname, int flags, ExplainState *es);
static void ExplainJSONLineEnding(ExplainState *es);
static void ExplainYAMLLineStarting(ExplainState *es);
static void escape_json(StringInfo buf, const char *str);
static void escape_yaml(StringInfo buf, const char *str);



/*
 * ExplainQuery -
 *	  execute an EXPLAIN command
 */
void
ExplainQuery(ExplainStmt *stmt, const char *queryString,
			 ParamListInfo params, DestReceiver *dest)
{
	ExplainState es;
	TupOutputState *tstate;
	List	   *rewritten;
	ListCell   *lc;

	/* Initialize ExplainState. */
	ExplainInitState(&es);

	/* Parse options list. */
	foreach(lc, stmt->options)
	{
		DefElem    *opt = (DefElem *) lfirst(lc);

		if (strcmp(opt->defname, "analyze") == 0)
			es.analyze = defGetBoolean(opt);
		else if (strcmp(opt->defname, "verbose") == 0)
			es.verbose = defGetBoolean(opt);
		else if (strcmp(opt->defname, "costs") == 0)
			es.costs = defGetBoolean(opt);
		else if (strcmp(opt->defname, "buffers") == 0)
			es.buffers = defGetBoolean(opt);
		else if (strcmp(opt->defname, "format") == 0)
		{
			char	   *p = defGetString(opt);

			if (strcmp(p, "text") == 0)
				es.format = EXPLAIN_FORMAT_TEXT;
			else if (strcmp(p, "xml") == 0)
				es.format = EXPLAIN_FORMAT_XML;
			else if (strcmp(p, "json") == 0)
				es.format = EXPLAIN_FORMAT_JSON;
			else if (strcmp(p, "yaml") == 0)
				es.format = EXPLAIN_FORMAT_YAML;
			else
				ereport(ERROR,
						(errcode(ERRCODE_INVALID_PARAMETER_VALUE),
				errmsg("unrecognized value for EXPLAIN option \"%s\": \"%s\"",
					   opt->defname, p)));
		}
		else
			ereport(ERROR,
					(errcode(ERRCODE_SYNTAX_ERROR),
					 errmsg("unrecognized EXPLAIN option \"%s\"",
							opt->defname)));
	}

	if (es.buffers && !es.analyze)
		ereport(ERROR,
				(errcode(ERRCODE_INVALID_PARAMETER_VALUE),
				 errmsg("EXPLAIN option BUFFERS requires ANALYZE")));

	/*
	 * Parse analysis was done already, but we still have to run the rule
	 * rewriter.  We do not do AcquireRewriteLocks: we assume the query either
	 * came straight from the parser, or suitable locks were acquired by
	 * plancache.c.
	 *
	 * Because the rewriter and planner tend to scribble on the input, we make
	 * a preliminary copy of the source querytree.	This prevents problems in
	 * the case that the EXPLAIN is in a portal or plpgsql function and is
	 * executed repeatedly.  (See also the same hack in DECLARE CURSOR and
	 * PREPARE.)  XXX FIXME someday.
	 */
	Assert(IsA(stmt->query, Query));
	rewritten = QueryRewrite((Query *) copyObject(stmt->query));

	/* emit opening boilerplate */
	ExplainBeginOutput(&es);

	if (rewritten == NIL)
	{
		/*
		 * In the case of an INSTEAD NOTHING, tell at least that.  But in
		 * non-text format, the output is delimited, so this isn't necessary.
		 */
		if (es.format == EXPLAIN_FORMAT_TEXT)
			appendStringInfoString(es.str, "Query rewrites to nothing\n");
	}
	else
	{
		ListCell   *l;

		/* Explain every plan */
		foreach(l, rewritten)
		{
			ExplainOneQuery((Query *) lfirst(l), &es, queryString, params);

			/* Separate plans with an appropriate separator */
			if (lnext(l) != NULL)
				ExplainSeparatePlans(&es);
		}
	}

	/* emit closing boilerplate */
	ExplainEndOutput(&es);
	Assert(es.indent == 0);

	/* output tuples */
	tstate = begin_tup_output_tupdesc(dest, ExplainResultDesc(stmt));
	if (es.format == EXPLAIN_FORMAT_TEXT)
		do_text_output_multiline(tstate, es.str->data);
	else
		do_text_output_oneline(tstate, es.str->data);
	end_tup_output(tstate);

	pfree(es.str->data);
}

/*
 * Initialize ExplainState.
 */
void
ExplainInitState(ExplainState *es)
{
	/* Set default options. */
	memset(es, 0, sizeof(ExplainState));
	es->costs = true;
	/* Prepare output buffer. */
	es->str = makeStringInfo();
}

/*
 * ExplainResultDesc -
 *	  construct the result tupledesc for an EXPLAIN
 */
TupleDesc
ExplainResultDesc(ExplainStmt *stmt)
{
	TupleDesc	tupdesc;
	ListCell   *lc;
	bool		xml = false;

	/* Check for XML format option */
	foreach(lc, stmt->options)
	{
		DefElem    *opt = (DefElem *) lfirst(lc);

		if (strcmp(opt->defname, "format") == 0)
		{
			char	   *p = defGetString(opt);

			xml = (strcmp(p, "xml") == 0);
			/* don't "break", as ExplainQuery will use the last value */
		}
	}

	/* Need a tuple descriptor representing a single TEXT or XML column */
	tupdesc = CreateTemplateTupleDesc(1, false);
	TupleDescInitEntry(tupdesc, (AttrNumber) 1, "QUERY PLAN",
					   xml ? XMLOID : TEXTOID, -1, 0);
	return tupdesc;
}

/*
 * ExplainOneQuery -
 *	  print out the execution plan for one Query
 */
static void
ExplainOneQuery(Query *query, ExplainState *es,
				const char *queryString, ParamListInfo params)
{
	/* planner will not cope with utility statements */
	if (query->commandType == CMD_UTILITY)
	{
		ExplainOneUtility(query->utilityStmt, es, queryString, params);
		return;
	}

	/* if an advisor plugin is present, let it manage things */
	if (ExplainOneQuery_hook)
		(*ExplainOneQuery_hook) (query, es, queryString, params);
	else
	{
		PlannedStmt *plan;

		/* plan the query */
		plan = pg_plan_query(query, 0, params);

		/* run it (if needed) and produce output */
		ExplainOnePlan(plan, es, queryString, params);
	}
}

/*
 * ExplainOneUtility -
 *	  print out the execution plan for one utility statement
 *	  (In general, utility statements don't have plans, but there are some
 *	  we treat as special cases)
 *
 * This is exported because it's called back from prepare.c in the
 * EXPLAIN EXECUTE case
 */
void
ExplainOneUtility(Node *utilityStmt, ExplainState *es,
				  const char *queryString, ParamListInfo params)
{
	if (utilityStmt == NULL)
		return;

	if (IsA(utilityStmt, ExecuteStmt))
		ExplainExecuteQuery((ExecuteStmt *) utilityStmt, es,
							queryString, params);
	else if (IsA(utilityStmt, NotifyStmt))
	{
		if (es->format == EXPLAIN_FORMAT_TEXT)
			appendStringInfoString(es->str, "NOTIFY\n");
		else
			ExplainDummyGroup("Notify", NULL, es);
	}
	else
	{
		if (es->format == EXPLAIN_FORMAT_TEXT)
			appendStringInfoString(es->str,
							  "Utility statements have no plan structure\n");
		else
			ExplainDummyGroup("Utility Statement", NULL, es);
	}
}

/*
 * ExplainOnePlan -
 *		given a planned query, execute it if needed, and then print
 *		EXPLAIN output
 *
 * Since we ignore any DeclareCursorStmt that might be attached to the query,
 * if you say EXPLAIN ANALYZE DECLARE CURSOR then we'll actually run the
 * query.  This is different from pre-8.3 behavior but seems more useful than
 * not running the query.  No cursor will be created, however.
 *
 * This is exported because it's called back from prepare.c in the
 * EXPLAIN EXECUTE case, and because an index advisor plugin would need
 * to call it.
 */
void
ExplainOnePlan(PlannedStmt *plannedstmt, ExplainState *es,
			   const char *queryString, ParamListInfo params)
{
	QueryDesc  *queryDesc;
	instr_time	starttime;
	double		totaltime = 0;
	int			eflags;
	int			instrument_option = 0;

	if (es->analyze)
		instrument_option |= INSTRUMENT_TIMER;
	if (es->buffers)
		instrument_option |= INSTRUMENT_BUFFERS;

	/*
	 * Use a snapshot with an updated command ID to ensure this query sees
	 * results of any previously executed queries.
	 */
	PushUpdatedSnapshot(GetActiveSnapshot());

	/* Create a QueryDesc requesting no output */
	queryDesc = CreateQueryDesc(plannedstmt, queryString,
								GetActiveSnapshot(), InvalidSnapshot,
								None_Receiver, params, instrument_option);

	INSTR_TIME_SET_CURRENT(starttime);

	/* If analyzing, we need to cope with queued triggers */
	if (es->analyze)
		AfterTriggerBeginQuery();

	/* Select execution options */
	if (es->analyze)
		eflags = 0;				/* default run-to-completion flags */
	else
		eflags = EXEC_FLAG_EXPLAIN_ONLY;

	/* call ExecutorStart to prepare the plan for execution */
	ExecutorStart(queryDesc, eflags);

	/* Execute the plan for statistics if asked for */
	if (es->analyze)
	{
		/* run the plan */
		ExecutorRun(queryDesc, ForwardScanDirection, 0L);

		/* We can't clean up 'till we're done printing the stats... */
		totaltime += elapsed_time(&starttime);
	}

	ExplainOpenGroup("Query", NULL, true, es);

	/* Create textual dump of plan tree */
	ExplainPrintPlan(es, queryDesc);

	/*
	 * If we ran the command, run any AFTER triggers it queued.  (Note this
	 * will not include DEFERRED triggers; since those don't run until end of
	 * transaction, we can't measure them.)  Include into total runtime.
	 */
	if (es->analyze)
	{
		INSTR_TIME_SET_CURRENT(starttime);
		AfterTriggerEndQuery(queryDesc->estate);
		totaltime += elapsed_time(&starttime);
	}

	/* Print info about runtime of triggers */
	if (es->analyze)
	{
		ResultRelInfo *rInfo;
		bool		show_relname;
		int			numrels = queryDesc->estate->es_num_result_relations;
		List	   *targrels = queryDesc->estate->es_trig_target_relations;
		int			nr;
		ListCell   *l;

		ExplainOpenGroup("Triggers", "Triggers", false, es);

		show_relname = (numrels > 1 || targrels != NIL);
		rInfo = queryDesc->estate->es_result_relations;
		for (nr = 0; nr < numrels; rInfo++, nr++)
			report_triggers(rInfo, show_relname, es);

		foreach(l, targrels)
		{
			rInfo = (ResultRelInfo *) lfirst(l);
			report_triggers(rInfo, show_relname, es);
		}

		ExplainCloseGroup("Triggers", "Triggers", false, es);
	}

	/*
	 * Close down the query and free resources.  Include time for this in the
	 * total runtime (although it should be pretty minimal).
	 */
	INSTR_TIME_SET_CURRENT(starttime);

	ExecutorEnd(queryDesc);

	FreeQueryDesc(queryDesc);

	PopActiveSnapshot();

	/* We need a CCI just in case query expanded to multiple plans */
	if (es->analyze)
		CommandCounterIncrement();

	totaltime += elapsed_time(&starttime);

	if (es->analyze)
	{
		if (es->format == EXPLAIN_FORMAT_TEXT)
			appendStringInfo(es->str, "Total runtime: %.3f ms\n",
							 1000.0 * totaltime);
		else
			ExplainPropertyFloat("Total Runtime", 1000.0 * totaltime,
								 3, es);
	}

	ExplainCloseGroup("Query", NULL, true, es);
}

/*
 * ExplainPrintPlan -
 *	  convert a QueryDesc's plan tree to text and append it to es->str
 *
 * The caller should have set up the options fields of *es, as well as
 * initializing the output buffer es->str.	Other fields in *es are
 * initialized here.
 *
 * NB: will not work on utility statements
 */
void
ExplainPrintPlan(ExplainState *es, QueryDesc *queryDesc)
{
	Assert(queryDesc->plannedstmt != NULL);
	es->pstmt = queryDesc->plannedstmt;
	es->rtable = queryDesc->plannedstmt->rtable;
	ExplainNode(queryDesc->plannedstmt->planTree, queryDesc->planstate,
				NULL, NULL, NULL, es);
}

/*
 * ExplainQueryText -
 *	  add a "Query Text" node that contains the actual text of the query
 *
 * The caller should have set up the options fields of *es, as well as
 * initializing the output buffer es->str.
 *
 */
void
ExplainQueryText(ExplainState *es, QueryDesc *queryDesc)
{
	if (queryDesc->sourceText)
		ExplainPropertyText("Query Text", queryDesc->sourceText, es);
}

/*
 * report_triggers -
 *		report execution stats for a single relation's triggers
 */
static void
report_triggers(ResultRelInfo *rInfo, bool show_relname, ExplainState *es)
{
	int			nt;

	if (!rInfo->ri_TrigDesc || !rInfo->ri_TrigInstrument)
		return;
	for (nt = 0; nt < rInfo->ri_TrigDesc->numtriggers; nt++)
	{
		Trigger    *trig = rInfo->ri_TrigDesc->triggers + nt;
		Instrumentation *instr = rInfo->ri_TrigInstrument + nt;
		char	   *relname;
		char	   *conname = NULL;

		/* Must clean up instrumentation state */
		InstrEndLoop(instr);

		/*
		 * We ignore triggers that were never invoked; they likely aren't
		 * relevant to the current query type.
		 */
		if (instr->ntuples == 0)
			continue;

		ExplainOpenGroup("Trigger", NULL, true, es);

		relname = RelationGetRelationName(rInfo->ri_RelationDesc);
		if (OidIsValid(trig->tgconstraint))
			conname = get_constraint_name(trig->tgconstraint);

		/*
		 * In text format, we avoid printing both the trigger name and the
		 * constraint name unless VERBOSE is specified.  In non-text formats
		 * we just print everything.
		 */
		if (es->format == EXPLAIN_FORMAT_TEXT)
		{
			if (es->verbose || conname == NULL)
				appendStringInfo(es->str, "Trigger %s", trig->tgname);
			else
				appendStringInfoString(es->str, "Trigger");
			if (conname)
				appendStringInfo(es->str, " for constraint %s", conname);
			if (show_relname)
				appendStringInfo(es->str, " on %s", relname);
			appendStringInfo(es->str, ": time=%.3f calls=%.0f\n",
							 1000.0 * instr->total, instr->ntuples);
		}
		else
		{
			ExplainPropertyText("Trigger Name", trig->tgname, es);
			if (conname)
				ExplainPropertyText("Constraint Name", conname, es);
			ExplainPropertyText("Relation", relname, es);
			ExplainPropertyFloat("Time", 1000.0 * instr->total, 3, es);
			ExplainPropertyFloat("Calls", instr->ntuples, 0, es);
		}

		if (conname)
			pfree(conname);

		ExplainCloseGroup("Trigger", NULL, true, es);
	}
}

/* Compute elapsed time in seconds since given timestamp */
static double
elapsed_time(instr_time *starttime)
{
	instr_time	endtime;

	INSTR_TIME_SET_CURRENT(endtime);
	INSTR_TIME_SUBTRACT(endtime, *starttime);
	return INSTR_TIME_GET_DOUBLE(endtime);
}

/*
 * ExplainNode -
 *	  Appends a description of the Plan node to es->str
 *
 * planstate points to the executor state node corresponding to the plan node.
 * We need this to get at the instrumentation data (if any) as well as the
 * list of subplans.
 *
 * outer_plan, if not null, references another plan node that is the outer
 * side of a join with the current node.  This is only interesting for
 * deciphering runtime keys of an inner indexscan.
 *
 * relationship describes the relationship of this plan node to its parent
 * (eg, "Outer", "Inner"); it can be null at top level.  plan_name is an
 * optional name to be attached to the node.
 *
 * In text format, es->indent is controlled in this function since we only
 * want it to change at Plan-node boundaries.  In non-text formats, es->indent
 * corresponds to the nesting depth of logical output groups, and therefore
 * is controlled by ExplainOpenGroup/ExplainCloseGroup.
 */
static void
ExplainNode(Plan *plan, PlanState *planstate,
			Plan *outer_plan,
			const char *relationship, const char *plan_name,
			ExplainState *es)
{
	const char *pname;			/* node type name for text output */
	const char *sname;			/* node type name for non-text output */
	const char *strategy = NULL;
	const char *operation = NULL;
	int			save_indent = es->indent;
	bool		haschildren;

	Assert(plan);

	switch (nodeTag(plan))
	{
		case T_Result:
			pname = sname = "Result";
			break;
		case T_ModifyTable:
			sname = "ModifyTable";
			switch (((ModifyTable *) plan)->operation)
			{
				case CMD_INSERT:
					pname = operation = "Insert";
					break;
				case CMD_UPDATE:
					pname = operation = "Update";
					break;
				case CMD_DELETE:
					pname = operation = "Delete";
					break;
				default:
					pname = "???";
					break;
			}
			break;
		case T_Append:
			pname = sname = "Append";
			break;
		case T_RecursiveUnion:
			pname = sname = "Recursive Union";
			break;
		case T_BitmapAnd:
			pname = sname = "BitmapAnd";
			break;
		case T_BitmapOr:
			pname = sname = "BitmapOr";
			break;
		case T_NestLoop:
			pname = sname = "Nested Loop";
			break;
		case T_MergeJoin:
			pname = "Merge";	/* "Join" gets added by jointype switch */
			sname = "Merge Join";
			break;
		case T_HashJoin:
			pname = "Hash";		/* "Join" gets added by jointype switch */
			sname = "Hash Join";
			break;
		case T_SeqScan:
			pname = sname = "Seq Scan";
			break;
		case T_IndexScan:
			pname = sname = "Index Scan";
			break;
		case T_BitmapIndexScan:
			pname = sname = "Bitmap Index Scan";
			break;
		case T_BitmapHeapScan:
			pname = sname = "Bitmap Heap Scan";
			break;
		case T_TidScan:
			pname = sname = "Tid Scan";
			break;
		case T_SubqueryScan:
			pname = sname = "Subquery Scan";
			break;
		case T_FunctionScan:
			pname = sname = "Function Scan";
			break;
		case T_ValuesScan:
			pname = sname = "Values Scan";
			break;
		case T_CteScan:
			pname = sname = "CTE Scan";
			break;
		case T_WorkTableScan:
			pname = sname = "WorkTable Scan";
			break;
#ifdef PGXC
		case T_RemoteQuery:
			pname = "Data Node Scan";
			break;
#endif
		case T_Material:
			pname = sname = "Materialize";
			break;
		case T_Sort:
			pname = sname = "Sort";
			break;
		case T_Group:
			pname = sname = "Group";
			break;
		case T_Agg:
			sname = "Aggregate";
			switch (((Agg *) plan)->aggstrategy)
			{
				case AGG_PLAIN:
					pname = "Aggregate";
					strategy = "Plain";
					break;
				case AGG_SORTED:
					pname = "GroupAggregate";
					strategy = "Sorted";
					break;
				case AGG_HASHED:
					pname = "HashAggregate";
					strategy = "Hashed";
					break;
				default:
					pname = "Aggregate ???";
					strategy = "???";
					break;
			}
			break;
		case T_WindowAgg:
			pname = sname = "WindowAgg";
			break;
		case T_Unique:
			pname = sname = "Unique";
			break;
		case T_SetOp:
			sname = "SetOp";
			switch (((SetOp *) plan)->strategy)
			{
				case SETOP_SORTED:
					pname = "SetOp";
					strategy = "Sorted";
					break;
				case SETOP_HASHED:
					pname = "HashSetOp";
					strategy = "Hashed";
					break;
				default:
					pname = "SetOp ???";
					strategy = "???";
					break;
			}
			break;
		case T_LockRows:
			pname = sname = "LockRows";
			break;
		case T_Limit:
			pname = sname = "Limit";
			break;
		case T_Hash:
			pname = sname = "Hash";
			break;
		default:
			pname = sname = "???";
			break;
	}

	ExplainOpenGroup("Plan",
					 relationship ? NULL : "Plan",
					 true, es);

	if (es->format == EXPLAIN_FORMAT_TEXT)
	{
		if (plan_name)
		{
			appendStringInfoSpaces(es->str, es->indent * 2);
			appendStringInfo(es->str, "%s\n", plan_name);
			es->indent++;
		}
		if (es->indent)
		{
			appendStringInfoSpaces(es->str, es->indent * 2);
			appendStringInfoString(es->str, "->  ");
			es->indent += 2;
		}
		appendStringInfoString(es->str, pname);
		es->indent++;
	}
	else
	{
		ExplainPropertyText("Node Type", sname, es);
		if (strategy)
			ExplainPropertyText("Strategy", strategy, es);
		if (operation)
			ExplainPropertyText("Operation", operation, es);
		if (relationship)
			ExplainPropertyText("Parent Relationship", relationship, es);
		if (plan_name)
			ExplainPropertyText("Subplan Name", plan_name, es);
	}

	switch (nodeTag(plan))
	{
		case T_IndexScan:
<<<<<<< HEAD
			if (ScanDirectionIsBackward(((IndexScan *) plan)->indexorderdir))
				appendStringInfoString(str, " Backward");
			appendStringInfo(str, " using %s",
					  explain_get_index_name(((IndexScan *) plan)->indexid));
			/* FALL THRU */
		case T_SeqScan:
		case T_BitmapHeapScan:
		case T_TidScan:
#ifdef PGXC
		case T_RemoteQuery:
#endif
			if (((Scan *) plan)->scanrelid > 0)
=======
>>>>>>> 1084f317
			{
				IndexScan  *indexscan = (IndexScan *) plan;
				const char *indexname =
				explain_get_index_name(indexscan->indexid);

<<<<<<< HEAD
				/* We only show the rel name, not schema name */
#ifdef PGXC
				relname = rte->relname;
#else
				relname = get_rel_name(rte->relid);
#endif
=======
				if (es->format == EXPLAIN_FORMAT_TEXT)
				{
					if (ScanDirectionIsBackward(indexscan->indexorderdir))
						appendStringInfoString(es->str, " Backward");
					appendStringInfo(es->str, " using %s", indexname);
				}
				else
				{
					const char *scandir;
>>>>>>> 1084f317

					switch (indexscan->indexorderdir)
					{
						case BackwardScanDirection:
							scandir = "Backward";
							break;
						case NoMovementScanDirection:
							scandir = "NoMovement";
							break;
						case ForwardScanDirection:
							scandir = "Forward";
							break;
						default:
							scandir = "???";
							break;
					}
					ExplainPropertyText("Scan Direction", scandir, es);
					ExplainPropertyText("Index Name", indexname, es);
				}
			}
<<<<<<< HEAD
#ifdef PGXC
			if (IsA(plan, RemoteQuery))
			{
				RemoteQuery *remote_query = (RemoteQuery *) plan;

				/* if it is a single-step plan, print out the sql being used */
				if (remote_query->sql_statement)
				{
					char *realsql = NULL;
					realsql = strcasestr(remote_query->sql_statement, "explain");
					if (!realsql)
						realsql = remote_query->sql_statement;
					else
						realsql += 8; /* skip "EXPLAIN" */

					appendStringInfo(str, " %s",
								 quote_identifier(realsql));
				}
			}
#endif
=======
			/* FALL THRU */
		case T_SeqScan:
		case T_BitmapHeapScan:
		case T_TidScan:
		case T_SubqueryScan:
		case T_FunctionScan:
		case T_ValuesScan:
		case T_CteScan:
		case T_WorkTableScan:
			ExplainScanTarget((Scan *) plan, es);
>>>>>>> 1084f317
			break;
		case T_BitmapIndexScan:
			{
				BitmapIndexScan *bitmapindexscan = (BitmapIndexScan *) plan;
				const char *indexname =
				explain_get_index_name(bitmapindexscan->indexid);

				if (es->format == EXPLAIN_FORMAT_TEXT)
					appendStringInfo(es->str, " on %s", indexname);
				else
					ExplainPropertyText("Index Name", indexname, es);
			}
			break;
		case T_NestLoop:
		case T_MergeJoin:
		case T_HashJoin:
			{
				const char *jointype;

				switch (((Join *) plan)->jointype)
				{
					case JOIN_INNER:
						jointype = "Inner";
						break;
					case JOIN_LEFT:
						jointype = "Left";
						break;
					case JOIN_FULL:
						jointype = "Full";
						break;
					case JOIN_RIGHT:
						jointype = "Right";
						break;
					case JOIN_SEMI:
						jointype = "Semi";
						break;
					case JOIN_ANTI:
						jointype = "Anti";
						break;
					default:
						jointype = "???";
						break;
				}
				if (es->format == EXPLAIN_FORMAT_TEXT)
				{
					/*
					 * For historical reasons, the join type is interpolated
					 * into the node type name...
					 */
					if (((Join *) plan)->jointype != JOIN_INNER)
						appendStringInfo(es->str, " %s Join", jointype);
					else if (!IsA(plan, NestLoop))
						appendStringInfo(es->str, " Join");
				}
				else
					ExplainPropertyText("Join Type", jointype, es);
			}
			break;
		case T_SetOp:
			{
				const char *setopcmd;

				switch (((SetOp *) plan)->cmd)
				{
					case SETOPCMD_INTERSECT:
						setopcmd = "Intersect";
						break;
					case SETOPCMD_INTERSECT_ALL:
						setopcmd = "Intersect All";
						break;
					case SETOPCMD_EXCEPT:
						setopcmd = "Except";
						break;
					case SETOPCMD_EXCEPT_ALL:
						setopcmd = "Except All";
						break;
					default:
						setopcmd = "???";
						break;
				}
				if (es->format == EXPLAIN_FORMAT_TEXT)
					appendStringInfo(es->str, " %s", setopcmd);
				else
					ExplainPropertyText("Command", setopcmd, es);
			}
			break;
		default:
			break;
	}

	if (es->costs)
	{
		if (es->format == EXPLAIN_FORMAT_TEXT)
		{
			appendStringInfo(es->str, "  (cost=%.2f..%.2f rows=%.0f width=%d)",
							 plan->startup_cost, plan->total_cost,
							 plan->plan_rows, plan->plan_width);
		}
		else
		{
			ExplainPropertyFloat("Startup Cost", plan->startup_cost, 2, es);
			ExplainPropertyFloat("Total Cost", plan->total_cost, 2, es);
			ExplainPropertyFloat("Plan Rows", plan->plan_rows, 0, es);
			ExplainPropertyInteger("Plan Width", plan->plan_width, es);
		}
	}

	/*
	 * We have to forcibly clean up the instrumentation state because we
	 * haven't done ExecutorEnd yet.  This is pretty grotty ...
	 */
	if (planstate->instrument)
		InstrEndLoop(planstate->instrument);

	if (planstate->instrument && planstate->instrument->nloops > 0)
	{
		double		nloops = planstate->instrument->nloops;
		double		startup_sec = 1000.0 * planstate->instrument->startup / nloops;
		double		total_sec = 1000.0 * planstate->instrument->total / nloops;
		double		rows = planstate->instrument->ntuples / nloops;

		if (es->format == EXPLAIN_FORMAT_TEXT)
		{
			appendStringInfo(es->str,
							 " (actual time=%.3f..%.3f rows=%.0f loops=%.0f)",
							 startup_sec, total_sec, rows, nloops);
		}
		else
		{
			ExplainPropertyFloat("Actual Startup Time", startup_sec, 3, es);
			ExplainPropertyFloat("Actual Total Time", total_sec, 3, es);
			ExplainPropertyFloat("Actual Rows", rows, 0, es);
			ExplainPropertyFloat("Actual Loops", nloops, 0, es);
		}
	}
	else if (es->analyze)
	{
		if (es->format == EXPLAIN_FORMAT_TEXT)
			appendStringInfo(es->str, " (never executed)");
		else
		{
			ExplainPropertyFloat("Actual Startup Time", 0.0, 3, es);
			ExplainPropertyFloat("Actual Total Time", 0.0, 3, es);
			ExplainPropertyFloat("Actual Rows", 0.0, 0, es);
			ExplainPropertyFloat("Actual Loops", 0.0, 0, es);
		}
	}

	/* in text format, first line ends here */
	if (es->format == EXPLAIN_FORMAT_TEXT)
		appendStringInfoChar(es->str, '\n');

	/* target list */
	if (es->verbose)
		show_plan_tlist(plan, es);

	/* quals, sort keys, etc */
	switch (nodeTag(plan))
	{
		case T_IndexScan:
			show_scan_qual(((IndexScan *) plan)->indexqualorig,
						   "Index Cond", plan, outer_plan, es);
			show_scan_qual(plan->qual, "Filter", plan, outer_plan, es);
			break;
		case T_BitmapIndexScan:
			show_scan_qual(((BitmapIndexScan *) plan)->indexqualorig,
						   "Index Cond", plan, outer_plan, es);
			break;
		case T_BitmapHeapScan:
			show_scan_qual(((BitmapHeapScan *) plan)->bitmapqualorig,
						   "Recheck Cond", plan, outer_plan, es);
			/* FALL THRU */
		case T_SeqScan:
		case T_FunctionScan:
		case T_ValuesScan:
		case T_CteScan:
		case T_WorkTableScan:
<<<<<<< HEAD
#ifdef PGXC
		case T_RemoteQuery:
#endif
			show_scan_qual(plan->qual,
						   "Filter",
						   ((Scan *) plan)->scanrelid,
						   plan, outer_plan,
						   str, indent, es);
			break;
=======
>>>>>>> 1084f317
		case T_SubqueryScan:
			show_scan_qual(plan->qual, "Filter", plan, outer_plan, es);
			break;
		case T_TidScan:
			{
				/*
				 * The tidquals list has OR semantics, so be sure to show it
				 * as an OR condition.
				 */
				List	   *tidquals = ((TidScan *) plan)->tidquals;

				if (list_length(tidquals) > 1)
					tidquals = list_make1(make_orclause(tidquals));
				show_scan_qual(tidquals, "TID Cond", plan, outer_plan, es);
				show_scan_qual(plan->qual, "Filter", plan, outer_plan, es);
			}
			break;
		case T_NestLoop:
			show_upper_qual(((NestLoop *) plan)->join.joinqual,
							"Join Filter", plan, es);
			show_upper_qual(plan->qual, "Filter", plan, es);
			break;
		case T_MergeJoin:
			show_upper_qual(((MergeJoin *) plan)->mergeclauses,
							"Merge Cond", plan, es);
			show_upper_qual(((MergeJoin *) plan)->join.joinqual,
							"Join Filter", plan, es);
			show_upper_qual(plan->qual, "Filter", plan, es);
			break;
		case T_HashJoin:
			show_upper_qual(((HashJoin *) plan)->hashclauses,
							"Hash Cond", plan, es);
			show_upper_qual(((HashJoin *) plan)->join.joinqual,
							"Join Filter", plan, es);
			show_upper_qual(plan->qual, "Filter", plan, es);
			break;
		case T_Agg:
		case T_Group:
			show_upper_qual(plan->qual, "Filter", plan, es);
			break;
		case T_Sort:
			show_sort_keys(plan, es);
			show_sort_info((SortState *) planstate, es);
			break;
		case T_Result:
			show_upper_qual((List *) ((Result *) plan)->resconstantqual,
							"One-Time Filter", plan, es);
			show_upper_qual(plan->qual, "Filter", plan, es);
			break;
		case T_Hash:
			show_hash_info((HashState *) planstate, es);
			break;
		default:
			break;
	}

	/* Show buffer usage */
	if (es->buffers)
	{
		const BufferUsage *usage = &planstate->instrument->bufusage;

		if (es->format == EXPLAIN_FORMAT_TEXT)
		{
			bool		has_shared = (usage->shared_blks_hit > 0 ||
									  usage->shared_blks_read > 0 ||
									  usage->shared_blks_written);
			bool		has_local = (usage->local_blks_hit > 0 ||
									 usage->local_blks_read > 0 ||
									 usage->local_blks_written);
			bool		has_temp = (usage->temp_blks_read > 0 ||
									usage->temp_blks_written);

			/* Show only positive counter values. */
			if (has_shared || has_local || has_temp)
			{
				appendStringInfoSpaces(es->str, es->indent * 2);
				appendStringInfoString(es->str, "Buffers:");

				if (has_shared)
				{
					appendStringInfoString(es->str, " shared");
					if (usage->shared_blks_hit > 0)
						appendStringInfo(es->str, " hit=%ld",
										 usage->shared_blks_hit);
					if (usage->shared_blks_read > 0)
						appendStringInfo(es->str, " read=%ld",
										 usage->shared_blks_read);
					if (usage->shared_blks_written > 0)
						appendStringInfo(es->str, " written=%ld",
										 usage->shared_blks_written);
					if (has_local || has_temp)
						appendStringInfoChar(es->str, ',');
				}
				if (has_local)
				{
					appendStringInfoString(es->str, " local");
					if (usage->local_blks_hit > 0)
						appendStringInfo(es->str, " hit=%ld",
										 usage->local_blks_hit);
					if (usage->local_blks_read > 0)
						appendStringInfo(es->str, " read=%ld",
										 usage->local_blks_read);
					if (usage->local_blks_written > 0)
						appendStringInfo(es->str, " written=%ld",
										 usage->local_blks_written);
					if (has_temp)
						appendStringInfoChar(es->str, ',');
				}
				if (has_temp)
				{
					appendStringInfoString(es->str, " temp");
					if (usage->temp_blks_read > 0)
						appendStringInfo(es->str, " read=%ld",
										 usage->temp_blks_read);
					if (usage->temp_blks_written > 0)
						appendStringInfo(es->str, " written=%ld",
										 usage->temp_blks_written);
				}
				appendStringInfoChar(es->str, '\n');
			}
		}
		else
		{
			ExplainPropertyLong("Shared Hit Blocks", usage->shared_blks_hit, es);
			ExplainPropertyLong("Shared Read Blocks", usage->shared_blks_read, es);
			ExplainPropertyLong("Shared Written Blocks", usage->shared_blks_written, es);
			ExplainPropertyLong("Local Hit Blocks", usage->local_blks_hit, es);
			ExplainPropertyLong("Local Read Blocks", usage->local_blks_read, es);
			ExplainPropertyLong("Local Written Blocks", usage->local_blks_written, es);
			ExplainPropertyLong("Temp Read Blocks", usage->temp_blks_read, es);
			ExplainPropertyLong("Temp Written Blocks", usage->temp_blks_written, es);
		}
	}

	/* Get ready to display the child plans */
	haschildren = plan->initPlan ||
		outerPlan(plan) ||
		innerPlan(plan) ||
		IsA(plan, ModifyTable) ||
		IsA(plan, Append) ||
		IsA(plan, BitmapAnd) ||
		IsA(plan, BitmapOr) ||
		IsA(plan, SubqueryScan) ||
		planstate->subPlan;
	if (haschildren)
		ExplainOpenGroup("Plans", "Plans", false, es);

	/* initPlan-s */
	if (plan->initPlan)
		ExplainSubPlans(planstate->initPlan, "InitPlan", es);

	/* lefttree */
	if (outerPlan(plan))
	{
		/*
		 * Ordinarily we don't pass down our own outer_plan value to our child
		 * nodes, but in bitmap scan trees we must, since the bottom
		 * BitmapIndexScan nodes may have outer references.
		 */
		ExplainNode(outerPlan(plan), outerPlanState(planstate),
					IsA(plan, BitmapHeapScan) ? outer_plan : NULL,
					"Outer", NULL, es);
	}

	/* righttree */
	if (innerPlan(plan))
	{
		ExplainNode(innerPlan(plan), innerPlanState(planstate),
					outerPlan(plan),
					"Inner", NULL, es);
	}

	/* special child plans */
	switch (nodeTag(plan))
	{
		case T_ModifyTable:
			ExplainMemberNodes(((ModifyTable *) plan)->plans,
							   ((ModifyTableState *) planstate)->mt_plans,
							   outer_plan, es);
			break;
		case T_Append:
			ExplainMemberNodes(((Append *) plan)->appendplans,
							   ((AppendState *) planstate)->appendplans,
							   outer_plan, es);
			break;
		case T_BitmapAnd:
			ExplainMemberNodes(((BitmapAnd *) plan)->bitmapplans,
							   ((BitmapAndState *) planstate)->bitmapplans,
							   outer_plan, es);
			break;
		case T_BitmapOr:
			ExplainMemberNodes(((BitmapOr *) plan)->bitmapplans,
							   ((BitmapOrState *) planstate)->bitmapplans,
							   outer_plan, es);
			break;
		case T_SubqueryScan:
			{
				SubqueryScan *subqueryscan = (SubqueryScan *) plan;
				SubqueryScanState *subquerystate = (SubqueryScanState *) planstate;

				ExplainNode(subqueryscan->subplan, subquerystate->subplan,
							NULL,
							"Subquery", NULL, es);
			}
			break;
		default:
			break;
	}

	/* subPlan-s */
	if (planstate->subPlan)
		ExplainSubPlans(planstate->subPlan, "SubPlan", es);

	/* end of child plans */
	if (haschildren)
		ExplainCloseGroup("Plans", "Plans", false, es);

	/* in text format, undo whatever indentation we added */
	if (es->format == EXPLAIN_FORMAT_TEXT)
		es->indent = save_indent;

	ExplainCloseGroup("Plan",
					  relationship ? NULL : "Plan",
					  true, es);
}

/*
 * Show the targetlist of a plan node
 */
static void
show_plan_tlist(Plan *plan, ExplainState *es)
{
	List	   *context;
	List	   *result = NIL;
	bool		useprefix;
	ListCell   *lc;
	int			i;

	/* No work if empty tlist (this occurs eg in bitmap indexscans) */
	if (plan->targetlist == NIL)
		return;
	/* The tlist of an Append isn't real helpful, so suppress it */
	if (IsA(plan, Append))
		return;
	/* Likewise for RecursiveUnion */
	if (IsA(plan, RecursiveUnion))
		return;

	/* Set up deparsing context */
	context = deparse_context_for_plan((Node *) plan,
									   NULL,
									   es->rtable,
									   es->pstmt->subplans);
	useprefix = list_length(es->rtable) > 1;

	/* Deparse each result column (we now include resjunk ones) */
	i = 0;
	foreach(lc, plan->targetlist)
	{
		TargetEntry *tle = (TargetEntry *) lfirst(lc);

		result = lappend(result,
						 deparse_expression((Node *) tle->expr, context,
											useprefix, false));
	}

	/* Print results */
	ExplainPropertyList("Output", result, es);
}

/*
 * Show a qualifier expression
 *
 * Note: outer_plan is the referent for any OUTER vars in the scan qual;
 * this would be the outer side of a nestloop plan.  Pass NULL if none.
 */
static void
show_qual(List *qual, const char *qlabel, Plan *plan, Plan *outer_plan,
		  bool useprefix, ExplainState *es)
{
	List	   *context;
	Node	   *node;
	char	   *exprstr;

	/* No work if empty qual */
	if (qual == NIL)
		return;

	/* Convert AND list to explicit AND */
	node = (Node *) make_ands_explicit(qual);

	/* Set up deparsing context */
	context = deparse_context_for_plan((Node *) plan,
									   (Node *) outer_plan,
									   es->rtable,
									   es->pstmt->subplans);

	/* Deparse the expression */
	exprstr = deparse_expression(node, context, useprefix, false);

	/* And add to es->str */
	ExplainPropertyText(qlabel, exprstr, es);
}

/*
 * Show a qualifier expression for a scan plan node
 */
static void
show_scan_qual(List *qual, const char *qlabel,
			   Plan *scan_plan, Plan *outer_plan,
			   ExplainState *es)
{
	bool		useprefix;

	useprefix = (outer_plan != NULL || IsA(scan_plan, SubqueryScan) ||
				 es->verbose);
	show_qual(qual, qlabel, scan_plan, outer_plan, useprefix, es);
}

/*
 * Show a qualifier expression for an upper-level plan node
 */
static void
show_upper_qual(List *qual, const char *qlabel, Plan *plan, ExplainState *es)
{
	bool		useprefix;

	useprefix = (list_length(es->rtable) > 1 || es->verbose);
	show_qual(qual, qlabel, plan, NULL, useprefix, es);
}

/*
 * Show the sort keys for a Sort node.
 */
static void
show_sort_keys(Plan *sortplan, ExplainState *es)
{
	int			nkeys = ((Sort *) sortplan)->numCols;
	AttrNumber *keycols = ((Sort *) sortplan)->sortColIdx;
	List	   *context;
	List	   *result = NIL;
	bool		useprefix;
	int			keyno;
	char	   *exprstr;

	if (nkeys <= 0)
		return;

	/* Set up deparsing context */
	context = deparse_context_for_plan((Node *) sortplan,
									   NULL,
									   es->rtable,
									   es->pstmt->subplans);
	useprefix = (list_length(es->rtable) > 1 || es->verbose);

	for (keyno = 0; keyno < nkeys; keyno++)
	{
		/* find key expression in tlist */
		AttrNumber	keyresno = keycols[keyno];
		TargetEntry *target = get_tle_by_resno(sortplan->targetlist, keyresno);

		if (!target)
			elog(ERROR, "no tlist entry for key %d", keyresno);
		/* Deparse the expression, showing any top-level cast */
		exprstr = deparse_expression((Node *) target->expr, context,
									 useprefix, true);
		result = lappend(result, exprstr);
	}

	ExplainPropertyList("Sort Key", result, es);
}

/*
 * If it's EXPLAIN ANALYZE, show tuplesort stats for a sort node
 */
static void
show_sort_info(SortState *sortstate, ExplainState *es)
{
	Assert(IsA(sortstate, SortState));
	if (es->analyze && sortstate->sort_Done &&
		sortstate->tuplesortstate != NULL)
	{
		Tuplesortstate *state = (Tuplesortstate *) sortstate->tuplesortstate;
		const char *sortMethod;
		const char *spaceType;
		long		spaceUsed;

		tuplesort_get_stats(state, &sortMethod, &spaceType, &spaceUsed);

		if (es->format == EXPLAIN_FORMAT_TEXT)
		{
			appendStringInfoSpaces(es->str, es->indent * 2);
			appendStringInfo(es->str, "Sort Method:  %s  %s: %ldkB\n",
							 sortMethod, spaceType, spaceUsed);
		}
		else
		{
			ExplainPropertyText("Sort Method", sortMethod, es);
			ExplainPropertyLong("Sort Space Used", spaceUsed, es);
			ExplainPropertyText("Sort Space Type", spaceType, es);
		}
	}
}

/*
 * Show information on hash buckets/batches.
 */
static void
show_hash_info(HashState *hashstate, ExplainState *es)
{
	HashJoinTable hashtable;

	Assert(IsA(hashstate, HashState));
	hashtable = hashstate->hashtable;

	if (hashtable)
	{
		long		spacePeakKb = (hashtable->spacePeak + 1023) / 1024;

		if (es->format != EXPLAIN_FORMAT_TEXT)
		{
			ExplainPropertyLong("Hash Buckets", hashtable->nbuckets, es);
			ExplainPropertyLong("Hash Batches", hashtable->nbatch, es);
			ExplainPropertyLong("Original Hash Batches",
								hashtable->nbatch_original, es);
			ExplainPropertyLong("Peak Memory Usage", spacePeakKb, es);
		}
		else if (hashtable->nbatch_original != hashtable->nbatch)
		{
			appendStringInfoSpaces(es->str, es->indent * 2);
			appendStringInfo(es->str,
			"Buckets: %d  Batches: %d (originally %d)  Memory Usage: %ldkB\n",
							 hashtable->nbuckets, hashtable->nbatch,
							 hashtable->nbatch_original, spacePeakKb);
		}
		else
		{
			appendStringInfoSpaces(es->str, es->indent * 2);
			appendStringInfo(es->str,
						   "Buckets: %d  Batches: %d  Memory Usage: %ldkB\n",
							 hashtable->nbuckets, hashtable->nbatch,
							 spacePeakKb);
		}
	}
}

/*
 * Fetch the name of an index in an EXPLAIN
 *
 * We allow plugins to get control here so that plans involving hypothetical
 * indexes can be explained.
 */
static const char *
explain_get_index_name(Oid indexId)
{
	const char *result;

	if (explain_get_index_name_hook)
		result = (*explain_get_index_name_hook) (indexId);
	else
		result = NULL;
	if (result == NULL)
	{
		/* default behavior: look in the catalogs and quote it */
		result = get_rel_name(indexId);
		if (result == NULL)
			elog(ERROR, "cache lookup failed for index %u", indexId);
		result = quote_identifier(result);
	}
	return result;
}

/*
 * Show the target of a Scan node
 */
static void
ExplainScanTarget(Scan *plan, ExplainState *es)
{
	char	   *objectname = NULL;
	char	   *namespace = NULL;
	const char *objecttag = NULL;
	RangeTblEntry *rte;

	if (plan->scanrelid <= 0)	/* Is this still possible? */
		return;
	rte = rt_fetch(plan->scanrelid, es->rtable);

	switch (nodeTag(plan))
	{
		case T_SeqScan:
		case T_IndexScan:
		case T_BitmapHeapScan:
		case T_TidScan:
			/* Assert it's on a real relation */
			Assert(rte->rtekind == RTE_RELATION);
			objectname = get_rel_name(rte->relid);
			if (es->verbose)
				namespace = get_namespace_name(get_rel_namespace(rte->relid));
			objecttag = "Relation Name";
			break;
		case T_FunctionScan:
			{
				Node	   *funcexpr;

				/* Assert it's on a RangeFunction */
				Assert(rte->rtekind == RTE_FUNCTION);

				/*
				 * If the expression is still a function call, we can get the
				 * real name of the function.  Otherwise, punt (this can
				 * happen if the optimizer simplified away the function call,
				 * for example).
				 */
				funcexpr = ((FunctionScan *) plan)->funcexpr;
				if (funcexpr && IsA(funcexpr, FuncExpr))
				{
					Oid			funcid = ((FuncExpr *) funcexpr)->funcid;

					objectname = get_func_name(funcid);
					if (es->verbose)
						namespace =
							get_namespace_name(get_func_namespace(funcid));
				}
				objecttag = "Function Name";
			}
			break;
		case T_ValuesScan:
			Assert(rte->rtekind == RTE_VALUES);
			break;
		case T_CteScan:
			/* Assert it's on a non-self-reference CTE */
			Assert(rte->rtekind == RTE_CTE);
			Assert(!rte->self_reference);
			objectname = rte->ctename;
			objecttag = "CTE Name";
			break;
		case T_WorkTableScan:
			/* Assert it's on a self-reference CTE */
			Assert(rte->rtekind == RTE_CTE);
			Assert(rte->self_reference);
			objectname = rte->ctename;
			objecttag = "CTE Name";
			break;
		default:
			break;
	}

	if (es->format == EXPLAIN_FORMAT_TEXT)
	{
		appendStringInfoString(es->str, " on");
		if (namespace != NULL)
			appendStringInfo(es->str, " %s.%s", quote_identifier(namespace),
							 quote_identifier(objectname));
		else if (objectname != NULL)
			appendStringInfo(es->str, " %s", quote_identifier(objectname));
		if (objectname == NULL ||
			strcmp(rte->eref->aliasname, objectname) != 0)
			appendStringInfo(es->str, " %s",
							 quote_identifier(rte->eref->aliasname));
	}
	else
	{
		if (objecttag != NULL && objectname != NULL)
			ExplainPropertyText(objecttag, objectname, es);
		if (namespace != NULL)
			ExplainPropertyText("Schema", namespace, es);
		ExplainPropertyText("Alias", rte->eref->aliasname, es);
	}
}

/*
 * Explain the constituent plans of a ModifyTable, Append, BitmapAnd,
 * or BitmapOr node.
 *
 * Ordinarily we don't pass down outer_plan to our child nodes, but in these
 * cases we must, since the node could be an "inner indexscan" in which case
 * outer references can appear in the child nodes.
 */
static void
ExplainMemberNodes(List *plans, PlanState **planstate, Plan *outer_plan,
				   ExplainState *es)
{
	ListCell   *lst;
	int			j = 0;

	foreach(lst, plans)
	{
		Plan	   *subnode = (Plan *) lfirst(lst);

		ExplainNode(subnode, planstate[j],
					outer_plan,
					"Member", NULL,
					es);
		j++;
	}
}

/*
 * Explain a list of SubPlans (or initPlans, which also use SubPlan nodes).
 */
static void
ExplainSubPlans(List *plans, const char *relationship, ExplainState *es)
{
	ListCell   *lst;

	foreach(lst, plans)
	{
		SubPlanState *sps = (SubPlanState *) lfirst(lst);
		SubPlan    *sp = (SubPlan *) sps->xprstate.expr;

		ExplainNode(exec_subplan_get_plan(es->pstmt, sp),
					sps->planstate,
					NULL,
					relationship, sp->plan_name,
					es);
	}
}

/*
 * Explain a property, such as sort keys or targets, that takes the form of
 * a list of unlabeled items.  "data" is a list of C strings.
 */
static void
ExplainPropertyList(const char *qlabel, List *data, ExplainState *es)
{
	ListCell   *lc;
	bool		first = true;

	switch (es->format)
	{
		case EXPLAIN_FORMAT_TEXT:
			appendStringInfoSpaces(es->str, es->indent * 2);
			appendStringInfo(es->str, "%s: ", qlabel);
			foreach(lc, data)
			{
				if (!first)
					appendStringInfoString(es->str, ", ");
				appendStringInfoString(es->str, (const char *) lfirst(lc));
				first = false;
			}
			appendStringInfoChar(es->str, '\n');
			break;

		case EXPLAIN_FORMAT_XML:
			ExplainXMLTag(qlabel, X_OPENING, es);
			foreach(lc, data)
			{
				char	   *str;

				appendStringInfoSpaces(es->str, es->indent * 2 + 2);
				appendStringInfoString(es->str, "<Item>");
				str = escape_xml((const char *) lfirst(lc));
				appendStringInfoString(es->str, str);
				pfree(str);
				appendStringInfoString(es->str, "</Item>\n");
			}
			ExplainXMLTag(qlabel, X_CLOSING, es);
			break;

		case EXPLAIN_FORMAT_JSON:
			ExplainJSONLineEnding(es);
			appendStringInfoSpaces(es->str, es->indent * 2);
			escape_json(es->str, qlabel);
			appendStringInfoString(es->str, ": [");
			foreach(lc, data)
			{
				if (!first)
					appendStringInfoString(es->str, ", ");
				escape_json(es->str, (const char *) lfirst(lc));
				first = false;
			}
			appendStringInfoChar(es->str, ']');
			break;

		case EXPLAIN_FORMAT_YAML:
			ExplainYAMLLineStarting(es);
			appendStringInfo(es->str, "%s: ", qlabel);
			foreach(lc, data)
			{
				appendStringInfoChar(es->str, '\n');
				appendStringInfoSpaces(es->str, es->indent * 2 + 2);
				appendStringInfoString(es->str, "- ");
				escape_yaml(es->str, (const char *) lfirst(lc));
			}
			break;
	}
}

/*
 * Explain a simple property.
 *
 * If "numeric" is true, the value is a number (or other value that
 * doesn't need quoting in JSON).
 *
 * This usually should not be invoked directly, but via one of the datatype
 * specific routines ExplainPropertyText, ExplainPropertyInteger, etc.
 */
static void
ExplainProperty(const char *qlabel, const char *value, bool numeric,
				ExplainState *es)
{
	switch (es->format)
	{
		case EXPLAIN_FORMAT_TEXT:
			appendStringInfoSpaces(es->str, es->indent * 2);
			appendStringInfo(es->str, "%s: %s\n", qlabel, value);
			break;

		case EXPLAIN_FORMAT_XML:
			{
				char	   *str;

				appendStringInfoSpaces(es->str, es->indent * 2);
				ExplainXMLTag(qlabel, X_OPENING | X_NOWHITESPACE, es);
				str = escape_xml(value);
				appendStringInfoString(es->str, str);
				pfree(str);
				ExplainXMLTag(qlabel, X_CLOSING | X_NOWHITESPACE, es);
				appendStringInfoChar(es->str, '\n');
			}
			break;

		case EXPLAIN_FORMAT_JSON:
			ExplainJSONLineEnding(es);
			appendStringInfoSpaces(es->str, es->indent * 2);
			escape_json(es->str, qlabel);
			appendStringInfoString(es->str, ": ");
			if (numeric)
				appendStringInfoString(es->str, value);
			else
				escape_json(es->str, value);
			break;

		case EXPLAIN_FORMAT_YAML:
			ExplainYAMLLineStarting(es);
			appendStringInfo(es->str, "%s: ", qlabel);
			if (numeric)
				appendStringInfoString(es->str, value);
			else
				escape_yaml(es->str, value);
			break;
	}
}

/*
 * Explain an integer-valued property.
 */
static void
ExplainPropertyInteger(const char *qlabel, int value, ExplainState *es)
{
	char		buf[32];

	snprintf(buf, sizeof(buf), "%d", value);
	ExplainProperty(qlabel, buf, true, es);
}

/*
 * Explain a long-integer-valued property.
 */
static void
ExplainPropertyLong(const char *qlabel, long value, ExplainState *es)
{
	char		buf[32];

	snprintf(buf, sizeof(buf), "%ld", value);
	ExplainProperty(qlabel, buf, true, es);
}

/*
 * Explain a float-valued property, using the specified number of
 * fractional digits.
 */
static void
ExplainPropertyFloat(const char *qlabel, double value, int ndigits,
					 ExplainState *es)
{
	char		buf[256];

	snprintf(buf, sizeof(buf), "%.*f", ndigits, value);
	ExplainProperty(qlabel, buf, true, es);
}

/*
 * Open a group of related objects.
 *
 * objtype is the type of the group object, labelname is its label within
 * a containing object (if any).
 *
 * If labeled is true, the group members will be labeled properties,
 * while if it's false, they'll be unlabeled objects.
 */
static void
ExplainOpenGroup(const char *objtype, const char *labelname,
				 bool labeled, ExplainState *es)
{
	switch (es->format)
	{
		case EXPLAIN_FORMAT_TEXT:
			/* nothing to do */
			break;

		case EXPLAIN_FORMAT_XML:
			ExplainXMLTag(objtype, X_OPENING, es);
			es->indent++;
			break;

		case EXPLAIN_FORMAT_JSON:
			ExplainJSONLineEnding(es);
			appendStringInfoSpaces(es->str, 2 * es->indent);
			if (labelname)
			{
				escape_json(es->str, labelname);
				appendStringInfoString(es->str, ": ");
			}
			appendStringInfoChar(es->str, labeled ? '{' : '[');

			/*
			 * In JSON format, the grouping_stack is an integer list.  0 means
			 * we've emitted nothing at this grouping level, 1 means we've
			 * emitted something (and so the next item needs a comma). See
			 * ExplainJSONLineEnding().
			 */
			es->grouping_stack = lcons_int(0, es->grouping_stack);
			es->indent++;
			break;

		case EXPLAIN_FORMAT_YAML:

			/*
			 * In YAML format, the grouping stack is an integer list.  0 means
			 * we've emitted nothing at this grouping level AND this grouping
			 * level is unlabelled and must be marked with "- ".  See
			 * ExplainYAMLLineStarting().
			 */
			ExplainYAMLLineStarting(es);
			if (labelname)
			{
				appendStringInfo(es->str, "%s: ", labelname);
				es->grouping_stack = lcons_int(1, es->grouping_stack);
			}
			else
			{
				appendStringInfoString(es->str, "- ");
				es->grouping_stack = lcons_int(0, es->grouping_stack);
			}
			es->indent++;
			break;
	}
}

/*
 * Close a group of related objects.
 * Parameters must match the corresponding ExplainOpenGroup call.
 */
static void
ExplainCloseGroup(const char *objtype, const char *labelname,
				  bool labeled, ExplainState *es)
{
	switch (es->format)
	{
		case EXPLAIN_FORMAT_TEXT:
			/* nothing to do */
			break;

		case EXPLAIN_FORMAT_XML:
			es->indent--;
			ExplainXMLTag(objtype, X_CLOSING, es);
			break;

		case EXPLAIN_FORMAT_JSON:
			es->indent--;
			appendStringInfoChar(es->str, '\n');
			appendStringInfoSpaces(es->str, 2 * es->indent);
			appendStringInfoChar(es->str, labeled ? '}' : ']');
			es->grouping_stack = list_delete_first(es->grouping_stack);
			break;

		case EXPLAIN_FORMAT_YAML:
			es->indent--;
			es->grouping_stack = list_delete_first(es->grouping_stack);
			break;
	}
}

/*
 * Emit a "dummy" group that never has any members.
 *
 * objtype is the type of the group object, labelname is its label within
 * a containing object (if any).
 */
static void
ExplainDummyGroup(const char *objtype, const char *labelname, ExplainState *es)
{
	switch (es->format)
	{
		case EXPLAIN_FORMAT_TEXT:
			/* nothing to do */
			break;

		case EXPLAIN_FORMAT_XML:
			ExplainXMLTag(objtype, X_CLOSE_IMMEDIATE, es);
			break;

		case EXPLAIN_FORMAT_JSON:
			ExplainJSONLineEnding(es);
			appendStringInfoSpaces(es->str, 2 * es->indent);
			if (labelname)
			{
				escape_json(es->str, labelname);
				appendStringInfoString(es->str, ": ");
			}
			escape_json(es->str, objtype);
			break;

		case EXPLAIN_FORMAT_YAML:
			ExplainYAMLLineStarting(es);
			if (labelname)
			{
				escape_yaml(es->str, labelname);
				appendStringInfoString(es->str, ": ");
			}
			else
			{
				appendStringInfoString(es->str, "- ");
			}
			escape_yaml(es->str, objtype);
			break;
	}
}

/*
 * Emit the start-of-output boilerplate.
 *
 * This is just enough different from processing a subgroup that we need
 * a separate pair of subroutines.
 */
void
ExplainBeginOutput(ExplainState *es)
{
	switch (es->format)
	{
		case EXPLAIN_FORMAT_TEXT:
			/* nothing to do */
			break;

		case EXPLAIN_FORMAT_XML:
			appendStringInfoString(es->str,
			 "<explain xmlns=\"http://www.postgresql.org/2009/explain\">\n");
			es->indent++;
			break;

		case EXPLAIN_FORMAT_JSON:
			/* top-level structure is an array of plans */
			appendStringInfoChar(es->str, '[');
			es->grouping_stack = lcons_int(0, es->grouping_stack);
			es->indent++;
			break;

		case EXPLAIN_FORMAT_YAML:
			es->grouping_stack = lcons_int(0, es->grouping_stack);
			break;
	}
}

/*
 * Emit the end-of-output boilerplate.
 */
void
ExplainEndOutput(ExplainState *es)
{
	switch (es->format)
	{
		case EXPLAIN_FORMAT_TEXT:
			/* nothing to do */
			break;

		case EXPLAIN_FORMAT_XML:
			es->indent--;
			appendStringInfoString(es->str, "</explain>");
			break;

		case EXPLAIN_FORMAT_JSON:
			es->indent--;
			appendStringInfoString(es->str, "\n]");
			es->grouping_stack = list_delete_first(es->grouping_stack);
			break;

		case EXPLAIN_FORMAT_YAML:
			es->grouping_stack = list_delete_first(es->grouping_stack);
			break;
	}
}

/*
 * Put an appropriate separator between multiple plans
 */
void
ExplainSeparatePlans(ExplainState *es)
{
	switch (es->format)
	{
		case EXPLAIN_FORMAT_TEXT:
			/* add a blank line */
			appendStringInfoChar(es->str, '\n');
			break;

		case EXPLAIN_FORMAT_XML:
		case EXPLAIN_FORMAT_JSON:
		case EXPLAIN_FORMAT_YAML:
			/* nothing to do */
			break;
	}
}

/*
 * Emit opening or closing XML tag.
 *
 * "flags" must contain X_OPENING, X_CLOSING, or X_CLOSE_IMMEDIATE.
 * Optionally, OR in X_NOWHITESPACE to suppress the whitespace we'd normally
 * add.
 *
 * XML tag names can't contain white space, so we replace any spaces in
 * "tagname" with dashes.
 */
static void
ExplainXMLTag(const char *tagname, int flags, ExplainState *es)
{
	const char *s;

	if ((flags & X_NOWHITESPACE) == 0)
		appendStringInfoSpaces(es->str, 2 * es->indent);
	appendStringInfoCharMacro(es->str, '<');
	if ((flags & X_CLOSING) != 0)
		appendStringInfoCharMacro(es->str, '/');
	for (s = tagname; *s; s++)
		appendStringInfoCharMacro(es->str, (*s == ' ') ? '-' : *s);
	if ((flags & X_CLOSE_IMMEDIATE) != 0)
		appendStringInfoString(es->str, " /");
	appendStringInfoCharMacro(es->str, '>');
	if ((flags & X_NOWHITESPACE) == 0)
		appendStringInfoCharMacro(es->str, '\n');
}

/*
 * Emit a JSON line ending.
 *
 * JSON requires a comma after each property but the last.	To facilitate this,
 * in JSON format, the text emitted for each property begins just prior to the
 * preceding line-break (and comma, if applicable).
 */
static void
ExplainJSONLineEnding(ExplainState *es)
{
	Assert(es->format == EXPLAIN_FORMAT_JSON);
	if (linitial_int(es->grouping_stack) != 0)
		appendStringInfoChar(es->str, ',');
	else
		linitial_int(es->grouping_stack) = 1;
	appendStringInfoChar(es->str, '\n');
}

/*
 * Indent a YAML line.
 *
 * YAML lines are ordinarily indented by two spaces per indentation level.
 * The text emitted for each property begins just prior to the preceding
 * line-break, except for the first property in an unlabelled group, for which
 * it begins immediately after the "- " that introduces the group.	The first
 * property of the group appears on the same line as the opening "- ".
 */
static void
ExplainYAMLLineStarting(ExplainState *es)
{
	Assert(es->format == EXPLAIN_FORMAT_YAML);
	if (linitial_int(es->grouping_stack) == 0)
	{
		linitial_int(es->grouping_stack) = 1;
	}
	else
	{
		appendStringInfoChar(es->str, '\n');
		appendStringInfoSpaces(es->str, es->indent * 2);
	}
}

/*
 * Produce a JSON string literal, properly escaping characters in the text.
 */
static void
escape_json(StringInfo buf, const char *str)
{
	const char *p;

	appendStringInfoCharMacro(buf, '\"');
	for (p = str; *p; p++)
	{
		switch (*p)
		{
			case '\b':
				appendStringInfoString(buf, "\\b");
				break;
			case '\f':
				appendStringInfoString(buf, "\\f");
				break;
			case '\n':
				appendStringInfoString(buf, "\\n");
				break;
			case '\r':
				appendStringInfoString(buf, "\\r");
				break;
			case '\t':
				appendStringInfoString(buf, "\\t");
				break;
			case '"':
				appendStringInfoString(buf, "\\\"");
				break;
			case '\\':
				appendStringInfoString(buf, "\\\\");
				break;
			default:
				if ((unsigned char) *p < ' ')
					appendStringInfo(buf, "\\u%04x", (int) *p);
				else
					appendStringInfoCharMacro(buf, *p);
				break;
		}
	}
	appendStringInfoCharMacro(buf, '\"');
}

/*
 * YAML is a superset of JSON; unfortuantely, the YAML quoting rules are
 * ridiculously complicated -- as documented in sections 5.3 and 7.3.3 of
 * http://yaml.org/spec/1.2/spec.html -- so we chose to just quote everything.
 * Empty strings, strings with leading or trailing whitespace, and strings
 * containing a variety of special characters must certainly be quoted or the
 * output is invalid; and other seemingly harmless strings like "0xa" or
 * "true" must be quoted, lest they be interpreted as a hexadecimal or Boolean
 * constant rather than a string.
 */
static void
escape_yaml(StringInfo buf, const char *str)
{
	escape_json(buf, str);
}<|MERGE_RESOLUTION|>--- conflicted
+++ resolved
@@ -806,34 +806,11 @@
 	switch (nodeTag(plan))
 	{
 		case T_IndexScan:
-<<<<<<< HEAD
-			if (ScanDirectionIsBackward(((IndexScan *) plan)->indexorderdir))
-				appendStringInfoString(str, " Backward");
-			appendStringInfo(str, " using %s",
-					  explain_get_index_name(((IndexScan *) plan)->indexid));
-			/* FALL THRU */
-		case T_SeqScan:
-		case T_BitmapHeapScan:
-		case T_TidScan:
-#ifdef PGXC
-		case T_RemoteQuery:
-#endif
-			if (((Scan *) plan)->scanrelid > 0)
-=======
->>>>>>> 1084f317
 			{
 				IndexScan  *indexscan = (IndexScan *) plan;
 				const char *indexname =
 				explain_get_index_name(indexscan->indexid);
 
-<<<<<<< HEAD
-				/* We only show the rel name, not schema name */
-#ifdef PGXC
-				relname = rte->relname;
-#else
-				relname = get_rel_name(rte->relid);
-#endif
-=======
 				if (es->format == EXPLAIN_FORMAT_TEXT)
 				{
 					if (ScanDirectionIsBackward(indexscan->indexorderdir))
@@ -843,7 +820,6 @@
 				else
 				{
 					const char *scandir;
->>>>>>> 1084f317
 
 					switch (indexscan->indexorderdir)
 					{
@@ -864,28 +840,6 @@
 					ExplainPropertyText("Index Name", indexname, es);
 				}
 			}
-<<<<<<< HEAD
-#ifdef PGXC
-			if (IsA(plan, RemoteQuery))
-			{
-				RemoteQuery *remote_query = (RemoteQuery *) plan;
-
-				/* if it is a single-step plan, print out the sql being used */
-				if (remote_query->sql_statement)
-				{
-					char *realsql = NULL;
-					realsql = strcasestr(remote_query->sql_statement, "explain");
-					if (!realsql)
-						realsql = remote_query->sql_statement;
-					else
-						realsql += 8; /* skip "EXPLAIN" */
-
-					appendStringInfo(str, " %s",
-								 quote_identifier(realsql));
-				}
-			}
-#endif
-=======
 			/* FALL THRU */
 		case T_SeqScan:
 		case T_BitmapHeapScan:
@@ -895,8 +849,10 @@
 		case T_ValuesScan:
 		case T_CteScan:
 		case T_WorkTableScan:
+#ifdef PGXC
+		case T_RemoteQuery:
+#endif
 			ExplainScanTarget((Scan *) plan, es);
->>>>>>> 1084f317
 			break;
 		case T_BitmapIndexScan:
 			{
@@ -1074,18 +1030,9 @@
 		case T_ValuesScan:
 		case T_CteScan:
 		case T_WorkTableScan:
-<<<<<<< HEAD
 #ifdef PGXC
 		case T_RemoteQuery:
 #endif
-			show_scan_qual(plan->qual,
-						   "Filter",
-						   ((Scan *) plan)->scanrelid,
-						   plan, outer_plan,
-						   str, indent, es);
-			break;
-=======
->>>>>>> 1084f317
 		case T_SubqueryScan:
 			show_scan_qual(plan->qual, "Filter", plan, outer_plan, es);
 			break;
