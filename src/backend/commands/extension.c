--- conflicted
+++ resolved
@@ -1375,13 +1375,10 @@
 			csstmt->schemaname = schemaName;
 			csstmt->authid = NULL;		/* will be created by current user */
 			csstmt->schemaElts = NIL;
-<<<<<<< HEAD
+			csstmt->if_not_exists = false;
 #ifdef PGXC
 			CreateSchemaCommand(csstmt, NULL, true);
 #else
-=======
-			csstmt->if_not_exists = false;
->>>>>>> ab76208e
 			CreateSchemaCommand(csstmt, NULL);
 #endif
 
