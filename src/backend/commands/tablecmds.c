/*-------------------------------------------------------------------------
 *
 * tablecmds.c
 *	  Commands for creating and altering table structures and settings
 *
<<<<<<< HEAD
 * This Source Code Form is subject to the terms of the Mozilla Public
 * License, v. 2.0. If a copy of the MPL was not distributed with this
 * file, You can obtain one at http://mozilla.org/MPL/2.0/.
 *
 * Portions Copyright (c) 2012-2014, TransLattice, Inc.
 * Portions Copyright (c) 1996-2014, PostgreSQL Global Development Group
=======
 * Portions Copyright (c) 1996-2015, PostgreSQL Global Development Group
>>>>>>> 4cb7d671
 * Portions Copyright (c) 1994, Regents of the University of California
 * Portions Copyright (c) 2010-2012 Postgres-XC Development Group
 *
 *
 * IDENTIFICATION
 *	  src/backend/commands/tablecmds.c
 *
 *-------------------------------------------------------------------------
 */
#include "postgres.h"

#include "access/genam.h"
#include "access/heapam.h"
#include "access/multixact.h"
#include "access/reloptions.h"
#include "access/relscan.h"
#include "access/sysattr.h"
#include "access/xact.h"
#include "access/xlog.h"
#include "catalog/catalog.h"
#include "catalog/dependency.h"
#include "catalog/heap.h"
#include "catalog/index.h"
#include "catalog/indexing.h"
#include "catalog/namespace.h"
#include "catalog/objectaccess.h"
#include "catalog/pg_collation.h"
#include "catalog/pg_constraint.h"
#include "catalog/pg_depend.h"
#include "catalog/pg_foreign_table.h"
#include "catalog/pg_inherits.h"
#include "catalog/pg_inherits_fn.h"
#include "catalog/pg_namespace.h"
#include "catalog/pg_opclass.h"
#include "catalog/pg_tablespace.h"
#include "catalog/pg_trigger.h"
#include "catalog/pg_type.h"
#include "catalog/pg_type_fn.h"
#include "catalog/storage.h"
#include "catalog/toasting.h"
#include "commands/cluster.h"
#include "commands/comment.h"
#include "commands/defrem.h"
#include "commands/event_trigger.h"
#include "commands/policy.h"
#include "commands/sequence.h"
#include "commands/tablecmds.h"
#include "commands/tablespace.h"
#include "commands/trigger.h"
#include "commands/typecmds.h"
#include "commands/user.h"
#include "executor/executor.h"
#include "foreign/foreign.h"
#include "miscadmin.h"
#include "nodes/makefuncs.h"
#include "nodes/nodeFuncs.h"
#include "nodes/parsenodes.h"
#include "optimizer/clauses.h"
#include "optimizer/planner.h"
#include "parser/parse_clause.h"
#include "parser/parse_coerce.h"
#include "parser/parse_collate.h"
#include "parser/parse_expr.h"
#include "parser/parse_oper.h"
#include "parser/parse_relation.h"
#include "parser/parse_type.h"
#include "parser/parse_utilcmd.h"
#include "parser/parser.h"
#include "pgstat.h"
#include "rewrite/rewriteDefine.h"
#include "rewrite/rewriteHandler.h"
#include "rewrite/rewriteManip.h"
#include "storage/bufmgr.h"
#include "storage/lmgr.h"
#include "storage/lock.h"
#include "storage/predicate.h"
#include "storage/smgr.h"
#include "utils/acl.h"
#include "utils/builtins.h"
#include "utils/fmgroids.h"
#include "utils/inval.h"
#include "utils/lsyscache.h"
#include "utils/memutils.h"
#include "utils/relcache.h"
#include "utils/ruleutils.h"
#include "utils/snapmgr.h"
#include "utils/syscache.h"
#include "utils/tqual.h"
#include "utils/typcache.h"

#ifdef PGXC
#include "pgxc/pgxc.h"
#include "access/gtm.h"
#include "catalog/pgxc_class.h"
#include "catalog/pgxc_node.h"
#include "commands/sequence.h"
#include "pgxc/execRemote.h"
#include "pgxc/redistrib.h"
#endif

/*
 * ON COMMIT action list
 */
typedef struct OnCommitItem
{
	Oid			relid;			/* relid of relation */
	OnCommitAction oncommit;	/* what to do at end of xact */

	/*
	 * If this entry was created during the current transaction,
	 * creating_subid is the ID of the creating subxact; if created in a prior
	 * transaction, creating_subid is zero.  If deleted during the current
	 * transaction, deleting_subid is the ID of the deleting subxact; if no
	 * deletion request is pending, deleting_subid is zero.
	 */
	SubTransactionId creating_subid;
	SubTransactionId deleting_subid;
} OnCommitItem;

static List *on_commits = NIL;


/*
 * State information for ALTER TABLE
 *
 * The pending-work queue for an ALTER TABLE is a List of AlteredTableInfo
 * structs, one for each table modified by the operation (the named table
 * plus any child tables that are affected).  We save lists of subcommands
 * to apply to this table (possibly modified by parse transformation steps);
 * these lists will be executed in Phase 2.  If a Phase 3 step is needed,
 * necessary information is stored in the constraints and newvals lists.
 *
 * Phase 2 is divided into multiple passes; subcommands are executed in
 * a pass determined by subcommand type.
 */

#define AT_PASS_UNSET			-1		/* UNSET will cause ERROR */
#define AT_PASS_DROP			0		/* DROP (all flavors) */
#define AT_PASS_ALTER_TYPE		1		/* ALTER COLUMN TYPE */
#define AT_PASS_OLD_INDEX		2		/* re-add existing indexes */
#define AT_PASS_OLD_CONSTR		3		/* re-add existing constraints */
#define AT_PASS_COL_ATTRS		4		/* set other column attributes */
/* We could support a RENAME COLUMN pass here, but not currently used */
#define AT_PASS_ADD_COL			5		/* ADD COLUMN */
#define AT_PASS_ADD_INDEX		6		/* ADD indexes */
#define AT_PASS_ADD_CONSTR		7		/* ADD constraints, defaults */
#define AT_PASS_MISC			8		/* other stuff */
#ifdef PGXC
#define AT_PASS_DISTRIB			9		/* Redistribution pass */
#define AT_NUM_PASSES			10
#else
#define AT_NUM_PASSES			9
#endif

typedef struct AlteredTableInfo
{
	/* Information saved before any work commences: */
	Oid			relid;			/* Relation to work on */
	char		relkind;		/* Its relkind */
	TupleDesc	oldDesc;		/* Pre-modification tuple descriptor */
	/* Information saved by Phase 1 for Phase 2: */
	List	   *subcmds[AT_NUM_PASSES]; /* Lists of AlterTableCmd */
	/* Information saved by Phases 1/2 for Phase 3: */
	List	   *constraints;	/* List of NewConstraint */
	List	   *newvals;		/* List of NewColumnValue */
	bool		new_notnull;	/* T if we added new NOT NULL constraints */
	int			rewrite;		/* Reason for forced rewrite, if any */
	Oid			newTableSpace;	/* new tablespace; 0 means no change */
	bool		chgPersistence; /* T if SET LOGGED/UNLOGGED is used */
	char		newrelpersistence;		/* if above is true */
	/* Objects to rebuild after completing ALTER TYPE operations */
	List	   *changedConstraintOids;	/* OIDs of constraints to rebuild */
	List	   *changedConstraintDefs;	/* string definitions of same */
	List	   *changedIndexOids;		/* OIDs of indexes to rebuild */
	List	   *changedIndexDefs;		/* string definitions of same */
} AlteredTableInfo;

/* Struct describing one new constraint to check in Phase 3 scan */
/* Note: new NOT NULL constraints are handled elsewhere */
typedef struct NewConstraint
{
	char	   *name;			/* Constraint name, or NULL if none */
	ConstrType	contype;		/* CHECK or FOREIGN */
	Oid			refrelid;		/* PK rel, if FOREIGN */
	Oid			refindid;		/* OID of PK's index, if FOREIGN */
	Oid			conid;			/* OID of pg_constraint entry, if FOREIGN */
	Node	   *qual;			/* Check expr or CONSTR_FOREIGN Constraint */
	List	   *qualstate;		/* Execution state for CHECK */
} NewConstraint;

/*
 * Struct describing one new column value that needs to be computed during
 * Phase 3 copy (this could be either a new column with a non-null default, or
 * a column that we're changing the type of).  Columns without such an entry
 * are just copied from the old table during ATRewriteTable.  Note that the
 * expr is an expression over *old* table values.
 */
typedef struct NewColumnValue
{
	AttrNumber	attnum;			/* which column */
	Expr	   *expr;			/* expression to compute */
	ExprState  *exprstate;		/* execution state */
} NewColumnValue;

/*
 * Error-reporting support for RemoveRelations
 */
struct dropmsgstrings
{
	char		kind;
	int			nonexistent_code;
	const char *nonexistent_msg;
	const char *skipping_msg;
	const char *nota_msg;
	const char *drophint_msg;
};

static const struct dropmsgstrings dropmsgstringarray[] = {
	{RELKIND_RELATION,
		ERRCODE_UNDEFINED_TABLE,
		gettext_noop("table \"%s\" does not exist"),
		gettext_noop("table \"%s\" does not exist, skipping"),
		gettext_noop("\"%s\" is not a table"),
	gettext_noop("Use DROP TABLE to remove a table.")},
	{RELKIND_SEQUENCE,
		ERRCODE_UNDEFINED_TABLE,
		gettext_noop("sequence \"%s\" does not exist"),
		gettext_noop("sequence \"%s\" does not exist, skipping"),
		gettext_noop("\"%s\" is not a sequence"),
	gettext_noop("Use DROP SEQUENCE to remove a sequence.")},
	{RELKIND_VIEW,
		ERRCODE_UNDEFINED_TABLE,
		gettext_noop("view \"%s\" does not exist"),
		gettext_noop("view \"%s\" does not exist, skipping"),
		gettext_noop("\"%s\" is not a view"),
	gettext_noop("Use DROP VIEW to remove a view.")},
	{RELKIND_MATVIEW,
		ERRCODE_UNDEFINED_TABLE,
		gettext_noop("materialized view \"%s\" does not exist"),
		gettext_noop("materialized view \"%s\" does not exist, skipping"),
		gettext_noop("\"%s\" is not a materialized view"),
	gettext_noop("Use DROP MATERIALIZED VIEW to remove a materialized view.")},
	{RELKIND_INDEX,
		ERRCODE_UNDEFINED_OBJECT,
		gettext_noop("index \"%s\" does not exist"),
		gettext_noop("index \"%s\" does not exist, skipping"),
		gettext_noop("\"%s\" is not an index"),
	gettext_noop("Use DROP INDEX to remove an index.")},
	{RELKIND_COMPOSITE_TYPE,
		ERRCODE_UNDEFINED_OBJECT,
		gettext_noop("type \"%s\" does not exist"),
		gettext_noop("type \"%s\" does not exist, skipping"),
		gettext_noop("\"%s\" is not a type"),
	gettext_noop("Use DROP TYPE to remove a type.")},
	{RELKIND_FOREIGN_TABLE,
		ERRCODE_UNDEFINED_OBJECT,
		gettext_noop("foreign table \"%s\" does not exist"),
		gettext_noop("foreign table \"%s\" does not exist, skipping"),
		gettext_noop("\"%s\" is not a foreign table"),
	gettext_noop("Use DROP FOREIGN TABLE to remove a foreign table.")},
	{'\0', 0, NULL, NULL, NULL, NULL}
};

struct DropRelationCallbackState
{
	char		relkind;
	Oid			heapOid;
	bool		concurrent;
};

/* Alter table target-type flags for ATSimplePermissions */
#define		ATT_TABLE				0x0001
#define		ATT_VIEW				0x0002
#define		ATT_MATVIEW				0x0004
#define		ATT_INDEX				0x0008
#define		ATT_COMPOSITE_TYPE		0x0010
#define		ATT_FOREIGN_TABLE		0x0020

static void truncate_check_rel(Relation rel);
static List *MergeAttributes(List *schema, List *supers, char relpersistence,
				List **supOids, List **supconstr, int *supOidCount);
static bool MergeCheckConstraint(List *constraints, char *name, Node *expr);
static void MergeAttributesIntoExisting(Relation child_rel, Relation parent_rel);
static void MergeConstraintsIntoExisting(Relation child_rel, Relation parent_rel);
static void StoreCatalogInheritance(Oid relationId, List *supers);
static void StoreCatalogInheritance1(Oid relationId, Oid parentOid,
						 int16 seqNumber, Relation inhRelation);
static int	findAttrByName(const char *attributeName, List *schema);
static void AlterIndexNamespaces(Relation classRel, Relation rel,
				   Oid oldNspOid, Oid newNspOid, ObjectAddresses *objsMoved);
static void AlterSeqNamespaces(Relation classRel, Relation rel,
				   Oid oldNspOid, Oid newNspOid, ObjectAddresses *objsMoved,
				   LOCKMODE lockmode);
static ObjectAddress ATExecAlterConstraint(Relation rel, AlterTableCmd *cmd,
					  bool recurse, bool recursing, LOCKMODE lockmode);
static ObjectAddress ATExecValidateConstraint(Relation rel, char *constrName,
						 bool recurse, bool recursing, LOCKMODE lockmode);
static int transformColumnNameList(Oid relId, List *colList,
						int16 *attnums, Oid *atttypids);
static int transformFkeyGetPrimaryKey(Relation pkrel, Oid *indexOid,
						   List **attnamelist,
						   int16 *attnums, Oid *atttypids,
						   Oid *opclasses);
static Oid transformFkeyCheckAttrs(Relation pkrel,
						int numattrs, int16 *attnums,
						Oid *opclasses);
static void checkFkeyPermissions(Relation rel, int16 *attnums, int natts);
static CoercionPathType findFkeyCast(Oid targetTypeId, Oid sourceTypeId,
			 Oid *funcid);
static void validateCheckConstraint(Relation rel, HeapTuple constrtup);
static void validateForeignKeyConstraint(char *conname,
							 Relation rel, Relation pkrel,
							 Oid pkindOid, Oid constraintOid);
static void createForeignKeyTriggers(Relation rel, Oid refRelOid,
						 Constraint *fkconstraint,
						 Oid constraintOid, Oid indexOid);
static void ATController(AlterTableStmt *parsetree,
						 Relation rel, List *cmds, bool recurse, LOCKMODE lockmode);
static void ATPrepCmd(List **wqueue, Relation rel, AlterTableCmd *cmd,
		  bool recurse, bool recursing, LOCKMODE lockmode);
static void ATRewriteCatalogs(List **wqueue, LOCKMODE lockmode);
static void ATExecCmd(List **wqueue, AlteredTableInfo *tab, Relation rel,
		  AlterTableCmd *cmd, LOCKMODE lockmode);
static void ATRewriteTables(AlterTableStmt *parsetree,
							List **wqueue, LOCKMODE lockmode);
static void ATRewriteTable(AlteredTableInfo *tab, Oid OIDNewHeap, LOCKMODE lockmode);
static AlteredTableInfo *ATGetQueueEntry(List **wqueue, Relation rel);
static void ATSimplePermissions(Relation rel, int allowed_targets);
static void ATWrongRelkindError(Relation rel, int allowed_targets);
static void ATSimpleRecursion(List **wqueue, Relation rel,
				  AlterTableCmd *cmd, bool recurse, LOCKMODE lockmode);
static void ATTypedTableRecursion(List **wqueue, Relation rel, AlterTableCmd *cmd,
					  LOCKMODE lockmode);
static List *find_typed_table_dependencies(Oid typeOid, const char *typeName,
							  DropBehavior behavior);
static void ATPrepAddColumn(List **wqueue, Relation rel, bool recurse, bool recursing,
				bool is_view, AlterTableCmd *cmd, LOCKMODE lockmode);
static ObjectAddress ATExecAddColumn(List **wqueue, AlteredTableInfo *tab,
				Relation rel, ColumnDef *colDef, bool isOid,
				bool recurse, bool recursing, LOCKMODE lockmode);
static void check_for_column_name_collision(Relation rel, const char *colname);
static void add_column_datatype_dependency(Oid relid, int32 attnum, Oid typid);
static void add_column_collation_dependency(Oid relid, int32 attnum, Oid collid);
static void ATPrepAddOids(List **wqueue, Relation rel, bool recurse,
			  AlterTableCmd *cmd, LOCKMODE lockmode);
static ObjectAddress ATExecDropNotNull(Relation rel, const char *colName, LOCKMODE lockmode);
static ObjectAddress ATExecSetNotNull(AlteredTableInfo *tab, Relation rel,
				 const char *colName, LOCKMODE lockmode);
static ObjectAddress ATExecColumnDefault(Relation rel, const char *colName,
					Node *newDefault, LOCKMODE lockmode);
static void ATPrepSetStatistics(Relation rel, const char *colName,
					Node *newValue, LOCKMODE lockmode);
static ObjectAddress ATExecSetStatistics(Relation rel, const char *colName,
					Node *newValue, LOCKMODE lockmode);
static ObjectAddress ATExecSetOptions(Relation rel, const char *colName,
				 Node *options, bool isReset, LOCKMODE lockmode);
static ObjectAddress ATExecSetStorage(Relation rel, const char *colName,
				 Node *newValue, LOCKMODE lockmode);
static void ATPrepDropColumn(List **wqueue, Relation rel, bool recurse, bool recursing,
				 AlterTableCmd *cmd, LOCKMODE lockmode);
static ObjectAddress ATExecDropColumn(List **wqueue, Relation rel, const char *colName,
				 DropBehavior behavior,
				 bool recurse, bool recursing,
				 bool missing_ok, LOCKMODE lockmode);
static ObjectAddress ATExecAddIndex(AlteredTableInfo *tab, Relation rel,
			   IndexStmt *stmt, bool is_rebuild, LOCKMODE lockmode);
static ObjectAddress ATExecAddConstraint(List **wqueue,
					AlteredTableInfo *tab, Relation rel,
					Constraint *newConstraint, bool recurse, bool is_readd,
					LOCKMODE lockmode);
static ObjectAddress ATExecAddIndexConstraint(AlteredTableInfo *tab, Relation rel,
						 IndexStmt *stmt, LOCKMODE lockmode);
static ObjectAddress ATAddCheckConstraint(List **wqueue,
					 AlteredTableInfo *tab, Relation rel,
					 Constraint *constr,
					 bool recurse, bool recursing, bool is_readd,
					 LOCKMODE lockmode);
static ObjectAddress ATAddForeignKeyConstraint(AlteredTableInfo *tab, Relation rel,
						  Constraint *fkconstraint, LOCKMODE lockmode);
static void ATExecDropConstraint(Relation rel, const char *constrName,
					 DropBehavior behavior,
					 bool recurse, bool recursing,
					 bool missing_ok, LOCKMODE lockmode);
static void ATPrepAlterColumnType(List **wqueue,
					  AlteredTableInfo *tab, Relation rel,
					  bool recurse, bool recursing,
					  AlterTableCmd *cmd, LOCKMODE lockmode);
static bool ATColumnChangeRequiresRewrite(Node *expr, AttrNumber varattno);
static ObjectAddress ATExecAlterColumnType(AlteredTableInfo *tab, Relation rel,
					  AlterTableCmd *cmd, LOCKMODE lockmode);
static ObjectAddress ATExecAlterColumnGenericOptions(Relation rel, const char *colName,
								List *options, LOCKMODE lockmode);
static void ATPostAlterTypeCleanup(List **wqueue, AlteredTableInfo *tab,
					   LOCKMODE lockmode);
static void ATPostAlterTypeParse(Oid oldId, Oid oldRelId, Oid refRelId,
					 char *cmd, List **wqueue, LOCKMODE lockmode,
					 bool rewrite);
static void TryReuseIndex(Oid oldId, IndexStmt *stmt);
static void TryReuseForeignKey(Oid oldId, Constraint *con);
static void change_owner_fix_column_acls(Oid relationOid,
							 Oid oldOwnerId, Oid newOwnerId);
static void change_owner_recurse_to_sequences(Oid relationOid,
								  Oid newOwnerId, LOCKMODE lockmode);
static ObjectAddress ATExecClusterOn(Relation rel, const char *indexName,
				LOCKMODE lockmode);
static void ATExecDropCluster(Relation rel, LOCKMODE lockmode);
static bool ATPrepChangePersistence(Relation rel, bool toLogged);
static void ATPrepSetTableSpace(AlteredTableInfo *tab, Relation rel,
					char *tablespacename, LOCKMODE lockmode);
static void ATExecSetTableSpace(Oid tableOid, Oid newTableSpace, LOCKMODE lockmode);
static void ATExecSetRelOptions(Relation rel, List *defList,
					AlterTableType operation,
					LOCKMODE lockmode);
static void ATExecEnableDisableTrigger(Relation rel, char *trigname,
					   char fires_when, bool skip_system, LOCKMODE lockmode);
static void ATExecEnableDisableRule(Relation rel, char *rulename,
						char fires_when, LOCKMODE lockmode);
static void ATPrepAddInherit(Relation child_rel);
static ObjectAddress ATExecAddInherit(Relation child_rel, RangeVar *parent, LOCKMODE lockmode);
static ObjectAddress ATExecDropInherit(Relation rel, RangeVar *parent, LOCKMODE lockmode);
static void drop_parent_dependency(Oid relid, Oid refclassid, Oid refobjid);
static ObjectAddress ATExecAddOf(Relation rel, const TypeName *ofTypename, LOCKMODE lockmode);
static void ATExecDropOf(Relation rel, LOCKMODE lockmode);
static void ATExecReplicaIdentity(Relation rel, ReplicaIdentityStmt *stmt, LOCKMODE lockmode);
static void ATExecGenericOptions(Relation rel, List *options);
<<<<<<< HEAD
#ifdef PGXC
static void AtExecDistributeBy(Relation rel, DistributeBy *options);
static void AtExecSubCluster(Relation rel, PGXCSubCluster *options);
static void AtExecAddNode(Relation rel, List *options);
static void AtExecDeleteNode(Relation rel, List *options);
static void ATCheckCmd(Relation rel, AlterTableCmd *cmd);
static RedistribState *BuildRedistribCommands(Oid relid, List *subCmds);
static Oid *delete_node_list(Oid *old_oids, int old_num, Oid *del_oids, int del_num, int *new_num);
static Oid *add_node_list(Oid *old_oids, int old_num, Oid *add_oids, int add_num, int *new_num);
#endif
=======
static void ATExecEnableRowSecurity(Relation rel);
static void ATExecDisableRowSecurity(Relation rel);
>>>>>>> 4cb7d671

static void copy_relation_data(SMgrRelation rel, SMgrRelation dst,
				   ForkNumber forkNum, char relpersistence);
static const char *storage_name(char c);

static void RangeVarCallbackForDropRelation(const RangeVar *rel, Oid relOid,
								Oid oldRelOid, void *arg);
static void RangeVarCallbackForAlterRelation(const RangeVar *rv, Oid relid,
								 Oid oldrelid, void *arg);


/* ----------------------------------------------------------------
 *		DefineRelation
 *				Creates a new relation.
 *
 * stmt carries parsetree information from an ordinary CREATE TABLE statement.
 * The other arguments are used to extend the behavior for other cases:
 * relkind: relkind to assign to the new relation
 * ownerId: if not InvalidOid, use this as the new relation's owner.
 * typaddress: if not null, it's set to the pg_type entry's address.
 *
 * Note that permissions checks are done against current user regardless of
 * ownerId.  A nonzero ownerId is used when someone is creating a relation
 * "on behalf of" someone else, so we still want to see that the current user
 * has permissions to do it.
 *
 * If successful, returns the address of the new relation.
 * ----------------------------------------------------------------
 */
ObjectAddress
DefineRelation(CreateStmt *stmt, char relkind, Oid ownerId,
			   ObjectAddress *typaddress)
{
	char		relname[NAMEDATALEN];
	Oid			namespaceId;
	List	   *schema = stmt->tableElts;
	Oid			relationId;
	Oid			tablespaceId;
	Relation	rel;
	TupleDesc	descriptor;
	List	   *inheritOids;
	List	   *old_constraints;
	bool		localHasOids;
	int			parentOidCount;
	List	   *rawDefaults;
	List	   *cookedDefaults;
	Datum		reloptions;
	ListCell   *listptr;
	AttrNumber	attnum;
	static char *validnsps[] = HEAP_RELOPT_NAMESPACES;
	Oid			ofTypeId;
	ObjectAddress address;

	/*
	 * Truncate relname to appropriate length (probably a waste of time, as
	 * parser should have done this already).
	 */
	StrNCpy(relname, stmt->relation->relname, NAMEDATALEN);

	/*
	 * Check consistency of arguments
	 */
	if (stmt->oncommit != ONCOMMIT_NOOP
		&& stmt->relation->relpersistence != RELPERSISTENCE_TEMP)
		ereport(ERROR,
				(errcode(ERRCODE_INVALID_TABLE_DEFINITION),
				 errmsg("ON COMMIT can only be used on temporary tables")));

	/*
	 * Look up the namespace in which we are supposed to create the relation,
	 * check we have permission to create there, lock it against concurrent
	 * drop, and mark stmt->relation as RELPERSISTENCE_TEMP if a temporary
	 * namespace is selected.
	 */
	namespaceId =
		RangeVarGetAndCheckCreationNamespace(stmt->relation, NoLock, NULL);

	/*
	 * Security check: disallow creating temp tables from security-restricted
	 * code.  This is needed because calling code might not expect untrusted
	 * tables to appear in pg_temp at the front of its search path.
	 */
	if (stmt->relation->relpersistence == RELPERSISTENCE_TEMP
		&& InSecurityRestrictedOperation())
		ereport(ERROR,
				(errcode(ERRCODE_INSUFFICIENT_PRIVILEGE),
				 errmsg("cannot create temporary table within security-restricted operation")));

	/*
	 * Select tablespace to use.  If not specified, use default tablespace
	 * (which may in turn default to database's default).
	 */
	if (stmt->tablespacename)
	{
		tablespaceId = get_tablespace_oid(stmt->tablespacename, false);
	}
	else
	{
		tablespaceId = GetDefaultTablespace(stmt->relation->relpersistence);
		/* note InvalidOid is OK in this case */
	}

	/* Check permissions except when using database's default */
	if (OidIsValid(tablespaceId) && tablespaceId != MyDatabaseTableSpace)
	{
		AclResult	aclresult;

		aclresult = pg_tablespace_aclcheck(tablespaceId, GetUserId(),
										   ACL_CREATE);
		if (aclresult != ACLCHECK_OK)
			aclcheck_error(aclresult, ACL_KIND_TABLESPACE,
						   get_tablespace_name(tablespaceId));
	}

	/* In all cases disallow placing user relations in pg_global */
	if (tablespaceId == GLOBALTABLESPACE_OID)
		ereport(ERROR,
				(errcode(ERRCODE_INVALID_PARAMETER_VALUE),
				 errmsg("only shared relations can be placed in pg_global tablespace")));

	/* Identify user ID that will own the table */
	if (!OidIsValid(ownerId))
		ownerId = GetUserId();

	/*
	 * Parse and validate reloptions, if any.
	 */
	reloptions = transformRelOptions((Datum) 0, stmt->options, NULL, validnsps,
									 true, false);

	if (relkind == RELKIND_VIEW)
		(void) view_reloptions(reloptions, true);
	else
		(void) heap_reloptions(relkind, reloptions, true);

	if (stmt->ofTypename)
	{
		AclResult	aclresult;

		ofTypeId = typenameTypeId(NULL, stmt->ofTypename);

		aclresult = pg_type_aclcheck(ofTypeId, GetUserId(), ACL_USAGE);
		if (aclresult != ACLCHECK_OK)
			aclcheck_error_type(aclresult, ofTypeId);
	}
	else
		ofTypeId = InvalidOid;

	/*
	 * Look up inheritance ancestors and generate relation schema, including
	 * inherited attributes.
	 */
	schema = MergeAttributes(schema, stmt->inhRelations,
							 stmt->relation->relpersistence,
							 &inheritOids, &old_constraints, &parentOidCount);

	/*
	 * Create a tuple descriptor from the relation schema.  Note that this
	 * deals with column names, types, and NOT NULL constraints, but not
	 * default values or CHECK constraints; we handle those below.
	 */
	descriptor = BuildDescForRelation(schema);

	localHasOids = interpretOidsOption(stmt->options,
									   (relkind == RELKIND_RELATION));
	descriptor->tdhasoid = (localHasOids || parentOidCount > 0);

	/*
	 * Find columns with default values and prepare for insertion of the
	 * defaults.  Pre-cooked (that is, inherited) defaults go into a list of
	 * CookedConstraint structs that we'll pass to heap_create_with_catalog,
	 * while raw defaults go into a list of RawColumnDefault structs that will
	 * be processed by AddRelationNewConstraints.  (We can't deal with raw
	 * expressions until we can do transformExpr.)
	 *
	 * We can set the atthasdef flags now in the tuple descriptor; this just
	 * saves StoreAttrDefault from having to do an immediate update of the
	 * pg_attribute rows.
	 */
	rawDefaults = NIL;
	cookedDefaults = NIL;
	attnum = 0;

	foreach(listptr, schema)
	{
		ColumnDef  *colDef = lfirst(listptr);

		attnum++;

		if (colDef->raw_default != NULL)
		{
			RawColumnDefault *rawEnt;

			Assert(colDef->cooked_default == NULL);

			rawEnt = (RawColumnDefault *) palloc(sizeof(RawColumnDefault));
			rawEnt->attnum = attnum;
			rawEnt->raw_default = colDef->raw_default;
			rawDefaults = lappend(rawDefaults, rawEnt);
			descriptor->attrs[attnum - 1]->atthasdef = true;
		}
		else if (colDef->cooked_default != NULL)
		{
			CookedConstraint *cooked;

			cooked = (CookedConstraint *) palloc(sizeof(CookedConstraint));
			cooked->contype = CONSTR_DEFAULT;
			cooked->conoid = InvalidOid;	/* until created */
			cooked->name = NULL;
			cooked->attnum = attnum;
			cooked->expr = colDef->cooked_default;
			cooked->skip_validation = false;
			cooked->is_local = true;	/* not used for defaults */
			cooked->inhcount = 0;		/* ditto */
			cooked->is_no_inherit = false;
			cookedDefaults = lappend(cookedDefaults, cooked);
			descriptor->attrs[attnum - 1]->atthasdef = true;
		}
	}

	/*
	 * Create the relation.  Inherited defaults and constraints are passed in
	 * for immediate handling --- since they don't need parsing, they can be
	 * stored immediately.
	 */
	relationId = heap_create_with_catalog(relname,
										  namespaceId,
										  tablespaceId,
										  InvalidOid,
										  InvalidOid,
										  ofTypeId,
										  ownerId,
										  descriptor,
										  list_concat(cookedDefaults,
													  old_constraints),
										  relkind,
										  stmt->relation->relpersistence,
										  false,
										  false,
										  localHasOids,
										  parentOidCount,
										  stmt->oncommit,
										  reloptions,
										  true,
										  allowSystemTableMods,
										  false,
										  typaddress);

	/* Store inheritance information for new rel. */
	StoreCatalogInheritance(relationId, inheritOids);

	/*
	 * We must bump the command counter to make the newly-created relation
	 * tuple visible for opening.
	 */
	CommandCounterIncrement();

#ifdef PGXC
	/*
	 * Add to pgxc_class.
	 * we need to do this after CommandCounterIncrement
	 * Distribution info is to be added under the following conditions:
	 * 1. The create table command is being run on a coordinator
	 * 2. The create table command is being run in restore mode and
	 *    the statement contains distribute by clause.
	 *    While adding a new datanode to the cluster an existing dump
	 *    that was taken from a datanode is used, and
	 *    While adding a new coordinator to the cluster an exiting dump
	 *    that was taken from a coordinator is used.
	 *    The dump taken from a datanode does NOT contain any DISTRIBUTE BY
	 *    clause. This fact is used here to make sure that when the
	 *    DISTRIBUTE BY clause is missing in the statemnet the system
	 *    should not try to find out the node list itself.
	 */
#ifdef XCP
	if ((IS_PGXC_COORDINATOR && stmt->distributeby) ||
			(isRestoreMode && stmt->distributeby != NULL))
#else
	if (IS_PGXC_COORDINATOR && relkind == RELKIND_RELATION)
#endif
	{
		AddRelationDistribution(relationId, stmt->distributeby,
								stmt->subcluster, inheritOids, descriptor);
		CommandCounterIncrement();
		/* Make sure locator info gets rebuilt */
		RelationCacheInvalidateEntry(relationId);
	}
#endif
	/*
	 * Open the new relation and acquire exclusive lock on it.  This isn't
	 * really necessary for locking out other backends (since they can't see
	 * the new rel anyway until we commit), but it keeps the lock manager from
	 * complaining about deadlock risks.
	 */
	rel = relation_open(relationId, AccessExclusiveLock);

	/*
	 * Now add any newly specified column default values and CHECK constraints
	 * to the new relation.  These are passed to us in the form of raw
	 * parsetrees; we need to transform them to executable expression trees
	 * before they can be added. The most convenient way to do that is to
	 * apply the parser's transformExpr routine, but transformExpr doesn't
	 * work unless we have a pre-existing relation. So, the transformation has
	 * to be postponed to this final step of CREATE TABLE.
	 */
	if (rawDefaults || stmt->constraints)
		AddRelationNewConstraints(rel, rawDefaults, stmt->constraints,
								  true, true, false);

	ObjectAddressSet(address, RelationRelationId, relationId);

	/*
	 * Clean up.  We keep lock on new relation (although it shouldn't be
	 * visible to anyone else anyway, until commit).
	 */
	relation_close(rel, NoLock);

	return address;
}

/*
 * Emit the right error or warning message for a "DROP" command issued on a
 * non-existent relation
 */
static void
DropErrorMsgNonExistent(RangeVar *rel, char rightkind, bool missing_ok)
{
	const struct dropmsgstrings *rentry;

	if (rel->schemaname != NULL &&
		!OidIsValid(LookupNamespaceNoError(rel->schemaname)))
	{
		if (!missing_ok)
		{
			ereport(ERROR,
					(errcode(ERRCODE_UNDEFINED_SCHEMA),
				   errmsg("schema \"%s\" does not exist", rel->schemaname)));
		}
		else
		{
			ereport(NOTICE,
					(errmsg("schema \"%s\" does not exist, skipping",
							rel->schemaname)));
		}
		return;
	}

	for (rentry = dropmsgstringarray; rentry->kind != '\0'; rentry++)
	{
		if (rentry->kind == rightkind)
		{
			if (!missing_ok)
			{
				ereport(ERROR,
						(errcode(rentry->nonexistent_code),
						 errmsg(rentry->nonexistent_msg, rel->relname)));
			}
			else
			{
				ereport(NOTICE, (errmsg(rentry->skipping_msg, rel->relname)));
				break;
			}
		}
	}

	Assert(rentry->kind != '\0');		/* Should be impossible */
}

/*
 * Emit the right error message for a "DROP" command issued on a
 * relation of the wrong type
 */
static void
DropErrorMsgWrongType(const char *relname, char wrongkind, char rightkind)
{
	const struct dropmsgstrings *rentry;
	const struct dropmsgstrings *wentry;

	for (rentry = dropmsgstringarray; rentry->kind != '\0'; rentry++)
		if (rentry->kind == rightkind)
			break;
	Assert(rentry->kind != '\0');

	for (wentry = dropmsgstringarray; wentry->kind != '\0'; wentry++)
		if (wentry->kind == wrongkind)
			break;
	/* wrongkind could be something we don't have in our table... */

	ereport(ERROR,
			(errcode(ERRCODE_WRONG_OBJECT_TYPE),
			 errmsg(rentry->nota_msg, relname),
	   (wentry->kind != '\0') ? errhint("%s", _(wentry->drophint_msg)) : 0));
}

/*
 * RemoveRelations
 *		Implements DROP TABLE, DROP INDEX, DROP SEQUENCE, DROP VIEW,
 *		DROP MATERIALIZED VIEW, DROP FOREIGN TABLE
 */
void
RemoveRelations(DropStmt *drop)
{
	ObjectAddresses *objects;
	char		relkind;
	ListCell   *cell;
	int			flags = 0;
	LOCKMODE	lockmode = AccessExclusiveLock;

	/* DROP CONCURRENTLY uses a weaker lock, and has some restrictions */
	if (drop->concurrent)
	{
		flags |= PERFORM_DELETION_CONCURRENTLY;
		lockmode = ShareUpdateExclusiveLock;
		Assert(drop->removeType == OBJECT_INDEX);
		if (list_length(drop->objects) != 1)
			ereport(ERROR,
					(errcode(ERRCODE_FEATURE_NOT_SUPPORTED),
					 errmsg("DROP INDEX CONCURRENTLY does not support dropping multiple objects")));
		if (drop->behavior == DROP_CASCADE)
			ereport(ERROR,
					(errcode(ERRCODE_FEATURE_NOT_SUPPORTED),
				errmsg("DROP INDEX CONCURRENTLY does not support CASCADE")));
	}

	/*
	 * First we identify all the relations, then we delete them in a single
	 * performMultipleDeletions() call.  This is to avoid unwanted DROP
	 * RESTRICT errors if one of the relations depends on another.
	 */

	/* Determine required relkind */
	switch (drop->removeType)
	{
		case OBJECT_TABLE:
			relkind = RELKIND_RELATION;
			break;

		case OBJECT_INDEX:
			relkind = RELKIND_INDEX;
			break;

		case OBJECT_SEQUENCE:
			relkind = RELKIND_SEQUENCE;
			break;

		case OBJECT_VIEW:
			relkind = RELKIND_VIEW;
			break;

		case OBJECT_MATVIEW:
			relkind = RELKIND_MATVIEW;
			break;

		case OBJECT_FOREIGN_TABLE:
			relkind = RELKIND_FOREIGN_TABLE;
			break;

		default:
			elog(ERROR, "unrecognized drop object type: %d",
				 (int) drop->removeType);
			relkind = 0;		/* keep compiler quiet */
			break;
	}

	/* Lock and validate each relation; build a list of object addresses */
	objects = new_object_addresses();

	foreach(cell, drop->objects)
	{
		RangeVar   *rel = makeRangeVarFromNameList((List *) lfirst(cell));
		Oid			relOid;
		ObjectAddress obj;
		struct DropRelationCallbackState state;

		/*
		 * These next few steps are a great deal like relation_openrv, but we
		 * don't bother building a relcache entry since we don't need it.
		 *
		 * Check for shared-cache-inval messages before trying to access the
		 * relation.  This is needed to cover the case where the name
		 * identifies a rel that has been dropped and recreated since the
		 * start of our transaction: if we don't flush the old syscache entry,
		 * then we'll latch onto that entry and suffer an error later.
		 */
		AcceptInvalidationMessages();

		/* Look up the appropriate relation using namespace search. */
		state.relkind = relkind;
		state.heapOid = InvalidOid;
		state.concurrent = drop->concurrent;
		relOid = RangeVarGetRelidExtended(rel, lockmode, true,
										  false,
										  RangeVarCallbackForDropRelation,
										  (void *) &state);

		/* Not there? */
		if (!OidIsValid(relOid))
		{
			DropErrorMsgNonExistent(rel, relkind, drop->missing_ok);
			continue;
		}

		/* OK, we're ready to delete this one */
		obj.classId = RelationRelationId;
		obj.objectId = relOid;
		obj.objectSubId = 0;

		add_exact_object_address(&obj, objects);
	}

	performMultipleDeletions(objects, drop->behavior, flags);

	free_object_addresses(objects);
}

/*
 * Before acquiring a table lock, check whether we have sufficient rights.
 * In the case of DROP INDEX, also try to lock the table before the index.
 */
static void
RangeVarCallbackForDropRelation(const RangeVar *rel, Oid relOid, Oid oldRelOid,
								void *arg)
{
	HeapTuple	tuple;
	struct DropRelationCallbackState *state;
	char		relkind;
	Form_pg_class classform;
	LOCKMODE	heap_lockmode;

	state = (struct DropRelationCallbackState *) arg;
	relkind = state->relkind;
	heap_lockmode = state->concurrent ?
		ShareUpdateExclusiveLock : AccessExclusiveLock;

	/*
	 * If we previously locked some other index's heap, and the name we're
	 * looking up no longer refers to that relation, release the now-useless
	 * lock.
	 */
	if (relOid != oldRelOid && OidIsValid(state->heapOid))
	{
		UnlockRelationOid(state->heapOid, heap_lockmode);
		state->heapOid = InvalidOid;
	}

	/* Didn't find a relation, so no need for locking or permission checks. */
	if (!OidIsValid(relOid))
		return;

	tuple = SearchSysCache1(RELOID, ObjectIdGetDatum(relOid));
	if (!HeapTupleIsValid(tuple))
		return;					/* concurrently dropped, so nothing to do */
	classform = (Form_pg_class) GETSTRUCT(tuple);

	if (classform->relkind != relkind)
		DropErrorMsgWrongType(rel->relname, classform->relkind, relkind);

	/* Allow DROP to either table owner or schema owner */
	if (!pg_class_ownercheck(relOid, GetUserId()) &&
		!pg_namespace_ownercheck(classform->relnamespace, GetUserId()))
		aclcheck_error(ACLCHECK_NOT_OWNER, ACL_KIND_CLASS,
					   rel->relname);

	if (!allowSystemTableMods && IsSystemClass(relOid, classform))
		ereport(ERROR,
				(errcode(ERRCODE_INSUFFICIENT_PRIVILEGE),
				 errmsg("permission denied: \"%s\" is a system catalog",
						rel->relname)));

	ReleaseSysCache(tuple);

	/*
	 * In DROP INDEX, attempt to acquire lock on the parent table before
	 * locking the index.  index_drop() will need this anyway, and since
	 * regular queries lock tables before their indexes, we risk deadlock if
	 * we do it the other way around.  No error if we don't find a pg_index
	 * entry, though --- the relation may have been dropped.
	 */
	if (relkind == RELKIND_INDEX && relOid != oldRelOid)
	{
		state->heapOid = IndexGetRelation(relOid, true);
		if (OidIsValid(state->heapOid))
			LockRelationOid(state->heapOid, heap_lockmode);
	}
}

/*
 * ExecuteTruncate
 *		Executes a TRUNCATE command.
 *
 * This is a multi-relation truncate.  We first open and grab exclusive
 * lock on all relations involved, checking permissions and otherwise
 * verifying that the relation is OK for truncation.  In CASCADE mode,
 * relations having FK references to the targeted relations are automatically
 * added to the group; in RESTRICT mode, we check that all FK references are
 * internal to the group that's being truncated.  Finally all the relations
 * are truncated and reindexed.
 */
void
ExecuteTruncate(TruncateStmt *stmt)
{
	List	   *rels = NIL;
	List	   *relids = NIL;
	List	   *seq_relids = NIL;
	EState	   *estate;
	ResultRelInfo *resultRelInfos;
	ResultRelInfo *resultRelInfo;
	SubTransactionId mySubid;
	ListCell   *cell;

#ifdef PGXC
	if (stmt->restart_seqs)
		ereport(ERROR,
				(errcode(ERRCODE_FEATURE_NOT_SUPPORTED),
				 errmsg("PGXC does not support RESTART IDENTITY yet"),
				 errdetail("The feature is not supported currently")));
#endif

	/*
	 * Open, exclusive-lock, and check all the explicitly-specified relations
	 */
	foreach(cell, stmt->relations)
	{
		RangeVar   *rv = lfirst(cell);
		Relation	rel;
		bool		recurse = interpretInhOption(rv->inhOpt);
		Oid			myrelid;

		rel = heap_openrv(rv, AccessExclusiveLock);
		myrelid = RelationGetRelid(rel);
		/* don't throw error for "TRUNCATE foo, foo" */
		if (list_member_oid(relids, myrelid))
		{
			heap_close(rel, AccessExclusiveLock);
			continue;
		}
		truncate_check_rel(rel);
		rels = lappend(rels, rel);
		relids = lappend_oid(relids, myrelid);

		if (recurse)
		{
			ListCell   *child;
			List	   *children;

			children = find_all_inheritors(myrelid, AccessExclusiveLock, NULL);

			foreach(child, children)
			{
				Oid			childrelid = lfirst_oid(child);

				if (list_member_oid(relids, childrelid))
					continue;

				/* find_all_inheritors already got lock */
				rel = heap_open(childrelid, NoLock);
				truncate_check_rel(rel);
				rels = lappend(rels, rel);
				relids = lappend_oid(relids, childrelid);
			}
		}
	}

	/*
	 * In CASCADE mode, suck in all referencing relations as well.  This
	 * requires multiple iterations to find indirectly-dependent relations. At
	 * each phase, we need to exclusive-lock new rels before looking for their
	 * dependencies, else we might miss something.  Also, we check each rel as
	 * soon as we open it, to avoid a faux pas such as holding lock for a long
	 * time on a rel we have no permissions for.
	 */
	if (stmt->behavior == DROP_CASCADE)
	{
		for (;;)
		{
			List	   *newrelids;

			newrelids = heap_truncate_find_FKs(relids);
			if (newrelids == NIL)
				break;			/* nothing else to add */

			foreach(cell, newrelids)
			{
				Oid			relid = lfirst_oid(cell);
				Relation	rel;

				rel = heap_open(relid, AccessExclusiveLock);
				ereport(NOTICE,
						(errmsg("truncate cascades to table \"%s\"",
								RelationGetRelationName(rel))));
				truncate_check_rel(rel);
				rels = lappend(rels, rel);
				relids = lappend_oid(relids, relid);
			}
		}
	}

	/*
	 * Check foreign key references.  In CASCADE mode, this should be
	 * unnecessary since we just pulled in all the references; but as a
	 * cross-check, do it anyway if in an Assert-enabled build.
	 */
#ifdef USE_ASSERT_CHECKING
	heap_truncate_check_FKs(rels, false);
#else
	if (stmt->behavior == DROP_RESTRICT)
		heap_truncate_check_FKs(rels, false);
#endif

	/*
	 * If we are asked to restart sequences, find all the sequences, lock them
	 * (we need AccessExclusiveLock for ResetSequence), and check permissions.
	 * We want to do this early since it's pointless to do all the truncation
	 * work only to fail on sequence permissions.
	 */
	if (stmt->restart_seqs)
	{
		foreach(cell, rels)
		{
			Relation	rel = (Relation) lfirst(cell);
			List	   *seqlist = getOwnedSequences(RelationGetRelid(rel));
			ListCell   *seqcell;

			foreach(seqcell, seqlist)
			{
				Oid			seq_relid = lfirst_oid(seqcell);
				Relation	seq_rel;

				seq_rel = relation_open(seq_relid, AccessExclusiveLock);

				/* This check must match AlterSequence! */
				if (!pg_class_ownercheck(seq_relid, GetUserId()))
					aclcheck_error(ACLCHECK_NOT_OWNER, ACL_KIND_CLASS,
								   RelationGetRelationName(seq_rel));

				seq_relids = lappend_oid(seq_relids, seq_relid);

				relation_close(seq_rel, NoLock);
			}
		}
	}

	/* Prepare to catch AFTER triggers. */
	AfterTriggerBeginQuery();

	/*
	 * To fire triggers, we'll need an EState as well as a ResultRelInfo for
	 * each relation.  We don't need to call ExecOpenIndices, though.
	 */
	estate = CreateExecutorState();
	resultRelInfos = (ResultRelInfo *)
		palloc(list_length(rels) * sizeof(ResultRelInfo));
	resultRelInfo = resultRelInfos;
	foreach(cell, rels)
	{
		Relation	rel = (Relation) lfirst(cell);

		InitResultRelInfo(resultRelInfo,
						  rel,
						  0,	/* dummy rangetable index */
						  0);
		resultRelInfo++;
	}
	estate->es_result_relations = resultRelInfos;
	estate->es_num_result_relations = list_length(rels);

	/*
	 * Process all BEFORE STATEMENT TRUNCATE triggers before we begin
	 * truncating (this is because one of them might throw an error). Also, if
	 * we were to allow them to prevent statement execution, that would need
	 * to be handled here.
	 */
	resultRelInfo = resultRelInfos;
	foreach(cell, rels)
	{
		estate->es_result_relation_info = resultRelInfo;
		ExecBSTruncateTriggers(estate, resultRelInfo);
		resultRelInfo++;
	}

	/*
	 * OK, truncate each table.
	 */
	mySubid = GetCurrentSubTransactionId();

	foreach(cell, rels)
	{
		Relation	rel = (Relation) lfirst(cell);

		/*
		 * Normally, we need a transaction-safe truncation here.  However, if
		 * the table was either created in the current (sub)transaction or has
		 * a new relfilenode in the current (sub)transaction, then we can just
		 * truncate it in-place, because a rollback would cause the whole
		 * table or the current physical file to be thrown away anyway.
		 */
		if (rel->rd_createSubid == mySubid ||
			rel->rd_newRelfilenodeSubid == mySubid)
		{
			/* Immediate, non-rollbackable truncation is OK */
			heap_truncate_one_rel(rel);
		}
		else
		{
			Oid			heap_relid;
			Oid			toast_relid;
			MultiXactId minmulti;

			/*
			 * This effectively deletes all rows in the table, and may be done
			 * in a serializable transaction.  In that case we must record a
			 * rw-conflict in to this transaction from each transaction
			 * holding a predicate lock on the table.
			 */
			CheckTableForSerializableConflictIn(rel);

			minmulti = GetOldestMultiXactId();

			/*
			 * Need the full transaction-safe pushups.
			 *
			 * Create a new empty storage file for the relation, and assign it
			 * as the relfilenode value. The old storage file is scheduled for
			 * deletion at commit.
			 */
			RelationSetNewRelfilenode(rel, rel->rd_rel->relpersistence,
									  RecentXmin, minmulti);
			if (rel->rd_rel->relpersistence == RELPERSISTENCE_UNLOGGED)
				heap_create_init_fork(rel);

			heap_relid = RelationGetRelid(rel);
			toast_relid = rel->rd_rel->reltoastrelid;

			/*
			 * The same for the toast table, if any.
			 */
			if (OidIsValid(toast_relid))
			{
				rel = relation_open(toast_relid, AccessExclusiveLock);
				RelationSetNewRelfilenode(rel, rel->rd_rel->relpersistence,
										  RecentXmin, minmulti);
				if (rel->rd_rel->relpersistence == RELPERSISTENCE_UNLOGGED)
					heap_create_init_fork(rel);
				heap_close(rel, NoLock);
			}

			/*
			 * Reconstruct the indexes to match, and we're done.
			 */
			reindex_relation(heap_relid, REINDEX_REL_PROCESS_TOAST);
		}

		pgstat_count_truncate(rel);
	}

	/*
	 * Restart owned sequences if we were asked to.
	 */
	foreach(cell, seq_relids)
	{
		Oid			seq_relid = lfirst_oid(cell);

		ResetSequence(seq_relid);
	}

	/*
	 * Process all AFTER STATEMENT TRUNCATE triggers.
	 */
	resultRelInfo = resultRelInfos;
	foreach(cell, rels)
	{
		estate->es_result_relation_info = resultRelInfo;
		ExecASTruncateTriggers(estate, resultRelInfo);
		resultRelInfo++;
	}

	/* Handle queued AFTER triggers */
	AfterTriggerEndQuery(estate);

	/* We can clean up the EState now */
	FreeExecutorState(estate);

	/* And close the rels (can't do this while EState still holds refs) */
	foreach(cell, rels)
	{
		Relation	rel = (Relation) lfirst(cell);

		heap_close(rel, NoLock);
	}
}

/*
 * Check that a given rel is safe to truncate.  Subroutine for ExecuteTruncate
 */
static void
truncate_check_rel(Relation rel)
{
	AclResult	aclresult;

	/* Only allow truncate on regular tables */
	if (rel->rd_rel->relkind != RELKIND_RELATION)
		ereport(ERROR,
				(errcode(ERRCODE_WRONG_OBJECT_TYPE),
				 errmsg("\"%s\" is not a table",
						RelationGetRelationName(rel))));

	/* Permissions checks */
	aclresult = pg_class_aclcheck(RelationGetRelid(rel), GetUserId(),
								  ACL_TRUNCATE);
	if (aclresult != ACLCHECK_OK)
		aclcheck_error(aclresult, ACL_KIND_CLASS,
					   RelationGetRelationName(rel));

	if (!allowSystemTableMods && IsSystemRelation(rel))
		ereport(ERROR,
				(errcode(ERRCODE_INSUFFICIENT_PRIVILEGE),
				 errmsg("permission denied: \"%s\" is a system catalog",
						RelationGetRelationName(rel))));

	/*
	 * Don't allow truncate on temp tables of other backends ... their local
	 * buffer manager is not going to cope.
	 */
	if (RELATION_IS_OTHER_TEMP(rel))
		ereport(ERROR,
				(errcode(ERRCODE_FEATURE_NOT_SUPPORTED),
			  errmsg("cannot truncate temporary tables of other sessions")));

	/*
	 * Also check for active uses of the relation in the current transaction,
	 * including open scans and pending AFTER trigger events.
	 */
	CheckTableNotInUse(rel, "TRUNCATE");
}

/*
 * storage_name
 *	  returns the name corresponding to a typstorage/attstorage enum value
 */
static const char *
storage_name(char c)
{
	switch (c)
	{
		case 'p':
			return "PLAIN";
		case 'm':
			return "MAIN";
		case 'x':
			return "EXTENDED";
		case 'e':
			return "EXTERNAL";
		default:
			return "???";
	}
}

/*----------
 * MergeAttributes
 *		Returns new schema given initial schema and superclasses.
 *
 * Input arguments:
 * 'schema' is the column/attribute definition for the table. (It's a list
 *		of ColumnDef's.) It is destructively changed.
 * 'supers' is a list of names (as RangeVar nodes) of parent relations.
 * 'relpersistence' is a persistence type of the table.
 *
 * Output arguments:
 * 'supOids' receives a list of the OIDs of the parent relations.
 * 'supconstr' receives a list of constraints belonging to the parents,
 *		updated as necessary to be valid for the child.
 * 'supOidCount' is set to the number of parents that have OID columns.
 *
 * Return value:
 * Completed schema list.
 *
 * Notes:
 *	  The order in which the attributes are inherited is very important.
 *	  Intuitively, the inherited attributes should come first. If a table
 *	  inherits from multiple parents, the order of those attributes are
 *	  according to the order of the parents specified in CREATE TABLE.
 *
 *	  Here's an example:
 *
 *		create table person (name text, age int4, location point);
 *		create table emp (salary int4, manager text) inherits(person);
 *		create table student (gpa float8) inherits (person);
 *		create table stud_emp (percent int4) inherits (emp, student);
 *
 *	  The order of the attributes of stud_emp is:
 *
 *							person {1:name, 2:age, 3:location}
 *							/	 \
 *			   {6:gpa}	student   emp {4:salary, 5:manager}
 *							\	 /
 *						   stud_emp {7:percent}
 *
 *	   If the same attribute name appears multiple times, then it appears
 *	   in the result table in the proper location for its first appearance.
 *
 *	   Constraints (including NOT NULL constraints) for the child table
 *	   are the union of all relevant constraints, from both the child schema
 *	   and parent tables.
 *
 *	   The default value for a child column is defined as:
 *		(1) If the child schema specifies a default, that value is used.
 *		(2) If neither the child nor any parent specifies a default, then
 *			the column will not have a default.
 *		(3) If conflicting defaults are inherited from different parents
 *			(and not overridden by the child), an error is raised.
 *		(4) Otherwise the inherited default is used.
 *		Rule (3) is new in Postgres 7.1; in earlier releases you got a
 *		rather arbitrary choice of which parent default to use.
 *----------
 */
static List *
MergeAttributes(List *schema, List *supers, char relpersistence,
				List **supOids, List **supconstr, int *supOidCount)
{
	ListCell   *entry;
	List	   *inhSchema = NIL;
	List	   *parentOids = NIL;
	List	   *constraints = NIL;
	int			parentsWithOids = 0;
	bool		have_bogus_defaults = false;
	int			child_attno;
	static Node bogus_marker = {0};		/* marks conflicting defaults */

	/*
	 * Check for and reject tables with too many columns. We perform this
	 * check relatively early for two reasons: (a) we don't run the risk of
	 * overflowing an AttrNumber in subsequent code (b) an O(n^2) algorithm is
	 * okay if we're processing <= 1600 columns, but could take minutes to
	 * execute if the user attempts to create a table with hundreds of
	 * thousands of columns.
	 *
	 * Note that we also need to check that any we do not exceed this figure
	 * after including columns from inherited relations.
	 */
	if (list_length(schema) > MaxHeapAttributeNumber)
		ereport(ERROR,
				(errcode(ERRCODE_TOO_MANY_COLUMNS),
				 errmsg("tables can have at most %d columns",
						MaxHeapAttributeNumber)));

	/*
	 * Check for duplicate names in the explicit list of attributes.
	 *
	 * Although we might consider merging such entries in the same way that we
	 * handle name conflicts for inherited attributes, it seems to make more
	 * sense to assume such conflicts are errors.
	 */
	foreach(entry, schema)
	{
		ColumnDef  *coldef = lfirst(entry);
		ListCell   *rest = lnext(entry);
		ListCell   *prev = entry;

		if (coldef->typeName == NULL)

			/*
			 * Typed table column option that does not belong to a column from
			 * the type.  This works because the columns from the type come
			 * first in the list.
			 */
			ereport(ERROR,
					(errcode(ERRCODE_UNDEFINED_COLUMN),
					 errmsg("column \"%s\" does not exist",
							coldef->colname)));

		while (rest != NULL)
		{
			ColumnDef  *restdef = lfirst(rest);
			ListCell   *next = lnext(rest);		/* need to save it in case we
												 * delete it */

			if (strcmp(coldef->colname, restdef->colname) == 0)
			{
				if (coldef->is_from_type)
				{
					/*
					 * merge the column options into the column from the type
					 */
					coldef->is_not_null = restdef->is_not_null;
					coldef->raw_default = restdef->raw_default;
					coldef->cooked_default = restdef->cooked_default;
					coldef->constraints = restdef->constraints;
					coldef->is_from_type = false;
					list_delete_cell(schema, rest, prev);
				}
				else
					ereport(ERROR,
							(errcode(ERRCODE_DUPLICATE_COLUMN),
							 errmsg("column \"%s\" specified more than once",
									coldef->colname)));
			}
			prev = rest;
			rest = next;
		}
	}

	/*
	 * Scan the parents left-to-right, and merge their attributes to form a
	 * list of inherited attributes (inhSchema).  Also check to see if we need
	 * to inherit an OID column.
	 */
	child_attno = 0;
	foreach(entry, supers)
	{
		RangeVar   *parent = (RangeVar *) lfirst(entry);
		Relation	relation;
		TupleDesc	tupleDesc;
		TupleConstr *constr;
		AttrNumber *newattno;
		AttrNumber	parent_attno;

		/*
		 * A self-exclusive lock is needed here.  If two backends attempt to
		 * add children to the same parent simultaneously, and that parent has
		 * no pre-existing children, then both will attempt to update the
		 * parent's relhassubclass field, leading to a "tuple concurrently
		 * updated" error.  Also, this interlocks against a concurrent ANALYZE
		 * on the parent table, which might otherwise be attempting to clear
		 * the parent's relhassubclass field, if its previous children were
		 * recently dropped.
		 */
		relation = heap_openrv(parent, ShareUpdateExclusiveLock);

		if (relation->rd_rel->relkind != RELKIND_RELATION &&
			relation->rd_rel->relkind != RELKIND_FOREIGN_TABLE)
			ereport(ERROR,
					(errcode(ERRCODE_WRONG_OBJECT_TYPE),
					 errmsg("inherited relation \"%s\" is not a table or foreign table",
							parent->relname)));
		/* Permanent rels cannot inherit from temporary ones */
		if (relpersistence != RELPERSISTENCE_TEMP &&
			relation->rd_rel->relpersistence == RELPERSISTENCE_TEMP)
			ereport(ERROR,
					(errcode(ERRCODE_WRONG_OBJECT_TYPE),
					 errmsg("cannot inherit from temporary relation \"%s\"",
							parent->relname)));

		/* If existing rel is temp, it must belong to this session */
		if (relation->rd_rel->relpersistence == RELPERSISTENCE_TEMP &&
			!relation->rd_islocaltemp)
			ereport(ERROR,
					(errcode(ERRCODE_WRONG_OBJECT_TYPE),
					 errmsg("cannot inherit from temporary relation of another session")));

		/*
		 * We should have an UNDER permission flag for this, but for now,
		 * demand that creator of a child table own the parent.
		 */
		if (!pg_class_ownercheck(RelationGetRelid(relation), GetUserId()))
			aclcheck_error(ACLCHECK_NOT_OWNER, ACL_KIND_CLASS,
						   RelationGetRelationName(relation));

		/*
		 * Reject duplications in the list of parents.
		 */
		if (list_member_oid(parentOids, RelationGetRelid(relation)))
			ereport(ERROR,
					(errcode(ERRCODE_DUPLICATE_TABLE),
			 errmsg("relation \"%s\" would be inherited from more than once",
					parent->relname)));

		parentOids = lappend_oid(parentOids, RelationGetRelid(relation));

		if (relation->rd_rel->relhasoids)
			parentsWithOids++;

		tupleDesc = RelationGetDescr(relation);
		constr = tupleDesc->constr;

		/*
		 * newattno[] will contain the child-table attribute numbers for the
		 * attributes of this parent table.  (They are not the same for
		 * parents after the first one, nor if we have dropped columns.)
		 */
		newattno = (AttrNumber *)
			palloc0(tupleDesc->natts * sizeof(AttrNumber));

		for (parent_attno = 1; parent_attno <= tupleDesc->natts;
			 parent_attno++)
		{
			Form_pg_attribute attribute = tupleDesc->attrs[parent_attno - 1];
			char	   *attributeName = NameStr(attribute->attname);
			int			exist_attno;
			ColumnDef  *def;

			/*
			 * Ignore dropped columns in the parent.
			 */
			if (attribute->attisdropped)
				continue;		/* leave newattno entry as zero */

			/*
			 * Does it conflict with some previously inherited column?
			 */
			exist_attno = findAttrByName(attributeName, inhSchema);
			if (exist_attno > 0)
			{
				Oid			defTypeId;
				int32		deftypmod;
				Oid			defCollId;

				/*
				 * Yes, try to merge the two column definitions. They must
				 * have the same type, typmod, and collation.
				 */
				ereport(NOTICE,
						(errmsg("merging multiple inherited definitions of column \"%s\"",
								attributeName)));
				def = (ColumnDef *) list_nth(inhSchema, exist_attno - 1);
				typenameTypeIdAndMod(NULL, def->typeName, &defTypeId, &deftypmod);
				if (defTypeId != attribute->atttypid ||
					deftypmod != attribute->atttypmod)
					ereport(ERROR,
							(errcode(ERRCODE_DATATYPE_MISMATCH),
						errmsg("inherited column \"%s\" has a type conflict",
							   attributeName),
							 errdetail("%s versus %s",
									   TypeNameToString(def->typeName),
									   format_type_be(attribute->atttypid))));
				defCollId = GetColumnDefCollation(NULL, def, defTypeId);
				if (defCollId != attribute->attcollation)
					ereport(ERROR,
							(errcode(ERRCODE_COLLATION_MISMATCH),
					errmsg("inherited column \"%s\" has a collation conflict",
						   attributeName),
							 errdetail("\"%s\" versus \"%s\"",
									   get_collation_name(defCollId),
							  get_collation_name(attribute->attcollation))));

				/* Copy storage parameter */
				if (def->storage == 0)
					def->storage = attribute->attstorage;
				else if (def->storage != attribute->attstorage)
					ereport(ERROR,
							(errcode(ERRCODE_DATATYPE_MISMATCH),
							 errmsg("inherited column \"%s\" has a storage parameter conflict",
									attributeName),
							 errdetail("%s versus %s",
									   storage_name(def->storage),
									   storage_name(attribute->attstorage))));

				def->inhcount++;
				/* Merge of NOT NULL constraints = OR 'em together */
				def->is_not_null |= attribute->attnotnull;
				/* Default and other constraints are handled below */
				newattno[parent_attno - 1] = exist_attno;
			}
			else
			{
				/*
				 * No, create a new inherited column
				 */
				def = makeNode(ColumnDef);
				def->colname = pstrdup(attributeName);
				def->typeName = makeTypeNameFromOid(attribute->atttypid,
													attribute->atttypmod);
				def->inhcount = 1;
				def->is_local = false;
				def->is_not_null = attribute->attnotnull;
				def->is_from_type = false;
				def->storage = attribute->attstorage;
				def->raw_default = NULL;
				def->cooked_default = NULL;
				def->collClause = NULL;
				def->collOid = attribute->attcollation;
				def->constraints = NIL;
				def->location = -1;
				inhSchema = lappend(inhSchema, def);
				newattno[parent_attno - 1] = ++child_attno;
			}

			/*
			 * Copy default if any
			 */
			if (attribute->atthasdef)
			{
				Node	   *this_default = NULL;
				AttrDefault *attrdef;
				int			i;

				/* Find default in constraint structure */
				Assert(constr != NULL);
				attrdef = constr->defval;
				for (i = 0; i < constr->num_defval; i++)
				{
					if (attrdef[i].adnum == parent_attno)
					{
						this_default = stringToNode(attrdef[i].adbin);
						break;
					}
				}
				Assert(this_default != NULL);

				/*
				 * If default expr could contain any vars, we'd need to fix
				 * 'em, but it can't; so default is ready to apply to child.
				 *
				 * If we already had a default from some prior parent, check
				 * to see if they are the same.  If so, no problem; if not,
				 * mark the column as having a bogus default. Below, we will
				 * complain if the bogus default isn't overridden by the child
				 * schema.
				 */
				Assert(def->raw_default == NULL);
				if (def->cooked_default == NULL)
					def->cooked_default = this_default;
				else if (!equal(def->cooked_default, this_default))
				{
					def->cooked_default = &bogus_marker;
					have_bogus_defaults = true;
				}
			}
		}

		/*
		 * Now copy the CHECK constraints of this parent, adjusting attnos
		 * using the completed newattno[] map.  Identically named constraints
		 * are merged if possible, else we throw error.
		 */
		if (constr && constr->num_check > 0)
		{
			ConstrCheck *check = constr->check;
			int			i;

			for (i = 0; i < constr->num_check; i++)
			{
				char	   *name = check[i].ccname;
				Node	   *expr;
				bool		found_whole_row;

				/* ignore if the constraint is non-inheritable */
				if (check[i].ccnoinherit)
					continue;

				/* Adjust Vars to match new table's column numbering */
				expr = map_variable_attnos(stringToNode(check[i].ccbin),
										   1, 0,
										   newattno, tupleDesc->natts,
										   &found_whole_row);

				/*
				 * For the moment we have to reject whole-row variables. We
				 * could convert them, if we knew the new table's rowtype OID,
				 * but that hasn't been assigned yet.
				 */
				if (found_whole_row)
					ereport(ERROR,
							(errcode(ERRCODE_FEATURE_NOT_SUPPORTED),
						  errmsg("cannot convert whole-row table reference"),
							 errdetail("Constraint \"%s\" contains a whole-row reference to table \"%s\".",
									   name,
									   RelationGetRelationName(relation))));

				/* check for duplicate */
				if (!MergeCheckConstraint(constraints, name, expr))
				{
					/* nope, this is a new one */
					CookedConstraint *cooked;

					cooked = (CookedConstraint *) palloc(sizeof(CookedConstraint));
					cooked->contype = CONSTR_CHECK;
					cooked->conoid = InvalidOid;	/* until created */
					cooked->name = pstrdup(name);
					cooked->attnum = 0; /* not used for constraints */
					cooked->expr = expr;
					cooked->skip_validation = false;
					cooked->is_local = false;
					cooked->inhcount = 1;
					cooked->is_no_inherit = false;
					constraints = lappend(constraints, cooked);
				}
			}
		}

		pfree(newattno);

		/*
		 * Close the parent rel, but keep our ShareUpdateExclusiveLock on it
		 * until xact commit.  That will prevent someone else from deleting or
		 * ALTERing the parent before the child is committed.
		 */
		heap_close(relation, NoLock);
	}

	/*
	 * If we had no inherited attributes, the result schema is just the
	 * explicitly declared columns.  Otherwise, we need to merge the declared
	 * columns into the inherited schema list.
	 */
	if (inhSchema != NIL)
	{
		int		schema_attno = 0;

		foreach(entry, schema)
		{
			ColumnDef  *newdef = lfirst(entry);
			char	   *attributeName = newdef->colname;
			int			exist_attno;

			schema_attno++;

			/*
			 * Does it conflict with some previously inherited column?
			 */
			exist_attno = findAttrByName(attributeName, inhSchema);
			if (exist_attno > 0)
			{
				ColumnDef  *def;
				Oid			defTypeId,
							newTypeId;
				int32		deftypmod,
							newtypmod;
				Oid			defcollid,
							newcollid;

				/*
				 * Yes, try to merge the two column definitions. They must
				 * have the same type, typmod, and collation.
				 */
				 if (exist_attno == schema_attno)
					ereport(NOTICE,
					   (errmsg("merging column \"%s\" with inherited definition",
							   attributeName)));
				else
					ereport(NOTICE,
					   (errmsg("moving and merging column \"%s\" with inherited definition", attributeName),
						errdetail("User-specified column moved to the position of the inherited column.")));
				def = (ColumnDef *) list_nth(inhSchema, exist_attno - 1);
				typenameTypeIdAndMod(NULL, def->typeName, &defTypeId, &deftypmod);
				typenameTypeIdAndMod(NULL, newdef->typeName, &newTypeId, &newtypmod);
				if (defTypeId != newTypeId || deftypmod != newtypmod)
					ereport(ERROR,
							(errcode(ERRCODE_DATATYPE_MISMATCH),
							 errmsg("column \"%s\" has a type conflict",
									attributeName),
							 errdetail("%s versus %s",
									   TypeNameToString(def->typeName),
									   TypeNameToString(newdef->typeName))));
				defcollid = GetColumnDefCollation(NULL, def, defTypeId);
				newcollid = GetColumnDefCollation(NULL, newdef, newTypeId);
				if (defcollid != newcollid)
					ereport(ERROR,
							(errcode(ERRCODE_COLLATION_MISMATCH),
							 errmsg("column \"%s\" has a collation conflict",
									attributeName),
							 errdetail("\"%s\" versus \"%s\"",
									   get_collation_name(defcollid),
									   get_collation_name(newcollid))));

				/* Copy storage parameter */
				if (def->storage == 0)
					def->storage = newdef->storage;
				else if (newdef->storage != 0 && def->storage != newdef->storage)
					ereport(ERROR,
							(errcode(ERRCODE_DATATYPE_MISMATCH),
					 errmsg("column \"%s\" has a storage parameter conflict",
							attributeName),
							 errdetail("%s versus %s",
									   storage_name(def->storage),
									   storage_name(newdef->storage))));

				/* Mark the column as locally defined */
				def->is_local = true;
				/* Merge of NOT NULL constraints = OR 'em together */
				def->is_not_null |= newdef->is_not_null;
				/* If new def has a default, override previous default */
				if (newdef->raw_default != NULL)
				{
					def->raw_default = newdef->raw_default;
					def->cooked_default = newdef->cooked_default;
				}
			}
			else
			{
				/*
				 * No, attach new column to result schema
				 */
				inhSchema = lappend(inhSchema, newdef);
			}
		}

		schema = inhSchema;

		/*
		 * Check that we haven't exceeded the legal # of columns after merging
		 * in inherited columns.
		 */
		if (list_length(schema) > MaxHeapAttributeNumber)
			ereport(ERROR,
					(errcode(ERRCODE_TOO_MANY_COLUMNS),
					 errmsg("tables can have at most %d columns",
							MaxHeapAttributeNumber)));
	}

	/*
	 * If we found any conflicting parent default values, check to make sure
	 * they were overridden by the child.
	 */
	if (have_bogus_defaults)
	{
		foreach(entry, schema)
		{
			ColumnDef  *def = lfirst(entry);

			if (def->cooked_default == &bogus_marker)
				ereport(ERROR,
						(errcode(ERRCODE_INVALID_COLUMN_DEFINITION),
				  errmsg("column \"%s\" inherits conflicting default values",
						 def->colname),
						 errhint("To resolve the conflict, specify a default explicitly.")));
		}
	}

	*supOids = parentOids;
	*supconstr = constraints;
	*supOidCount = parentsWithOids;
	return schema;
}


/*
 * MergeCheckConstraint
 *		Try to merge an inherited CHECK constraint with previous ones
 *
 * If we inherit identically-named constraints from multiple parents, we must
 * merge them, or throw an error if they don't have identical definitions.
 *
 * constraints is a list of CookedConstraint structs for previous constraints.
 *
 * Returns TRUE if merged (constraint is a duplicate), or FALSE if it's
 * got a so-far-unique name, or throws error if conflict.
 */
static bool
MergeCheckConstraint(List *constraints, char *name, Node *expr)
{
	ListCell   *lc;

	foreach(lc, constraints)
	{
		CookedConstraint *ccon = (CookedConstraint *) lfirst(lc);

		Assert(ccon->contype == CONSTR_CHECK);

		/* Non-matching names never conflict */
		if (strcmp(ccon->name, name) != 0)
			continue;

		if (equal(expr, ccon->expr))
		{
			/* OK to merge */
			ccon->inhcount++;
			return true;
		}

		ereport(ERROR,
				(errcode(ERRCODE_DUPLICATE_OBJECT),
				 errmsg("check constraint name \"%s\" appears multiple times but with different expressions",
						name)));
	}

	return false;
}


/*
 * StoreCatalogInheritance
 *		Updates the system catalogs with proper inheritance information.
 *
 * supers is a list of the OIDs of the new relation's direct ancestors.
 */
static void
StoreCatalogInheritance(Oid relationId, List *supers)
{
	Relation	relation;
	int16		seqNumber;
	ListCell   *entry;

	/*
	 * sanity checks
	 */
	AssertArg(OidIsValid(relationId));

	if (supers == NIL)
		return;

	/*
	 * Store INHERITS information in pg_inherits using direct ancestors only.
	 * Also enter dependencies on the direct ancestors, and make sure they are
	 * marked with relhassubclass = true.
	 *
	 * (Once upon a time, both direct and indirect ancestors were found here
	 * and then entered into pg_ipl.  Since that catalog doesn't exist
	 * anymore, there's no need to look for indirect ancestors.)
	 */
	relation = heap_open(InheritsRelationId, RowExclusiveLock);

	seqNumber = 1;
	foreach(entry, supers)
	{
		Oid			parentOid = lfirst_oid(entry);

		StoreCatalogInheritance1(relationId, parentOid, seqNumber, relation);
		seqNumber++;
	}

	heap_close(relation, RowExclusiveLock);
}

/*
 * Make catalog entries showing relationId as being an inheritance child
 * of parentOid.  inhRelation is the already-opened pg_inherits catalog.
 */
static void
StoreCatalogInheritance1(Oid relationId, Oid parentOid,
						 int16 seqNumber, Relation inhRelation)
{
	TupleDesc	desc = RelationGetDescr(inhRelation);
	Datum		values[Natts_pg_inherits];
	bool		nulls[Natts_pg_inherits];
	ObjectAddress childobject,
				parentobject;
	HeapTuple	tuple;

	/*
	 * Make the pg_inherits entry
	 */
	values[Anum_pg_inherits_inhrelid - 1] = ObjectIdGetDatum(relationId);
	values[Anum_pg_inherits_inhparent - 1] = ObjectIdGetDatum(parentOid);
	values[Anum_pg_inherits_inhseqno - 1] = Int16GetDatum(seqNumber);

	memset(nulls, 0, sizeof(nulls));

	tuple = heap_form_tuple(desc, values, nulls);

	simple_heap_insert(inhRelation, tuple);

	CatalogUpdateIndexes(inhRelation, tuple);

	heap_freetuple(tuple);

	/*
	 * Store a dependency too
	 */
	parentobject.classId = RelationRelationId;
	parentobject.objectId = parentOid;
	parentobject.objectSubId = 0;
	childobject.classId = RelationRelationId;
	childobject.objectId = relationId;
	childobject.objectSubId = 0;

	recordDependencyOn(&childobject, &parentobject, DEPENDENCY_NORMAL);

	/*
	 * Post creation hook of this inheritance. Since object_access_hook
	 * doesn't take multiple object identifiers, we relay oid of parent
	 * relation using auxiliary_id argument.
	 */
	InvokeObjectPostAlterHookArg(InheritsRelationId,
								 relationId, 0,
								 parentOid, false);

	/*
	 * Mark the parent as having subclasses.
	 */
	SetRelationHasSubclass(parentOid, true);
}

/*
 * Look for an existing schema entry with the given name.
 *
 * Returns the index (starting with 1) if attribute already exists in schema,
 * 0 if it doesn't.
 */
static int
findAttrByName(const char *attributeName, List *schema)
{
	ListCell   *s;
	int			i = 1;

	foreach(s, schema)
	{
		ColumnDef  *def = lfirst(s);

		if (strcmp(attributeName, def->colname) == 0)
			return i;

		i++;
	}
	return 0;
}


/*
 * SetRelationHasSubclass
 *		Set the value of the relation's relhassubclass field in pg_class.
 *
 * NOTE: caller must be holding an appropriate lock on the relation.
 * ShareUpdateExclusiveLock is sufficient.
 *
 * NOTE: an important side-effect of this operation is that an SI invalidation
 * message is sent out to all backends --- including me --- causing plans
 * referencing the relation to be rebuilt with the new list of children.
 * This must happen even if we find that no change is needed in the pg_class
 * row.
 */
void
SetRelationHasSubclass(Oid relationId, bool relhassubclass)
{
	Relation	relationRelation;
	HeapTuple	tuple;
	Form_pg_class classtuple;

	/*
	 * Fetch a modifiable copy of the tuple, modify it, update pg_class.
	 */
	relationRelation = heap_open(RelationRelationId, RowExclusiveLock);
	tuple = SearchSysCacheCopy1(RELOID, ObjectIdGetDatum(relationId));
	if (!HeapTupleIsValid(tuple))
		elog(ERROR, "cache lookup failed for relation %u", relationId);
	classtuple = (Form_pg_class) GETSTRUCT(tuple);

	if (classtuple->relhassubclass != relhassubclass)
	{
		classtuple->relhassubclass = relhassubclass;
		simple_heap_update(relationRelation, &tuple->t_self, tuple);

		/* keep the catalog indexes up to date */
		CatalogUpdateIndexes(relationRelation, tuple);
	}
	else
	{
		/* no need to change tuple, but force relcache rebuild anyway */
		CacheInvalidateRelcacheByTuple(tuple);
	}

	heap_freetuple(tuple);
	heap_close(relationRelation, RowExclusiveLock);
}

/*
 *		renameatt_check			- basic sanity checks before attribute rename
 */
static void
renameatt_check(Oid myrelid, Form_pg_class classform, bool recursing)
{
	char		relkind = classform->relkind;

	if (classform->reloftype && !recursing)
		ereport(ERROR,
				(errcode(ERRCODE_WRONG_OBJECT_TYPE),
				 errmsg("cannot rename column of typed table")));

	/*
	 * Renaming the columns of sequences or toast tables doesn't actually
	 * break anything from the system's point of view, since internal
	 * references are by attnum.  But it doesn't seem right to allow users to
	 * change names that are hardcoded into the system, hence the following
	 * restriction.
	 */
	if (relkind != RELKIND_RELATION &&
		relkind != RELKIND_VIEW &&
		relkind != RELKIND_MATVIEW &&
		relkind != RELKIND_COMPOSITE_TYPE &&
		relkind != RELKIND_INDEX &&
		relkind != RELKIND_FOREIGN_TABLE)
		ereport(ERROR,
				(errcode(ERRCODE_WRONG_OBJECT_TYPE),
				 errmsg("\"%s\" is not a table, view, materialized view, composite type, index, or foreign table",
						NameStr(classform->relname))));

	/*
	 * permissions checking.  only the owner of a class can change its schema.
	 */
	if (!pg_class_ownercheck(myrelid, GetUserId()))
		aclcheck_error(ACLCHECK_NOT_OWNER, ACL_KIND_CLASS,
					   NameStr(classform->relname));
	if (!allowSystemTableMods && IsSystemClass(myrelid, classform))
		ereport(ERROR,
				(errcode(ERRCODE_INSUFFICIENT_PRIVILEGE),
				 errmsg("permission denied: \"%s\" is a system catalog",
						NameStr(classform->relname))));
}

/*
 *		renameatt_internal		- workhorse for renameatt
 *
 * Return value is the attribute number in the 'myrelid' relation.
 */
static AttrNumber
renameatt_internal(Oid myrelid,
				   const char *oldattname,
				   const char *newattname,
				   bool recurse,
				   bool recursing,
				   int expected_parents,
				   DropBehavior behavior)
{
	Relation	targetrelation;
	Relation	attrelation;
	HeapTuple	atttup;
	Form_pg_attribute attform;
	AttrNumber	attnum;

	/*
	 * Grab an exclusive lock on the target table, which we will NOT release
	 * until end of transaction.
	 */
	targetrelation = relation_open(myrelid, AccessExclusiveLock);
	renameatt_check(myrelid, RelationGetForm(targetrelation), recursing);

	/*
	 * if the 'recurse' flag is set then we are supposed to rename this
	 * attribute in all classes that inherit from 'relname' (as well as in
	 * 'relname').
	 *
	 * any permissions or problems with duplicate attributes will cause the
	 * whole transaction to abort, which is what we want -- all or nothing.
	 */
	if (recurse)
	{
		List	   *child_oids,
				   *child_numparents;
		ListCell   *lo,
				   *li;

		/*
		 * we need the number of parents for each child so that the recursive
		 * calls to renameatt() can determine whether there are any parents
		 * outside the inheritance hierarchy being processed.
		 */
		child_oids = find_all_inheritors(myrelid, AccessExclusiveLock,
										 &child_numparents);

		/*
		 * find_all_inheritors does the recursive search of the inheritance
		 * hierarchy, so all we have to do is process all of the relids in the
		 * list that it returns.
		 */
		forboth(lo, child_oids, li, child_numparents)
		{
			Oid			childrelid = lfirst_oid(lo);
			int			numparents = lfirst_int(li);

			if (childrelid == myrelid)
				continue;
			/* note we need not recurse again */
			renameatt_internal(childrelid, oldattname, newattname, false, true, numparents, behavior);
		}
	}
	else
	{
		/*
		 * If we are told not to recurse, there had better not be any child
		 * tables; else the rename would put them out of step.
		 *
		 * expected_parents will only be 0 if we are not already recursing.
		 */
		if (expected_parents == 0 &&
			find_inheritance_children(myrelid, NoLock) != NIL)
			ereport(ERROR,
					(errcode(ERRCODE_INVALID_TABLE_DEFINITION),
					 errmsg("inherited column \"%s\" must be renamed in child tables too",
							oldattname)));
	}

	/* rename attributes in typed tables of composite type */
	if (targetrelation->rd_rel->relkind == RELKIND_COMPOSITE_TYPE)
	{
		List	   *child_oids;
		ListCell   *lo;

		child_oids = find_typed_table_dependencies(targetrelation->rd_rel->reltype,
									 RelationGetRelationName(targetrelation),
												   behavior);

		foreach(lo, child_oids)
			renameatt_internal(lfirst_oid(lo), oldattname, newattname, true, true, 0, behavior);
	}

	attrelation = heap_open(AttributeRelationId, RowExclusiveLock);

	atttup = SearchSysCacheCopyAttName(myrelid, oldattname);
	if (!HeapTupleIsValid(atttup))
		ereport(ERROR,
				(errcode(ERRCODE_UNDEFINED_COLUMN),
				 errmsg("column \"%s\" does not exist",
						oldattname)));
	attform = (Form_pg_attribute) GETSTRUCT(atttup);

	attnum = attform->attnum;
	if (attnum <= 0)
		ereport(ERROR,
				(errcode(ERRCODE_FEATURE_NOT_SUPPORTED),
				 errmsg("cannot rename system column \"%s\"",
						oldattname)));

	/*
	 * if the attribute is inherited, forbid the renaming.  if this is a
	 * top-level call to renameatt(), then expected_parents will be 0, so the
	 * effect of this code will be to prohibit the renaming if the attribute
	 * is inherited at all.  if this is a recursive call to renameatt(),
	 * expected_parents will be the number of parents the current relation has
	 * within the inheritance hierarchy being processed, so we'll prohibit the
	 * renaming only if there are additional parents from elsewhere.
	 */
	if (attform->attinhcount > expected_parents)
		ereport(ERROR,
				(errcode(ERRCODE_INVALID_TABLE_DEFINITION),
				 errmsg("cannot rename inherited column \"%s\"",
						oldattname)));

	/* new name should not already exist */
	check_for_column_name_collision(targetrelation, newattname);

	/* apply the update */
	namestrcpy(&(attform->attname), newattname);

	simple_heap_update(attrelation, &atttup->t_self, atttup);

	/* keep system catalog indexes current */
	CatalogUpdateIndexes(attrelation, atttup);

	InvokeObjectPostAlterHook(RelationRelationId, myrelid, attnum);

	heap_freetuple(atttup);

	heap_close(attrelation, RowExclusiveLock);

	relation_close(targetrelation, NoLock);		/* close rel but keep lock */

	return attnum;
}

/*
 * Perform permissions and integrity checks before acquiring a relation lock.
 */
static void
RangeVarCallbackForRenameAttribute(const RangeVar *rv, Oid relid, Oid oldrelid,
								   void *arg)
{
	HeapTuple	tuple;
	Form_pg_class form;

	tuple = SearchSysCache1(RELOID, ObjectIdGetDatum(relid));
	if (!HeapTupleIsValid(tuple))
		return;					/* concurrently dropped */
	form = (Form_pg_class) GETSTRUCT(tuple);
	renameatt_check(relid, form, false);
	ReleaseSysCache(tuple);
}

/*
 *		renameatt		- changes the name of a attribute in a relation
 *
 * The returned ObjectAddress is that of the renamed column.
 */
ObjectAddress
renameatt(RenameStmt *stmt)
{
	Oid			relid;
	AttrNumber	attnum;
	ObjectAddress address;

	/* lock level taken here should match renameatt_internal */
	relid = RangeVarGetRelidExtended(stmt->relation, AccessExclusiveLock,
									 stmt->missing_ok, false,
									 RangeVarCallbackForRenameAttribute,
									 NULL);

	if (!OidIsValid(relid))
	{
		ereport(NOTICE,
				(errmsg("relation \"%s\" does not exist, skipping",
						stmt->relation->relname)));
		return InvalidObjectAddress;
	}

	attnum =
		renameatt_internal(relid,
						   stmt->subname,		/* old att name */
						   stmt->newname,		/* new att name */
						   interpretInhOption(stmt->relation->inhOpt),	/* recursive? */
						   false,		/* recursing? */
						   0,	/* expected inhcount */
						   stmt->behavior);

	ObjectAddressSubSet(address, RelationRelationId, relid, attnum);

	return address;
}

/*
 * same logic as renameatt_internal
 */
static ObjectAddress
rename_constraint_internal(Oid myrelid,
						   Oid mytypid,
						   const char *oldconname,
						   const char *newconname,
						   bool recurse,
						   bool recursing,
						   int expected_parents)
{
	Relation	targetrelation = NULL;
	Oid			constraintOid;
	HeapTuple	tuple;
	Form_pg_constraint con;
	ObjectAddress address;

	AssertArg(!myrelid || !mytypid);

	if (mytypid)
	{
		constraintOid = get_domain_constraint_oid(mytypid, oldconname, false);
	}
	else
	{
		targetrelation = relation_open(myrelid, AccessExclusiveLock);

		/*
		 * don't tell it whether we're recursing; we allow changing typed
		 * tables here
		 */
		renameatt_check(myrelid, RelationGetForm(targetrelation), false);

		constraintOid = get_relation_constraint_oid(myrelid, oldconname, false);
	}

	tuple = SearchSysCache1(CONSTROID, ObjectIdGetDatum(constraintOid));
	if (!HeapTupleIsValid(tuple))
		elog(ERROR, "cache lookup failed for constraint %u",
			 constraintOid);
	con = (Form_pg_constraint) GETSTRUCT(tuple);

	if (myrelid && con->contype == CONSTRAINT_CHECK && !con->connoinherit)
	{
		if (recurse)
		{
			List	   *child_oids,
					   *child_numparents;
			ListCell   *lo,
					   *li;

			child_oids = find_all_inheritors(myrelid, AccessExclusiveLock,
											 &child_numparents);

			forboth(lo, child_oids, li, child_numparents)
			{
				Oid			childrelid = lfirst_oid(lo);
				int			numparents = lfirst_int(li);

				if (childrelid == myrelid)
					continue;

				rename_constraint_internal(childrelid, InvalidOid, oldconname, newconname, false, true, numparents);
			}
		}
		else
		{
			if (expected_parents == 0 &&
				find_inheritance_children(myrelid, NoLock) != NIL)
				ereport(ERROR,
						(errcode(ERRCODE_INVALID_TABLE_DEFINITION),
						 errmsg("inherited constraint \"%s\" must be renamed in child tables too",
								oldconname)));
		}

		if (con->coninhcount > expected_parents)
			ereport(ERROR,
					(errcode(ERRCODE_INVALID_TABLE_DEFINITION),
					 errmsg("cannot rename inherited constraint \"%s\"",
							oldconname)));
	}

	if (con->conindid
		&& (con->contype == CONSTRAINT_PRIMARY
			|| con->contype == CONSTRAINT_UNIQUE
			|| con->contype == CONSTRAINT_EXCLUSION))
		/* rename the index; this renames the constraint as well */
		RenameRelationInternal(con->conindid, newconname, false);
	else
		RenameConstraintById(constraintOid, newconname);

	ObjectAddressSet(address, ConstraintRelationId, constraintOid);

	ReleaseSysCache(tuple);

	if (targetrelation)
		relation_close(targetrelation, NoLock); /* close rel but keep lock */

	return address;
}

ObjectAddress
RenameConstraint(RenameStmt *stmt)
{
	Oid			relid = InvalidOid;
	Oid			typid = InvalidOid;

	if (stmt->renameType == OBJECT_DOMCONSTRAINT)
	{
		Relation	rel;
		HeapTuple	tup;

		typid = typenameTypeId(NULL, makeTypeNameFromNameList(stmt->object));
		rel = heap_open(TypeRelationId, RowExclusiveLock);
		tup = SearchSysCache1(TYPEOID, ObjectIdGetDatum(typid));
		if (!HeapTupleIsValid(tup))
			elog(ERROR, "cache lookup failed for type %u", typid);
		checkDomainOwner(tup);
		ReleaseSysCache(tup);
		heap_close(rel, NoLock);
	}
	else
	{
		/* lock level taken here should match rename_constraint_internal */
		relid = RangeVarGetRelidExtended(stmt->relation, AccessExclusiveLock,
										 stmt->missing_ok, false,
										 RangeVarCallbackForRenameAttribute,
										 NULL);
		if (!OidIsValid(relid))
		{
			ereport(NOTICE,
					(errmsg("relation \"%s\" does not exist, skipping",
							stmt->relation->relname)));
			return InvalidObjectAddress;
		}
	}

	return
		rename_constraint_internal(relid, typid,
								   stmt->subname,
								   stmt->newname,
		 stmt->relation ? interpretInhOption(stmt->relation->inhOpt) : false,	/* recursive? */
								   false,		/* recursing? */
								   0 /* expected inhcount */ );

}

/*
 * Execute ALTER TABLE/INDEX/SEQUENCE/VIEW/MATERIALIZED VIEW/FOREIGN TABLE
 * RENAME
 */
ObjectAddress
RenameRelation(RenameStmt *stmt)
{
	Oid			relid;
	ObjectAddress address;

	/*
	 * Grab an exclusive lock on the target table, index, sequence, view,
	 * materialized view, or foreign table, which we will NOT release until
	 * end of transaction.
	 *
	 * Lock level used here should match RenameRelationInternal, to avoid lock
	 * escalation.
	 */
	relid = RangeVarGetRelidExtended(stmt->relation, AccessExclusiveLock,
									 stmt->missing_ok, false,
									 RangeVarCallbackForAlterRelation,
									 (void *) stmt);

	if (!OidIsValid(relid))
	{
		ereport(NOTICE,
				(errmsg("relation \"%s\" does not exist, skipping",
						stmt->relation->relname)));
		return InvalidObjectAddress;
	}

	/* Do the work */
	RenameRelationInternal(relid, stmt->newname, false);

	ObjectAddressSet(address, RelationRelationId, relid);

	return address;
}

/*
 *		RenameRelationInternal - change the name of a relation
 *
 *		XXX - When renaming sequences, we don't bother to modify the
 *			  sequence name that is stored within the sequence itself
 *			  (this would cause problems with MVCC). In the future,
 *			  the sequence name should probably be removed from the
 *			  sequence, AFAIK there's no need for it to be there.
 */
void
RenameRelationInternal(Oid myrelid, const char *newrelname, bool is_internal)
{
	Relation	targetrelation;
	Relation	relrelation;	/* for RELATION relation */
	HeapTuple	reltup;
	Form_pg_class relform;
	Oid			namespaceId;

	/*
	 * Grab an exclusive lock on the target table, index, sequence, view,
	 * materialized view, or foreign table, which we will NOT release until
	 * end of transaction.
	 */
	targetrelation = relation_open(myrelid, AccessExclusiveLock);
	namespaceId = RelationGetNamespace(targetrelation);

	/*
	 * Find relation's pg_class tuple, and make sure newrelname isn't in use.
	 */
	relrelation = heap_open(RelationRelationId, RowExclusiveLock);

	reltup = SearchSysCacheCopy1(RELOID, ObjectIdGetDatum(myrelid));
	if (!HeapTupleIsValid(reltup))		/* shouldn't happen */
		elog(ERROR, "cache lookup failed for relation %u", myrelid);
	relform = (Form_pg_class) GETSTRUCT(reltup);

	if (get_relname_relid(newrelname, namespaceId) != InvalidOid)
		ereport(ERROR,
				(errcode(ERRCODE_DUPLICATE_TABLE),
				 errmsg("relation \"%s\" already exists",
						newrelname)));

	/*
	 * Update pg_class tuple with new relname.  (Scribbling on reltup is OK
	 * because it's a copy...)
	 */
	namestrcpy(&(relform->relname), newrelname);

	simple_heap_update(relrelation, &reltup->t_self, reltup);

	/* keep the system catalog indexes current */
	CatalogUpdateIndexes(relrelation, reltup);

	InvokeObjectPostAlterHookArg(RelationRelationId, myrelid, 0,
								 InvalidOid, is_internal);

	heap_freetuple(reltup);
	heap_close(relrelation, RowExclusiveLock);

	/*
	 * Also rename the associated type, if any.
	 */
	if (OidIsValid(targetrelation->rd_rel->reltype))
		RenameTypeInternal(targetrelation->rd_rel->reltype,
						   newrelname, namespaceId);

	/*
	 * Also rename the associated constraint, if any.
	 */
	if (targetrelation->rd_rel->relkind == RELKIND_INDEX)
	{
		Oid			constraintId = get_index_constraint(myrelid);

		if (OidIsValid(constraintId))
			RenameConstraintById(constraintId, newrelname);
	}

#ifdef PGXC
	/* Operation with GTM can only be done with a Remote Coordinator */
	if (IS_PGXC_LOCAL_COORDINATOR &&
		(targetrelation->rd_rel->reltype == OBJECT_SEQUENCE ||
		 targetrelation->rd_rel->relkind == RELKIND_SEQUENCE) &&
		!IsTempSequence(myrelid)) /* It is possible to rename a sequence with ALTER TABLE */
	{
		char *seqname = GetGlobalSeqName(targetrelation, NULL, NULL);
		char *newseqname = GetGlobalSeqName(targetrelation, newrelname, NULL);

		/* We also need to rename it on the GTM */
		if (RenameSequenceGTM(seqname, newseqname) < 0)
			ereport(ERROR,
					(errcode(ERRCODE_CONNECTION_FAILURE),
					 errmsg("GTM error, could not rename sequence")));

		/* Register a rename callback in case transaction is dropped */
		register_sequence_rename_cb(seqname, newseqname);

		pfree(seqname);
		pfree(newseqname);
	}
#endif

	/*
	 * Close rel, but keep exclusive lock!
	 */
	relation_close(targetrelation, NoLock);
}

/*
 * Disallow ALTER TABLE (and similar commands) when the current backend has
 * any open reference to the target table besides the one just acquired by
 * the calling command; this implies there's an open cursor or active plan.
 * We need this check because our lock doesn't protect us against stomping
 * on our own foot, only other people's feet!
 *
 * For ALTER TABLE, the only case known to cause serious trouble is ALTER
 * COLUMN TYPE, and some changes are obviously pretty benign, so this could
 * possibly be relaxed to only error out for certain types of alterations.
 * But the use-case for allowing any of these things is not obvious, so we
 * won't work hard at it for now.
 *
 * We also reject these commands if there are any pending AFTER trigger events
 * for the rel.  This is certainly necessary for the rewriting variants of
 * ALTER TABLE, because they don't preserve tuple TIDs and so the pending
 * events would try to fetch the wrong tuples.  It might be overly cautious
 * in other cases, but again it seems better to err on the side of paranoia.
 *
 * REINDEX calls this with "rel" referencing the index to be rebuilt; here
 * we are worried about active indexscans on the index.  The trigger-event
 * check can be skipped, since we are doing no damage to the parent table.
 *
 * The statement name (eg, "ALTER TABLE") is passed for use in error messages.
 */
void
CheckTableNotInUse(Relation rel, const char *stmt)
{
	int			expected_refcnt;

	expected_refcnt = rel->rd_isnailed ? 2 : 1;
	if (rel->rd_refcnt != expected_refcnt)
		ereport(ERROR,
				(errcode(ERRCODE_OBJECT_IN_USE),
		/* translator: first %s is a SQL command, eg ALTER TABLE */
				 errmsg("cannot %s \"%s\" because "
						"it is being used by active queries in this session",
						stmt, RelationGetRelationName(rel))));

	if (rel->rd_rel->relkind != RELKIND_INDEX &&
		AfterTriggerPendingOnRel(RelationGetRelid(rel)))
		ereport(ERROR,
				(errcode(ERRCODE_OBJECT_IN_USE),
		/* translator: first %s is a SQL command, eg ALTER TABLE */
				 errmsg("cannot %s \"%s\" because "
						"it has pending trigger events",
						stmt, RelationGetRelationName(rel))));
}

/*
 * AlterTableLookupRelation
 *		Look up, and lock, the OID for the relation named by an alter table
 *		statement.
 */
Oid
AlterTableLookupRelation(AlterTableStmt *stmt, LOCKMODE lockmode)
{
	return RangeVarGetRelidExtended(stmt->relation, lockmode, stmt->missing_ok, false,
									RangeVarCallbackForAlterRelation,
									(void *) stmt);
}

/*
 * AlterTable
 *		Execute ALTER TABLE, which can be a list of subcommands
 *
 * ALTER TABLE is performed in three phases:
 *		1. Examine subcommands and perform pre-transformation checking.
 *		2. Update system catalogs.
 *		3. Scan table(s) to check new constraints, and optionally recopy
 *		   the data into new table(s).
 * Phase 3 is not performed unless one or more of the subcommands requires
 * it.  The intention of this design is to allow multiple independent
 * updates of the table schema to be performed with only one pass over the
 * data.
 *
 * ATPrepCmd performs phase 1.  A "work queue" entry is created for
 * each table to be affected (there may be multiple affected tables if the
 * commands traverse a table inheritance hierarchy).  Also we do preliminary
 * validation of the subcommands, including parse transformation of those
 * expressions that need to be evaluated with respect to the old table
 * schema.
 *
 * ATRewriteCatalogs performs phase 2 for each affected table.  (Note that
 * phases 2 and 3 normally do no explicit recursion, since phase 1 already
 * did it --- although some subcommands have to recurse in phase 2 instead.)
 * Certain subcommands need to be performed before others to avoid
 * unnecessary conflicts; for example, DROP COLUMN should come before
 * ADD COLUMN.  Therefore phase 1 divides the subcommands into multiple
 * lists, one for each logical "pass" of phase 2.
 *
 * ATRewriteTables performs phase 3 for those tables that need it.
 *
 * Thanks to the magic of MVCC, an error anywhere along the way rolls back
 * the whole operation; we don't have to do anything special to clean up.
 *
 * The caller must lock the relation, with an appropriate lock level
 * for the subcommands requested, using AlterTableGetLockLevel(stmt->cmds)
 * or higher. We pass the lock level down
 * so that we can apply it recursively to inherited tables. Note that the
 * lock level we want as we recurse might well be higher than required for
 * that specific subcommand. So we pass down the overall lock requirement,
 * rather than reassess it at lower levels.
 *
 */
#ifdef PGXC
/*
 * In Postgres-XC, an extension is added to ALTER TABLE for modification
 * of the data distribution. Depending on the old and new distribution type
 * of the relation redistributed, a list of redistribution subcommands is built.
 * Data redistribution cannot be done in parallel of operations that need
 * the table to be rewritten like column addition/deletion.
 */
#endif
void
AlterTable(Oid relid, LOCKMODE lockmode, AlterTableStmt *stmt)
{
	Relation	rel;

	/* Caller is required to provide an adequate lock. */
	rel = relation_open(relid, NoLock);

	CheckTableNotInUse(rel, "ALTER TABLE");

	ATController(stmt,
				 rel, stmt->cmds, interpretInhOption(stmt->relation->inhOpt),
				 lockmode);
}

/*
 * AlterTableInternal
 *
 * ALTER TABLE with target specified by OID
 *
 * We do not reject if the relation is already open, because it's quite
 * likely that one or more layers of caller have it open.  That means it
 * is unsafe to use this entry point for alterations that could break
 * existing query plans.  On the assumption it's not used for such, we
 * don't have to reject pending AFTER triggers, either.
 */
void
AlterTableInternal(Oid relid, List *cmds, bool recurse)
{
	Relation	rel;
	LOCKMODE	lockmode = AlterTableGetLockLevel(cmds);

	rel = relation_open(relid, lockmode);

	ATController(NULL, rel, cmds, recurse, lockmode);
}

/*
 * AlterTableGetLockLevel
 *
 * Sets the overall lock level required for the supplied list of subcommands.
 * Policy for doing this set according to needs of AlterTable(), see
 * comments there for overall explanation.
 *
 * Function is called before and after parsing, so it must give same
 * answer each time it is called. Some subcommands are transformed
 * into other subcommand types, so the transform must never be made to a
 * lower lock level than previously assigned. All transforms are noted below.
 *
 * Since this is called before we lock the table we cannot use table metadata
 * to influence the type of lock we acquire.
 *
 * There should be no lockmodes hardcoded into the subcommand functions. All
 * lockmode decisions for ALTER TABLE are made here only. The one exception is
 * ALTER TABLE RENAME which is treated as a different statement type T_RenameStmt
 * and does not travel through this section of code and cannot be combined with
 * any of the subcommands given here.
 *
 * Note that Hot Standby only knows about AccessExclusiveLocks on the master
 * so any changes that might affect SELECTs running on standbys need to use
 * AccessExclusiveLocks even if you think a lesser lock would do, unless you
 * have a solution for that also.
 *
 * Also note that pg_dump uses only an AccessShareLock, meaning that anything
 * that takes a lock less than AccessExclusiveLock can change object definitions
 * while pg_dump is running. Be careful to check that the appropriate data is
 * derived by pg_dump using an MVCC snapshot, rather than syscache lookups,
 * otherwise we might end up with an inconsistent dump that can't restore.
 */
LOCKMODE
AlterTableGetLockLevel(List *cmds)
{
	/*
	 * This only works if we read catalog tables using MVCC snapshots.
	 */
	ListCell   *lcmd;
	LOCKMODE	lockmode = ShareUpdateExclusiveLock;

	foreach(lcmd, cmds)
	{
		AlterTableCmd *cmd = (AlterTableCmd *) lfirst(lcmd);
		LOCKMODE	cmd_lockmode = AccessExclusiveLock; /* default for compiler */

		switch (cmd->subtype)
		{
				/*
				 * These subcommands rewrite the heap, so require full locks.
				 */
			case AT_AddColumn:	/* may rewrite heap, in some cases and visible
								 * to SELECT */
			case AT_SetTableSpace:		/* must rewrite heap */
			case AT_AlterColumnType:	/* must rewrite heap */
			case AT_AddOids:	/* must rewrite heap */
				cmd_lockmode = AccessExclusiveLock;
				break;

				/*
				 * These subcommands may require addition of toast tables. If
				 * we add a toast table to a table currently being scanned, we
				 * might miss data added to the new toast table by concurrent
				 * insert transactions.
				 */
			case AT_SetStorage:/* may add toast tables, see
								 * ATRewriteCatalogs() */
				cmd_lockmode = AccessExclusiveLock;
				break;

				/*
				 * Removing constraints can affect SELECTs that have been
				 * optimised assuming the constraint holds true.
				 */
			case AT_DropConstraint:		/* as DROP INDEX */
			case AT_DropNotNull:		/* may change some SQL plans */
				cmd_lockmode = AccessExclusiveLock;
				break;

				/*
				 * Subcommands that may be visible to concurrent SELECTs
				 */
			case AT_DropColumn:	/* change visible to SELECT */
			case AT_AddColumnToView:	/* CREATE VIEW */
			case AT_DropOids:	/* calls AT_DropColumn */
			case AT_EnableAlwaysRule:	/* may change SELECT rules */
			case AT_EnableReplicaRule:	/* may change SELECT rules */
			case AT_EnableRule:	/* may change SELECT rules */
			case AT_DisableRule:		/* may change SELECT rules */
				cmd_lockmode = AccessExclusiveLock;
				break;

				/*
				 * Changing owner may remove implicit SELECT privileges
				 */
			case AT_ChangeOwner:		/* change visible to SELECT */
				cmd_lockmode = AccessExclusiveLock;
				break;

				/*
				 * Changing foreign table options may affect optimisation.
				 */
			case AT_GenericOptions:
			case AT_AlterColumnGenericOptions:
				cmd_lockmode = AccessExclusiveLock;
				break;

#ifdef PGXC
			case AT_DistributeBy:		/* Changes table distribution type */
			case AT_SubCluster:			/* Changes node list of distribution */
			case AT_AddNodeList:		/* Adds nodes in distribution */
			case AT_DeleteNodeList:		/* Deletes nodes in distribution */
				cmd_lockmode = ExclusiveLock;
				break;
#endif

				/*
				 * These subcommands affect write operations only.
				 */
			case AT_EnableTrig:
			case AT_EnableAlwaysTrig:
			case AT_EnableReplicaTrig:
			case AT_EnableTrigAll:
			case AT_EnableTrigUser:
			case AT_DisableTrig:
			case AT_DisableTrigAll:
			case AT_DisableTrigUser:
				cmd_lockmode = ShareRowExclusiveLock;
				break;

				/*
				 * These subcommands affect write operations only. XXX
				 * Theoretically, these could be ShareRowExclusiveLock.
				 */
			case AT_ColumnDefault:
			case AT_AlterConstraint:
			case AT_AddIndex:	/* from ADD CONSTRAINT */
			case AT_AddIndexConstraint:
			case AT_ReplicaIdentity:
			case AT_SetNotNull:
			case AT_EnableRowSecurity:
			case AT_DisableRowSecurity:
				cmd_lockmode = AccessExclusiveLock;
				break;

			case AT_AddConstraint:
			case AT_ProcessedConstraint:		/* becomes AT_AddConstraint */
			case AT_AddConstraintRecurse:		/* becomes AT_AddConstraint */
			case AT_ReAddConstraint:	/* becomes AT_AddConstraint */
				if (IsA(cmd->def, Constraint))
				{
					Constraint *con = (Constraint *) cmd->def;

					switch (con->contype)
					{
						case CONSTR_EXCLUSION:
						case CONSTR_PRIMARY:
						case CONSTR_UNIQUE:

							/*
							 * Cases essentially the same as CREATE INDEX. We
							 * could reduce the lock strength to ShareLock if
							 * we can work out how to allow concurrent catalog
							 * updates. XXX Might be set down to
							 * ShareRowExclusiveLock but requires further
							 * analysis.
							 */
							cmd_lockmode = AccessExclusiveLock;
							break;
						case CONSTR_FOREIGN:

							/*
							 * We add triggers to both tables when we add a
							 * Foreign Key, so the lock level must be at least
							 * as strong as CREATE TRIGGER.
							 */
							cmd_lockmode = ShareRowExclusiveLock;
							break;

						default:
							cmd_lockmode = AccessExclusiveLock;
					}
				}
				break;

				/*
				 * These subcommands affect inheritance behaviour. Queries
				 * started before us will continue to see the old inheritance
				 * behaviour, while queries started after we commit will see
				 * new behaviour. No need to prevent reads or writes to the
				 * subtable while we hook it up though. Changing the TupDesc
				 * may be a problem, so keep highest lock.
				 */
			case AT_AddInherit:
			case AT_DropInherit:
				cmd_lockmode = AccessExclusiveLock;
				break;

				/*
				 * These subcommands affect implicit row type conversion. They
				 * have affects similar to CREATE/DROP CAST on queries. don't
				 * provide for invalidating parse trees as a result of such
				 * changes, so we keep these at AccessExclusiveLock.
				 */
			case AT_AddOf:
			case AT_DropOf:
				cmd_lockmode = AccessExclusiveLock;
				break;

				/*
				 * Only used by CREATE OR REPLACE VIEW which must conflict
				 * with an SELECTs currently using the view.
				 */
			case AT_ReplaceRelOptions:
				cmd_lockmode = AccessExclusiveLock;
				break;

				/*
				 * These subcommands affect general strategies for performance
				 * and maintenance, though don't change the semantic results
				 * from normal data reads and writes. Delaying an ALTER TABLE
				 * behind currently active writes only delays the point where
				 * the new strategy begins to take effect, so there is no
				 * benefit in waiting. In this case the minimum restriction
				 * applies: we don't currently allow concurrent catalog
				 * updates.
				 */
			case AT_SetStatistics:		/* Uses MVCC in getTableAttrs() */
			case AT_ClusterOn:	/* Uses MVCC in getIndexes() */
			case AT_DropCluster:		/* Uses MVCC in getIndexes() */
			case AT_SetOptions:	/* Uses MVCC in getTableAttrs() */
			case AT_ResetOptions:		/* Uses MVCC in getTableAttrs() */
				cmd_lockmode = ShareUpdateExclusiveLock;
				break;

			case AT_SetLogged:
			case AT_SetUnLogged:
				cmd_lockmode = AccessExclusiveLock;
				break;

			case AT_ValidateConstraint: /* Uses MVCC in
												 * getConstraints() */
				cmd_lockmode = ShareUpdateExclusiveLock;
				break;

				/*
				 * Rel options are more complex than first appears. Options
				 * are set here for tables, views and indexes; for historical
				 * reasons these can all be used with ALTER TABLE, so we can't
				 * decide between them using the basic grammar.
				 *
				 * XXX Look in detail at each option to determine lock level,
				 * e.g. cmd_lockmode = GetRelOptionsLockLevel((List *)
				 * cmd->def);
				 */
			case AT_SetRelOptions:		/* Uses MVCC in getIndexes() and
										 * getTables() */
			case AT_ResetRelOptions:	/* Uses MVCC in getIndexes() and
										 * getTables() */
				cmd_lockmode = AccessExclusiveLock;
				break;

			default:			/* oops */
				elog(ERROR, "unrecognized alter table type: %d",
					 (int) cmd->subtype);
				break;
		}

		/*
		 * Take the greatest lockmode from any subcommand
		 */
		if (cmd_lockmode > lockmode)
			lockmode = cmd_lockmode;
	}

	return lockmode;
}

/*
 * ATController provides top level control over the phases.
 *
 * parsetree is passed in to allow it to be passed to event triggers
 * when requested.
 */
static void
ATController(AlterTableStmt *parsetree,
			 Relation rel, List *cmds, bool recurse, LOCKMODE lockmode)
{
	List	   *wqueue = NIL;
	ListCell   *lcmd;
#ifdef PGXC
	RedistribState   *redistribState = NULL;
#endif

	/* Phase 1: preliminary examination of commands, create work queue */
	foreach(lcmd, cmds)
	{
		AlterTableCmd *cmd = (AlterTableCmd *) lfirst(lcmd);

#ifdef PGXC
		/* Check restrictions of ALTER TABLE in cluster */
		ATCheckCmd(rel, cmd);
#endif

		ATPrepCmd(&wqueue, rel, cmd, recurse, false, lockmode);
	}

#ifdef PGXC
	/* Only check that on local Coordinator */
	if (IS_PGXC_LOCAL_COORDINATOR)
	{
		ListCell   *ltab;

		/*
		 * Redistribution is only applied to the parent table and not subsequent
		 * children. It is also not applied in recursion. This needs to be done
		 * once all the commands have been treated.
		 */
		foreach(ltab, wqueue)
		{
			AlteredTableInfo *tab = (AlteredTableInfo *) lfirst(ltab);

			if (RelationGetRelid(rel) == tab->relid &&
				list_length(tab->subcmds[AT_PASS_DISTRIB]) > 0)
			{
				/*
				 * Check if there are any commands incompatible
				 * with redistribution. For the time being no other commands
				 * are authorized.
				 */
				if (list_length(tab->subcmds[AT_PASS_ADD_COL]) > 0 ||
					list_length(tab->subcmds[AT_PASS_DROP]) > 0 ||
					list_length(tab->subcmds[AT_PASS_ALTER_TYPE]) > 0 ||
					list_length(tab->subcmds[AT_PASS_OLD_CONSTR]) > 0 ||
					list_length(tab->subcmds[AT_PASS_COL_ATTRS]) > 0 ||
					list_length(tab->subcmds[AT_PASS_ADD_COL]) > 0 ||
					list_length(tab->subcmds[AT_PASS_ADD_INDEX]) > 0 ||
					list_length(tab->subcmds[AT_PASS_ADD_CONSTR]) > 0 ||
					list_length(tab->subcmds[AT_PASS_MISC]) > 0)
					ereport(ERROR,
							(errcode(ERRCODE_STATEMENT_TOO_COMPLEX),
							 errmsg("Incompatible operation with data redistribution")));


					/* Scan redistribution commands and improve operation */
					redistribState = BuildRedistribCommands(RelationGetRelid(rel),
														tab->subcmds[AT_PASS_DISTRIB]);
					break;
			}
		}
	}
#endif

	/* Close the relation, but keep lock until commit */
	relation_close(rel, NoLock);

#ifdef PGXC
	/* Perform pre-catalog-update redistribution operations */
	PGXCRedistribTable(redistribState, CATALOG_UPDATE_BEFORE);
#endif

	/* Phase 2: update system catalogs */
	ATRewriteCatalogs(&wqueue, lockmode);

#ifdef PGXC
	/* Invalidate cache for redistributed relation */
	if (redistribState)
	{
		Relation rel2 = relation_open(redistribState->relid, NoLock);

		/* Invalidate all entries related to this relation */
		CacheInvalidateRelcache(rel2);

		/* Make sure locator info is rebuilt */
		RelationCacheInvalidateEntry(redistribState->relid);
		relation_close(rel2, NoLock);
	}

	/* Perform post-catalog-update redistribution operations */
	PGXCRedistribTable(redistribState, CATALOG_UPDATE_AFTER);
	FreeRedistribState(redistribState);
#endif

	/* Phase 3: scan/rewrite tables as needed */
	ATRewriteTables(parsetree, &wqueue, lockmode);
}

/*
 * ATPrepCmd
 *
 * Traffic cop for ALTER TABLE Phase 1 operations, including simple
 * recursion and permission checks.
 *
 * Caller must have acquired appropriate lock type on relation already.
 * This lock should be held until commit.
 */
static void
ATPrepCmd(List **wqueue, Relation rel, AlterTableCmd *cmd,
		  bool recurse, bool recursing, LOCKMODE lockmode)
{
	AlteredTableInfo *tab;
	int			pass = AT_PASS_UNSET;

	/* Find or create work queue entry for this table */
	tab = ATGetQueueEntry(wqueue, rel);

	/*
	 * Copy the original subcommand for each table.  This avoids conflicts
	 * when different child tables need to make different parse
	 * transformations (for example, the same column may have different column
	 * numbers in different children).
	 */
	cmd = copyObject(cmd);

	/*
	 * Do permissions checking, recursion to child tables if needed, and any
	 * additional phase-1 processing needed.
	 */
	switch (cmd->subtype)
	{
		case AT_AddColumn:		/* ADD COLUMN */
			ATSimplePermissions(rel,
						 ATT_TABLE | ATT_COMPOSITE_TYPE | ATT_FOREIGN_TABLE);
			ATPrepAddColumn(wqueue, rel, recurse, recursing, false, cmd,
							lockmode);
			/* Recursion occurs during execution phase */
			pass = AT_PASS_ADD_COL;
			break;
		case AT_AddColumnToView:		/* add column via CREATE OR REPLACE
										 * VIEW */
			ATSimplePermissions(rel, ATT_VIEW);
			ATPrepAddColumn(wqueue, rel, recurse, recursing, true, cmd,
							lockmode);
			/* Recursion occurs during execution phase */
			pass = AT_PASS_ADD_COL;
			break;
		case AT_ColumnDefault:	/* ALTER COLUMN DEFAULT */

			/*
			 * We allow defaults on views so that INSERT into a view can have
			 * default-ish behavior.  This works because the rewriter
			 * substitutes default values into INSERTs before it expands
			 * rules.
			 */
			ATSimplePermissions(rel, ATT_TABLE | ATT_VIEW | ATT_FOREIGN_TABLE);
			ATSimpleRecursion(wqueue, rel, cmd, recurse, lockmode);
			/* No command-specific prep needed */
			pass = cmd->def ? AT_PASS_ADD_CONSTR : AT_PASS_DROP;
			break;
		case AT_DropNotNull:	/* ALTER COLUMN DROP NOT NULL */
			ATSimplePermissions(rel, ATT_TABLE | ATT_FOREIGN_TABLE);
			ATSimpleRecursion(wqueue, rel, cmd, recurse, lockmode);
			/* No command-specific prep needed */
			pass = AT_PASS_DROP;
			break;
		case AT_SetNotNull:		/* ALTER COLUMN SET NOT NULL */
			ATSimplePermissions(rel, ATT_TABLE | ATT_FOREIGN_TABLE);
			ATSimpleRecursion(wqueue, rel, cmd, recurse, lockmode);
			/* No command-specific prep needed */
			pass = AT_PASS_ADD_CONSTR;
			break;
		case AT_SetStatistics:	/* ALTER COLUMN SET STATISTICS */
			ATSimpleRecursion(wqueue, rel, cmd, recurse, lockmode);
			/* Performs own permission checks */
			ATPrepSetStatistics(rel, cmd->name, cmd->def, lockmode);
			pass = AT_PASS_MISC;
			break;
		case AT_SetOptions:		/* ALTER COLUMN SET ( options ) */
		case AT_ResetOptions:	/* ALTER COLUMN RESET ( options ) */
			ATSimplePermissions(rel, ATT_TABLE | ATT_MATVIEW | ATT_INDEX | ATT_FOREIGN_TABLE);
			/* This command never recurses */
			pass = AT_PASS_MISC;
			break;
		case AT_SetStorage:		/* ALTER COLUMN SET STORAGE */
			ATSimplePermissions(rel, ATT_TABLE | ATT_MATVIEW | ATT_FOREIGN_TABLE);
			ATSimpleRecursion(wqueue, rel, cmd, recurse, lockmode);
			/* No command-specific prep needed */
			pass = AT_PASS_MISC;
			break;
		case AT_DropColumn:		/* DROP COLUMN */
			ATSimplePermissions(rel,
						 ATT_TABLE | ATT_COMPOSITE_TYPE | ATT_FOREIGN_TABLE);
			ATPrepDropColumn(wqueue, rel, recurse, recursing, cmd, lockmode);
			/* Recursion occurs during execution phase */
			pass = AT_PASS_DROP;
			break;
		case AT_AddIndex:		/* ADD INDEX */
			ATSimplePermissions(rel, ATT_TABLE);
			/* This command never recurses */
			/* No command-specific prep needed */
			pass = AT_PASS_ADD_INDEX;
			break;
		case AT_AddConstraint:	/* ADD CONSTRAINT */
			ATSimplePermissions(rel, ATT_TABLE | ATT_FOREIGN_TABLE);
			/* Recursion occurs during execution phase */
			/* No command-specific prep needed except saving recurse flag */
			if (recurse)
				cmd->subtype = AT_AddConstraintRecurse;
			pass = AT_PASS_ADD_CONSTR;
			break;
		case AT_AddIndexConstraint:		/* ADD CONSTRAINT USING INDEX */
			ATSimplePermissions(rel, ATT_TABLE);
			/* This command never recurses */
			/* No command-specific prep needed */
			pass = AT_PASS_ADD_CONSTR;
			break;
		case AT_DropConstraint:	/* DROP CONSTRAINT */
			ATSimplePermissions(rel, ATT_TABLE | ATT_FOREIGN_TABLE);
			/* Recursion occurs during execution phase */
			/* No command-specific prep needed except saving recurse flag */
			if (recurse)
				cmd->subtype = AT_DropConstraintRecurse;
			pass = AT_PASS_DROP;
			break;
		case AT_AlterColumnType:		/* ALTER COLUMN TYPE */
			ATSimplePermissions(rel,
						 ATT_TABLE | ATT_COMPOSITE_TYPE | ATT_FOREIGN_TABLE);
			/* Performs own recursion */
			ATPrepAlterColumnType(wqueue, tab, rel, recurse, recursing, cmd, lockmode);
			pass = AT_PASS_ALTER_TYPE;
			break;
		case AT_AlterColumnGenericOptions:
			ATSimplePermissions(rel, ATT_FOREIGN_TABLE);
			/* This command never recurses */
			/* No command-specific prep needed */
			pass = AT_PASS_MISC;
			break;
		case AT_ChangeOwner:	/* ALTER OWNER */
			/* This command never recurses */
			/* No command-specific prep needed */
			pass = AT_PASS_MISC;
			break;
		case AT_ClusterOn:		/* CLUSTER ON */
		case AT_DropCluster:	/* SET WITHOUT CLUSTER */
			ATSimplePermissions(rel, ATT_TABLE | ATT_MATVIEW);
			/* These commands never recurse */
			/* No command-specific prep needed */
			pass = AT_PASS_MISC;
			break;
		case AT_SetLogged:		/* SET LOGGED */
			ATSimplePermissions(rel, ATT_TABLE);
			tab->chgPersistence = ATPrepChangePersistence(rel, true);
			/* force rewrite if necessary; see comment in ATRewriteTables */
			if (tab->chgPersistence)
			{
				tab->rewrite |= AT_REWRITE_ALTER_PERSISTENCE;
				tab->newrelpersistence = RELPERSISTENCE_PERMANENT;
			}
			pass = AT_PASS_MISC;
			break;
		case AT_SetUnLogged:	/* SET UNLOGGED */
			ATSimplePermissions(rel, ATT_TABLE);
			tab->chgPersistence = ATPrepChangePersistence(rel, false);
			/* force rewrite if necessary; see comment in ATRewriteTables */
			if (tab->chgPersistence)
			{
				tab->rewrite |= AT_REWRITE_ALTER_PERSISTENCE;
				tab->newrelpersistence = RELPERSISTENCE_UNLOGGED;
			}
			pass = AT_PASS_MISC;
			break;
		case AT_AddOids:		/* SET WITH OIDS */
			ATSimplePermissions(rel, ATT_TABLE | ATT_FOREIGN_TABLE);
			if (!rel->rd_rel->relhasoids || recursing)
				ATPrepAddOids(wqueue, rel, recurse, cmd, lockmode);
			/* Recursion occurs during execution phase */
			pass = AT_PASS_ADD_COL;
			break;
		case AT_DropOids:		/* SET WITHOUT OIDS */
			ATSimplePermissions(rel, ATT_TABLE | ATT_FOREIGN_TABLE);
			/* Performs own recursion */
			if (rel->rd_rel->relhasoids)
			{
				AlterTableCmd *dropCmd = makeNode(AlterTableCmd);

				dropCmd->subtype = AT_DropColumn;
				dropCmd->name = pstrdup("oid");
				dropCmd->behavior = cmd->behavior;
				ATPrepCmd(wqueue, rel, dropCmd, recurse, false, lockmode);
			}
			pass = AT_PASS_DROP;
			break;
		case AT_SetTableSpace:	/* SET TABLESPACE */
			ATSimplePermissions(rel, ATT_TABLE | ATT_MATVIEW | ATT_INDEX);
			/* This command never recurses */
			ATPrepSetTableSpace(tab, rel, cmd->name, lockmode);
			pass = AT_PASS_MISC;	/* doesn't actually matter */
			break;
		case AT_SetRelOptions:	/* SET (...) */
		case AT_ResetRelOptions:		/* RESET (...) */
		case AT_ReplaceRelOptions:		/* reset them all, then set just these */
			ATSimplePermissions(rel, ATT_TABLE | ATT_VIEW | ATT_MATVIEW | ATT_INDEX);
			/* This command never recurses */
			/* No command-specific prep needed */
			pass = AT_PASS_MISC;
			break;
		case AT_AddInherit:		/* INHERIT */
			ATSimplePermissions(rel, ATT_TABLE | ATT_FOREIGN_TABLE);
			/* This command never recurses */
			ATPrepAddInherit(rel);
			pass = AT_PASS_MISC;
			break;
		case AT_DropInherit:	/* NO INHERIT */
			ATSimplePermissions(rel, ATT_TABLE | ATT_FOREIGN_TABLE);
			/* This command never recurses */
			/* No command-specific prep needed */
			pass = AT_PASS_MISC;
			break;
		case AT_AlterConstraint:		/* ALTER CONSTRAINT */
			ATSimplePermissions(rel, ATT_TABLE);
			pass = AT_PASS_MISC;
			break;
		case AT_ValidateConstraint:		/* VALIDATE CONSTRAINT */
			ATSimplePermissions(rel, ATT_TABLE | ATT_FOREIGN_TABLE);
			/* Recursion occurs during execution phase */
			/* No command-specific prep needed except saving recurse flag */
			if (recurse)
				cmd->subtype = AT_ValidateConstraintRecurse;
			pass = AT_PASS_MISC;
			break;
		case AT_ReplicaIdentity:		/* REPLICA IDENTITY ... */
			ATSimplePermissions(rel, ATT_TABLE | ATT_MATVIEW);
			pass = AT_PASS_MISC;
			/* This command never recurses */
			/* No command-specific prep needed */
			break;
		case AT_EnableTrig:		/* ENABLE TRIGGER variants */
		case AT_EnableAlwaysTrig:
		case AT_EnableReplicaTrig:
		case AT_EnableTrigAll:
		case AT_EnableTrigUser:
		case AT_DisableTrig:	/* DISABLE TRIGGER variants */
		case AT_DisableTrigAll:
		case AT_DisableTrigUser:
			ATSimplePermissions(rel, ATT_TABLE | ATT_FOREIGN_TABLE);
			pass = AT_PASS_MISC;
			break;
		case AT_EnableRule:		/* ENABLE/DISABLE RULE variants */
		case AT_EnableAlwaysRule:
		case AT_EnableReplicaRule:
		case AT_DisableRule:
		case AT_AddOf:			/* OF */
		case AT_DropOf: /* NOT OF */
		case AT_EnableRowSecurity:
		case AT_DisableRowSecurity:
			ATSimplePermissions(rel, ATT_TABLE);
			/* These commands never recurse */
			/* No command-specific prep needed */
			pass = AT_PASS_MISC;
			break;
		case AT_GenericOptions:
			ATSimplePermissions(rel, ATT_FOREIGN_TABLE);
			/* No command-specific prep needed */
			pass = AT_PASS_MISC;
			break;
#ifdef PGXC
		case AT_DistributeBy:
		case AT_SubCluster:
		case AT_AddNodeList:
		case AT_DeleteNodeList:
			ATSimplePermissions(rel, ATT_TABLE);
			/* No command-specific prep needed */
			pass = AT_PASS_DISTRIB;
			break;
#endif
		default:				/* oops */
			elog(ERROR, "unrecognized alter table type: %d",
				 (int) cmd->subtype);
			pass = AT_PASS_UNSET;		/* keep compiler quiet */
			break;
	}
	Assert(pass > AT_PASS_UNSET);

	/* Add the subcommand to the appropriate list for phase 2 */
	tab->subcmds[pass] = lappend(tab->subcmds[pass], cmd);
}

/*
 * ATRewriteCatalogs
 *
 * Traffic cop for ALTER TABLE Phase 2 operations.  Subcommands are
 * dispatched in a "safe" execution order (designed to avoid unnecessary
 * conflicts).
 */
static void
ATRewriteCatalogs(List **wqueue, LOCKMODE lockmode)
{
	int			pass;
	ListCell   *ltab;

	/*
	 * We process all the tables "in parallel", one pass at a time.  This is
	 * needed because we may have to propagate work from one table to another
	 * (specifically, ALTER TYPE on a foreign key's PK has to dispatch the
	 * re-adding of the foreign key constraint to the other table).  Work can
	 * only be propagated into later passes, however.
	 */
	for (pass = 0; pass < AT_NUM_PASSES; pass++)
	{
		/* Go through each table that needs to be processed */
		foreach(ltab, *wqueue)
		{
			AlteredTableInfo *tab = (AlteredTableInfo *) lfirst(ltab);
			List	   *subcmds = tab->subcmds[pass];
			Relation	rel;
			ListCell   *lcmd;

			if (subcmds == NIL)
				continue;

			/*
			 * Appropriate lock was obtained by phase 1, needn't get it again
			 */
			rel = relation_open(tab->relid, NoLock);

			foreach(lcmd, subcmds)
				ATExecCmd(wqueue, tab, rel, (AlterTableCmd *) lfirst(lcmd), lockmode);

			/*
			 * After the ALTER TYPE pass, do cleanup work (this is not done in
			 * ATExecAlterColumnType since it should be done only once if
			 * multiple columns of a table are altered).
			 */
			if (pass == AT_PASS_ALTER_TYPE)
				ATPostAlterTypeCleanup(wqueue, tab, lockmode);

			relation_close(rel, NoLock);
		}
	}

	/* Check to see if a toast table must be added. */
	foreach(ltab, *wqueue)
	{
		AlteredTableInfo *tab = (AlteredTableInfo *) lfirst(ltab);

		if (tab->relkind == RELKIND_RELATION ||
			tab->relkind == RELKIND_MATVIEW)
			AlterTableCreateToastTable(tab->relid, (Datum) 0, lockmode);
	}
}

/*
 * ATExecCmd: dispatch a subcommand to appropriate execution routine
 */
static void
ATExecCmd(List **wqueue, AlteredTableInfo *tab, Relation rel,
		  AlterTableCmd *cmd, LOCKMODE lockmode)
{
	ObjectAddress address = InvalidObjectAddress;

	switch (cmd->subtype)
	{
		case AT_AddColumn:		/* ADD COLUMN */
		case AT_AddColumnToView:		/* add column via CREATE OR REPLACE
										 * VIEW */
			address = ATExecAddColumn(wqueue, tab, rel, (ColumnDef *) cmd->def,
									  false, false, false, lockmode);
			break;
		case AT_AddColumnRecurse:
			address = ATExecAddColumn(wqueue, tab, rel, (ColumnDef *) cmd->def,
									  false, true, false, lockmode);
			break;
		case AT_ColumnDefault:	/* ALTER COLUMN DEFAULT */
			address = ATExecColumnDefault(rel, cmd->name, cmd->def, lockmode);
			break;
		case AT_DropNotNull:	/* ALTER COLUMN DROP NOT NULL */
			address = ATExecDropNotNull(rel, cmd->name, lockmode);
			break;
		case AT_SetNotNull:		/* ALTER COLUMN SET NOT NULL */
			address = ATExecSetNotNull(tab, rel, cmd->name, lockmode);
			break;
		case AT_SetStatistics:	/* ALTER COLUMN SET STATISTICS */
			address = ATExecSetStatistics(rel, cmd->name, cmd->def, lockmode);
			break;
		case AT_SetOptions:		/* ALTER COLUMN SET ( options ) */
			address = ATExecSetOptions(rel, cmd->name, cmd->def, false, lockmode);
			break;
		case AT_ResetOptions:	/* ALTER COLUMN RESET ( options ) */
			address = ATExecSetOptions(rel, cmd->name, cmd->def, true, lockmode);
			break;
		case AT_SetStorage:		/* ALTER COLUMN SET STORAGE */
			address = ATExecSetStorage(rel, cmd->name, cmd->def, lockmode);
			break;
		case AT_DropColumn:		/* DROP COLUMN */
			address = ATExecDropColumn(wqueue, rel, cmd->name,
									   cmd->behavior, false, false,
									   cmd->missing_ok, lockmode);
			break;
		case AT_DropColumnRecurse:		/* DROP COLUMN with recursion */
			address = ATExecDropColumn(wqueue, rel, cmd->name,
									   cmd->behavior, true, false,
									   cmd->missing_ok, lockmode);
			break;
		case AT_AddIndex:		/* ADD INDEX */
			address = ATExecAddIndex(tab, rel, (IndexStmt *) cmd->def, false,
									 lockmode);
			break;
		case AT_ReAddIndex:		/* ADD INDEX */
			address = ATExecAddIndex(tab, rel, (IndexStmt *) cmd->def, true,
									lockmode);
			break;
		case AT_AddConstraint:	/* ADD CONSTRAINT */
			address =
				ATExecAddConstraint(wqueue, tab, rel, (Constraint *) cmd->def,
									false, false, lockmode);
			break;
		case AT_AddConstraintRecurse:	/* ADD CONSTRAINT with recursion */
			address =
				ATExecAddConstraint(wqueue, tab, rel, (Constraint *) cmd->def,
									true, false, lockmode);
			break;
		case AT_ReAddConstraint:		/* Re-add pre-existing check
										 * constraint */
			address =
				ATExecAddConstraint(wqueue, tab, rel, (Constraint *) cmd->def,
									false, true, lockmode);
			break;
		case AT_AddIndexConstraint:		/* ADD CONSTRAINT USING INDEX */
			address = ATExecAddIndexConstraint(tab, rel, (IndexStmt *) cmd->def,
											   lockmode);
			break;
		case AT_AlterConstraint:		/* ALTER CONSTRAINT */
			address = ATExecAlterConstraint(rel, cmd, false, false, lockmode);
			break;
		case AT_ValidateConstraint:		/* VALIDATE CONSTRAINT */
			address = ATExecValidateConstraint(rel, cmd->name, false, false,
											   lockmode);
			break;
		case AT_ValidateConstraintRecurse:		/* VALIDATE CONSTRAINT with
												 * recursion */
			address = ATExecValidateConstraint(rel, cmd->name, true, false,
											   lockmode);
			break;
		case AT_DropConstraint:	/* DROP CONSTRAINT */
			ATExecDropConstraint(rel, cmd->name, cmd->behavior,
								 false, false,
								 cmd->missing_ok, lockmode);
			break;
		case AT_DropConstraintRecurse:	/* DROP CONSTRAINT with recursion */
			ATExecDropConstraint(rel, cmd->name, cmd->behavior,
								 true, false,
								 cmd->missing_ok, lockmode);
			break;
		case AT_AlterColumnType:		/* ALTER COLUMN TYPE */
			address = ATExecAlterColumnType(tab, rel, cmd, lockmode);
			break;
		case AT_AlterColumnGenericOptions:		/* ALTER COLUMN OPTIONS */
			address =
				ATExecAlterColumnGenericOptions(rel, cmd->name,
												(List *) cmd->def, lockmode);
			break;
		case AT_ChangeOwner:	/* ALTER OWNER */
			ATExecChangeOwner(RelationGetRelid(rel),
							  get_rolespec_oid(cmd->newowner, false),
							  false, lockmode);
			break;
		case AT_ClusterOn:		/* CLUSTER ON */
			address = ATExecClusterOn(rel, cmd->name, lockmode);
			break;
		case AT_DropCluster:	/* SET WITHOUT CLUSTER */
			ATExecDropCluster(rel, lockmode);
			break;
		case AT_SetLogged:		/* SET LOGGED */
		case AT_SetUnLogged:	/* SET UNLOGGED */
			break;
		case AT_AddOids:		/* SET WITH OIDS */
			/* Use the ADD COLUMN code, unless prep decided to do nothing */
			if (cmd->def != NULL)
				address =
					ATExecAddColumn(wqueue, tab, rel, (ColumnDef *) cmd->def,
									true, false, false, lockmode);
			break;
		case AT_AddOidsRecurse:	/* SET WITH OIDS */
			/* Use the ADD COLUMN code, unless prep decided to do nothing */
			if (cmd->def != NULL)
				address =
					ATExecAddColumn(wqueue, tab, rel, (ColumnDef *) cmd->def,
									true, true, false, lockmode);
			break;
		case AT_DropOids:		/* SET WITHOUT OIDS */

			/*
			 * Nothing to do here; we'll have generated a DropColumn
			 * subcommand to do the real work
			 */
			break;
		case AT_SetTableSpace:	/* SET TABLESPACE */

			/*
			 * Nothing to do here; Phase 3 does the work
			 */
			break;
		case AT_SetRelOptions:	/* SET (...) */
		case AT_ResetRelOptions:		/* RESET (...) */
		case AT_ReplaceRelOptions:		/* replace entire option list */
			ATExecSetRelOptions(rel, (List *) cmd->def, cmd->subtype, lockmode);
			break;
		case AT_EnableTrig:		/* ENABLE TRIGGER name */
			ATExecEnableDisableTrigger(rel, cmd->name,
								   TRIGGER_FIRES_ON_ORIGIN, false, lockmode);
			break;
		case AT_EnableAlwaysTrig:		/* ENABLE ALWAYS TRIGGER name */
			ATExecEnableDisableTrigger(rel, cmd->name,
									   TRIGGER_FIRES_ALWAYS, false, lockmode);
			break;
		case AT_EnableReplicaTrig:		/* ENABLE REPLICA TRIGGER name */
			ATExecEnableDisableTrigger(rel, cmd->name,
								  TRIGGER_FIRES_ON_REPLICA, false, lockmode);
			break;
		case AT_DisableTrig:	/* DISABLE TRIGGER name */
			ATExecEnableDisableTrigger(rel, cmd->name,
									   TRIGGER_DISABLED, false, lockmode);
			break;
		case AT_EnableTrigAll:	/* ENABLE TRIGGER ALL */
			ATExecEnableDisableTrigger(rel, NULL,
								   TRIGGER_FIRES_ON_ORIGIN, false, lockmode);
			break;
		case AT_DisableTrigAll:	/* DISABLE TRIGGER ALL */
			ATExecEnableDisableTrigger(rel, NULL,
									   TRIGGER_DISABLED, false, lockmode);
			break;
		case AT_EnableTrigUser:	/* ENABLE TRIGGER USER */
			ATExecEnableDisableTrigger(rel, NULL,
									TRIGGER_FIRES_ON_ORIGIN, true, lockmode);
			break;
		case AT_DisableTrigUser:		/* DISABLE TRIGGER USER */
			ATExecEnableDisableTrigger(rel, NULL,
									   TRIGGER_DISABLED, true, lockmode);
			break;

		case AT_EnableRule:		/* ENABLE RULE name */
			ATExecEnableDisableRule(rel, cmd->name,
									RULE_FIRES_ON_ORIGIN, lockmode);
			break;
		case AT_EnableAlwaysRule:		/* ENABLE ALWAYS RULE name */
			ATExecEnableDisableRule(rel, cmd->name,
									RULE_FIRES_ALWAYS, lockmode);
			break;
		case AT_EnableReplicaRule:		/* ENABLE REPLICA RULE name */
			ATExecEnableDisableRule(rel, cmd->name,
									RULE_FIRES_ON_REPLICA, lockmode);
			break;
		case AT_DisableRule:	/* DISABLE RULE name */
			ATExecEnableDisableRule(rel, cmd->name,
									RULE_DISABLED, lockmode);
			break;

		case AT_AddInherit:
			address = ATExecAddInherit(rel, (RangeVar *) cmd->def, lockmode);
			break;
		case AT_DropInherit:
			address = ATExecDropInherit(rel, (RangeVar *) cmd->def, lockmode);
			break;
		case AT_AddOf:
			address = ATExecAddOf(rel, (TypeName *) cmd->def, lockmode);
			break;
		case AT_DropOf:
			ATExecDropOf(rel, lockmode);
			break;
		case AT_ReplicaIdentity:
			ATExecReplicaIdentity(rel, (ReplicaIdentityStmt *) cmd->def, lockmode);
			break;
		case AT_EnableRowSecurity:
			ATExecEnableRowSecurity(rel);
			break;
		case AT_DisableRowSecurity:
			ATExecDisableRowSecurity(rel);
			break;
		case AT_GenericOptions:
			ATExecGenericOptions(rel, (List *) cmd->def);
			break;
#ifdef PGXC
		case AT_DistributeBy:
			AtExecDistributeBy(rel, (DistributeBy *) cmd->def);
			break;
		case AT_SubCluster:
			AtExecSubCluster(rel, (PGXCSubCluster *) cmd->def);
			break;
		case AT_AddNodeList:
			AtExecAddNode(rel, (List *) cmd->def);
			break;
		case AT_DeleteNodeList:
			AtExecDeleteNode(rel, (List *) cmd->def);
			break;
#endif
		default:				/* oops */
			elog(ERROR, "unrecognized alter table type: %d",
				 (int) cmd->subtype);
			break;
	}

	/* supress compiler warning until we have some use for the address */
	(void) address;

	/*
	 * Bump the command counter to ensure the next subcommand in the sequence
	 * can see the changes so far
	 */
	CommandCounterIncrement();
}

/*
 * ATRewriteTables: ALTER TABLE phase 3
 */
static void
ATRewriteTables(AlterTableStmt *parsetree, List **wqueue, LOCKMODE lockmode)
{
	ListCell   *ltab;

	/* Go through each table that needs to be checked or rewritten */
	foreach(ltab, *wqueue)
	{
		AlteredTableInfo *tab = (AlteredTableInfo *) lfirst(ltab);

#ifdef PGXC
		/* Forbid table rewrite operations with online data redistribution */
		if (tab->rewrite &&
			list_length(tab->subcmds[AT_PASS_DISTRIB]) > 0 &&
			IS_PGXC_LOCAL_COORDINATOR)
			ereport(ERROR,
					(errcode(ERRCODE_STATEMENT_TOO_COMPLEX),
					 errmsg("Incompatible operation with data redistribution")));
#endif

		/* Foreign tables have no storage. */
		if (tab->relkind == RELKIND_FOREIGN_TABLE)
			continue;

		/*
		 * If we change column data types or add/remove OIDs, the operation
		 * has to be propagated to tables that use this table's rowtype as a
		 * column type.  tab->newvals will also be non-NULL in the case where
		 * we're adding a column with a default.  We choose to forbid that
		 * case as well, since composite types might eventually support
		 * defaults.
		 *
		 * (Eventually we'll probably need to check for composite type
		 * dependencies even when we're just scanning the table without a
		 * rewrite, but at the moment a composite type does not enforce any
		 * constraints, so it's not necessary/appropriate to enforce them just
		 * during ALTER.)
		 */
		if (tab->newvals != NIL || tab->rewrite > 0)
		{
			Relation	rel;

			rel = heap_open(tab->relid, NoLock);
			find_composite_type_dependencies(rel->rd_rel->reltype, rel, NULL);
			heap_close(rel, NoLock);
		}

		/*
		 * We only need to rewrite the table if at least one column needs to
		 * be recomputed, we are adding/removing the OID column, or we are
		 * changing its persistence.
		 *
		 * There are two reasons for requiring a rewrite when changing
		 * persistence: on one hand, we need to ensure that the buffers
		 * belonging to each of the two relations are marked with or without
		 * BM_PERMANENT properly.  On the other hand, since rewriting creates
		 * and assigns a new relfilenode, we automatically create or drop an
		 * init fork for the relation as appropriate.
		 */
		if (tab->rewrite > 0)
		{
			/* Build a temporary relation and copy data */
			Relation	OldHeap;
			Oid			OIDNewHeap;
			Oid			NewTableSpace;
			char		persistence;

			OldHeap = heap_open(tab->relid, NoLock);

			/*
			 * We don't support rewriting of system catalogs; there are too
			 * many corner cases and too little benefit.  In particular this
			 * is certainly not going to work for mapped catalogs.
			 */
			if (IsSystemRelation(OldHeap))
				ereport(ERROR,
						(errcode(ERRCODE_FEATURE_NOT_SUPPORTED),
						 errmsg("cannot rewrite system relation \"%s\"",
								RelationGetRelationName(OldHeap))));

			if (RelationIsUsedAsCatalogTable(OldHeap))
				ereport(ERROR,
						(errcode(ERRCODE_FEATURE_NOT_SUPPORTED),
				errmsg("cannot rewrite table \"%s\" used as a catalog table",
					   RelationGetRelationName(OldHeap))));

			/*
			 * Don't allow rewrite on temp tables of other backends ... their
			 * local buffer manager is not going to cope.
			 */
			if (RELATION_IS_OTHER_TEMP(OldHeap))
				ereport(ERROR,
						(errcode(ERRCODE_FEATURE_NOT_SUPPORTED),
				errmsg("cannot rewrite temporary tables of other sessions")));

			/*
			 * Select destination tablespace (same as original unless user
			 * requested a change)
			 */
			if (tab->newTableSpace)
				NewTableSpace = tab->newTableSpace;
			else
				NewTableSpace = OldHeap->rd_rel->reltablespace;

			/*
			 * Select persistence of transient table (same as original unless
			 * user requested a change)
			 */
			persistence = tab->chgPersistence ?
				tab->newrelpersistence : OldHeap->rd_rel->relpersistence;

			heap_close(OldHeap, NoLock);

			/*
			 * Fire off an Event Trigger now, before actually rewriting the
			 * table.
			 *
			 * We don't support Event Trigger for nested commands anywhere,
			 * here included, and parsetree is given NULL when coming from
			 * AlterTableInternal.
			 *
			 * And fire it only once.
			 */
			if (parsetree)
				EventTriggerTableRewrite((Node *)parsetree,
										 tab->relid,
										 tab->rewrite);

			/*
			 * Create transient table that will receive the modified data.
			 *
			 * Ensure it is marked correctly as logged or unlogged.  We have
			 * to do this here so that buffers for the new relfilenode will
			 * have the right persistence set, and at the same time ensure
			 * that the original filenode's buffers will get read in with the
			 * correct setting (i.e. the original one).  Otherwise a rollback
			 * after the rewrite would possibly result with buffers for the
			 * original filenode having the wrong persistence setting.
			 *
			 * NB: This relies on swap_relation_files() also swapping the
			 * persistence. That wouldn't work for pg_class, but that can't be
			 * unlogged anyway.
			 */
			OIDNewHeap = make_new_heap(tab->relid, NewTableSpace, persistence,
									   lockmode);

			/*
			 * Copy the heap data into the new table with the desired
			 * modifications, and test the current data within the table
			 * against new constraints generated by ALTER TABLE commands.
			 */
			ATRewriteTable(tab, OIDNewHeap, lockmode);

			/*
			 * Swap the physical files of the old and new heaps, then rebuild
			 * indexes and discard the old heap.  We can use RecentXmin for
			 * the table's new relfrozenxid because we rewrote all the tuples
			 * in ATRewriteTable, so no older Xid remains in the table.  Also,
			 * we never try to swap toast tables by content, since we have no
			 * interest in letting this code work on system catalogs.
			 */
			finish_heap_swap(tab->relid, OIDNewHeap,
							 false, false, true,
							 !OidIsValid(tab->newTableSpace),
							 RecentXmin,
							 ReadNextMultiXactId(),
							 persistence);
		}
		else
		{
			/*
			 * Test the current data within the table against new constraints
			 * generated by ALTER TABLE commands, but don't rebuild data.
			 */
			if (tab->constraints != NIL || tab->new_notnull)
				ATRewriteTable(tab, InvalidOid, lockmode);

			/*
			 * If we had SET TABLESPACE but no reason to reconstruct tuples,
			 * just do a block-by-block copy.
			 */
			if (tab->newTableSpace)
				ATExecSetTableSpace(tab->relid, tab->newTableSpace, lockmode);
		}
	}

#ifdef PGXC
	/*
	 * In PGXC, do not check the FK constraints on the Coordinator, and just return
	 * That is because a SELECT is generated whose plan will try and use
	 * the Datanodes. We (currently) do not want to do that on the Coordinator,
	 * when the command is passed down to the Datanodes it will
	 * peform the check locally.
	 * This issue was introduced when we added multi-step handling,
	 * it caused foreign key constraints to fail.
	 * PGXCTODO - issue for pg_catalog or any other cases?
	 */
	if (IS_PGXC_COORDINATOR)
		return;
#endif
	/*
	 * Foreign key constraints are checked in a final pass, since (a) it's
	 * generally best to examine each one separately, and (b) it's at least
	 * theoretically possible that we have changed both relations of the
	 * foreign key, and we'd better have finished both rewrites before we try
	 * to read the tables.
	 */
	foreach(ltab, *wqueue)
	{
		AlteredTableInfo *tab = (AlteredTableInfo *) lfirst(ltab);
		Relation	rel = NULL;
		ListCell   *lcon;

		foreach(lcon, tab->constraints)
		{
			NewConstraint *con = lfirst(lcon);

			if (con->contype == CONSTR_FOREIGN)
			{
				Constraint *fkconstraint = (Constraint *) con->qual;
				Relation	refrel;

				if (rel == NULL)
				{
					/* Long since locked, no need for another */
					rel = heap_open(tab->relid, NoLock);
				}

				refrel = heap_open(con->refrelid, RowShareLock);

				validateForeignKeyConstraint(fkconstraint->conname, rel, refrel,
											 con->refindid,
											 con->conid);

				/*
				 * No need to mark the constraint row as validated, we did
				 * that when we inserted the row earlier.
				 */

				heap_close(refrel, NoLock);
			}
		}

		if (rel)
			heap_close(rel, NoLock);
	}
}

/*
 * ATRewriteTable: scan or rewrite one table
 *
 * OIDNewHeap is InvalidOid if we don't need to rewrite
 */
static void
ATRewriteTable(AlteredTableInfo *tab, Oid OIDNewHeap, LOCKMODE lockmode)
{
	Relation	oldrel;
	Relation	newrel;
	TupleDesc	oldTupDesc;
	TupleDesc	newTupDesc;
	bool		needscan = false;
	List	   *notnull_attrs;
	int			i;
	ListCell   *l;
	EState	   *estate;
	CommandId	mycid;
	BulkInsertState bistate;
	int			hi_options;

	/*
	 * Open the relation(s).  We have surely already locked the existing
	 * table.
	 */
	oldrel = heap_open(tab->relid, NoLock);
	oldTupDesc = tab->oldDesc;
	newTupDesc = RelationGetDescr(oldrel);		/* includes all mods */

	if (OidIsValid(OIDNewHeap))
		newrel = heap_open(OIDNewHeap, lockmode);
	else
		newrel = NULL;

	/*
	 * Prepare a BulkInsertState and options for heap_insert. Because we're
	 * building a new heap, we can skip WAL-logging and fsync it to disk at
	 * the end instead (unless WAL-logging is required for archiving or
	 * streaming replication). The FSM is empty too, so don't bother using it.
	 */
	if (newrel)
	{
		mycid = GetCurrentCommandId(true);
		bistate = GetBulkInsertState();

		hi_options = HEAP_INSERT_SKIP_FSM;
		if (!XLogIsNeeded())
			hi_options |= HEAP_INSERT_SKIP_WAL;
	}
	else
	{
		/* keep compiler quiet about using these uninitialized */
		mycid = 0;
		bistate = NULL;
		hi_options = 0;
	}

	/*
	 * Generate the constraint and default execution states
	 */

	estate = CreateExecutorState();

	/* Build the needed expression execution states */
	foreach(l, tab->constraints)
	{
		NewConstraint *con = lfirst(l);

		switch (con->contype)
		{
			case CONSTR_CHECK:
				needscan = true;
				con->qualstate = (List *)
					ExecPrepareExpr((Expr *) con->qual, estate);
				break;
			case CONSTR_FOREIGN:
				/* Nothing to do here */
				break;
			default:
				elog(ERROR, "unrecognized constraint type: %d",
					 (int) con->contype);
		}
	}

	foreach(l, tab->newvals)
	{
		NewColumnValue *ex = lfirst(l);

		/* expr already planned */
		ex->exprstate = ExecInitExpr((Expr *) ex->expr, NULL);
	}

	notnull_attrs = NIL;
	if (newrel || tab->new_notnull)
	{
		/*
		 * If we are rebuilding the tuples OR if we added any new NOT NULL
		 * constraints, check all not-null constraints.  This is a bit of
		 * overkill but it minimizes risk of bugs, and heap_attisnull is a
		 * pretty cheap test anyway.
		 */
		for (i = 0; i < newTupDesc->natts; i++)
		{
			if (newTupDesc->attrs[i]->attnotnull &&
				!newTupDesc->attrs[i]->attisdropped)
				notnull_attrs = lappend_int(notnull_attrs, i);
		}
		if (notnull_attrs)
			needscan = true;
	}

	if (newrel || needscan)
	{
		ExprContext *econtext;
		Datum	   *values;
		bool	   *isnull;
		TupleTableSlot *oldslot;
		TupleTableSlot *newslot;
		HeapScanDesc scan;
		HeapTuple	tuple;
		MemoryContext oldCxt;
		List	   *dropped_attrs = NIL;
		ListCell   *lc;
		Snapshot	snapshot;

		if (newrel)
			ereport(DEBUG1,
					(errmsg("rewriting table \"%s\"",
							RelationGetRelationName(oldrel))));
		else
			ereport(DEBUG1,
					(errmsg("verifying table \"%s\"",
							RelationGetRelationName(oldrel))));

		if (newrel)
		{
			/*
			 * All predicate locks on the tuples or pages are about to be made
			 * invalid, because we move tuples around.  Promote them to
			 * relation locks.
			 */
			TransferPredicateLocksToHeapRelation(oldrel);
		}

		econtext = GetPerTupleExprContext(estate);

		/*
		 * Make tuple slots for old and new tuples.  Note that even when the
		 * tuples are the same, the tupDescs might not be (consider ADD COLUMN
		 * without a default).
		 */
		oldslot = MakeSingleTupleTableSlot(oldTupDesc);
		newslot = MakeSingleTupleTableSlot(newTupDesc);

		/* Preallocate values/isnull arrays */
		i = Max(newTupDesc->natts, oldTupDesc->natts);
		values = (Datum *) palloc(i * sizeof(Datum));
		isnull = (bool *) palloc(i * sizeof(bool));
		memset(values, 0, i * sizeof(Datum));
		memset(isnull, true, i * sizeof(bool));

		/*
		 * Any attributes that are dropped according to the new tuple
		 * descriptor can be set to NULL. We precompute the list of dropped
		 * attributes to avoid needing to do so in the per-tuple loop.
		 */
		for (i = 0; i < newTupDesc->natts; i++)
		{
			if (newTupDesc->attrs[i]->attisdropped)
				dropped_attrs = lappend_int(dropped_attrs, i);
		}

		/*
		 * Scan through the rows, generating a new row if needed and then
		 * checking all the constraints.
		 */
		snapshot = RegisterSnapshot(GetLatestSnapshot());
		scan = heap_beginscan(oldrel, snapshot, 0, NULL);

		/*
		 * Switch to per-tuple memory context and reset it for each tuple
		 * produced, so we don't leak memory.
		 */
		oldCxt = MemoryContextSwitchTo(GetPerTupleMemoryContext(estate));

		while ((tuple = heap_getnext(scan, ForwardScanDirection)) != NULL)
		{
			if (tab->rewrite > 0)
			{
				Oid			tupOid = InvalidOid;

				/* Extract data from old tuple */
				heap_deform_tuple(tuple, oldTupDesc, values, isnull);
				if (oldTupDesc->tdhasoid)
					tupOid = HeapTupleGetOid(tuple);

				/* Set dropped attributes to null in new tuple */
				foreach(lc, dropped_attrs)
					isnull[lfirst_int(lc)] = true;

				/*
				 * Process supplied expressions to replace selected columns.
				 * Expression inputs come from the old tuple.
				 */
				ExecStoreTuple(tuple, oldslot, InvalidBuffer, false);
				econtext->ecxt_scantuple = oldslot;

				foreach(l, tab->newvals)
				{
					NewColumnValue *ex = lfirst(l);

					values[ex->attnum - 1] = ExecEvalExpr(ex->exprstate,
														  econtext,
													 &isnull[ex->attnum - 1],
														  NULL);
				}

				/*
				 * Form the new tuple. Note that we don't explicitly pfree it,
				 * since the per-tuple memory context will be reset shortly.
				 */
				tuple = heap_form_tuple(newTupDesc, values, isnull);

				/* Preserve OID, if any */
				if (newTupDesc->tdhasoid)
					HeapTupleSetOid(tuple, tupOid);

				/*
				 * Constraints might reference the tableoid column, so
				 * initialize t_tableOid before evaluating them.
				 */
				tuple->t_tableOid = RelationGetRelid(oldrel);
			}

			/* Now check any constraints on the possibly-changed tuple */
			ExecStoreTuple(tuple, newslot, InvalidBuffer, false);
			econtext->ecxt_scantuple = newslot;

			foreach(l, notnull_attrs)
			{
				int			attn = lfirst_int(l);

				if (heap_attisnull(tuple, attn + 1))
					ereport(ERROR,
							(errcode(ERRCODE_NOT_NULL_VIOLATION),
							 errmsg("column \"%s\" contains null values",
								  NameStr(newTupDesc->attrs[attn]->attname)),
							 errtablecol(oldrel, attn + 1)));
			}

			foreach(l, tab->constraints)
			{
				NewConstraint *con = lfirst(l);

				switch (con->contype)
				{
					case CONSTR_CHECK:
						if (!ExecQual(con->qualstate, econtext, true))
							ereport(ERROR,
									(errcode(ERRCODE_CHECK_VIOLATION),
									 errmsg("check constraint \"%s\" is violated by some row",
											con->name),
									 errtableconstraint(oldrel, con->name)));
						break;
					case CONSTR_FOREIGN:
						/* Nothing to do here */
						break;
					default:
						elog(ERROR, "unrecognized constraint type: %d",
							 (int) con->contype);
				}
			}

			/* Write the tuple out to the new relation */
			if (newrel)
				heap_insert(newrel, tuple, mycid, hi_options, bistate);

			ResetExprContext(econtext);

			CHECK_FOR_INTERRUPTS();
		}

		MemoryContextSwitchTo(oldCxt);
		heap_endscan(scan);
		UnregisterSnapshot(snapshot);

		ExecDropSingleTupleTableSlot(oldslot);
		ExecDropSingleTupleTableSlot(newslot);
	}

	FreeExecutorState(estate);

	heap_close(oldrel, NoLock);
	if (newrel)
	{
		FreeBulkInsertState(bistate);

		/* If we skipped writing WAL, then we need to sync the heap. */
		if (hi_options & HEAP_INSERT_SKIP_WAL)
			heap_sync(newrel);

		heap_close(newrel, NoLock);
	}
}

/*
 * ATGetQueueEntry: find or create an entry in the ALTER TABLE work queue
 */
static AlteredTableInfo *
ATGetQueueEntry(List **wqueue, Relation rel)
{
	Oid			relid = RelationGetRelid(rel);
	AlteredTableInfo *tab;
	ListCell   *ltab;

	foreach(ltab, *wqueue)
	{
		tab = (AlteredTableInfo *) lfirst(ltab);
		if (tab->relid == relid)
			return tab;
	}

	/*
	 * Not there, so add it.  Note that we make a copy of the relation's
	 * existing descriptor before anything interesting can happen to it.
	 */
	tab = (AlteredTableInfo *) palloc0(sizeof(AlteredTableInfo));
	tab->relid = relid;
	tab->relkind = rel->rd_rel->relkind;
	tab->oldDesc = CreateTupleDescCopy(RelationGetDescr(rel));
	tab->newrelpersistence = RELPERSISTENCE_PERMANENT;
	tab->chgPersistence = false;

	*wqueue = lappend(*wqueue, tab);

	return tab;
}

/*
 * ATSimplePermissions
 *
 * - Ensure that it is a relation (or possibly a view)
 * - Ensure this user is the owner
 * - Ensure that it is not a system table
 */
static void
ATSimplePermissions(Relation rel, int allowed_targets)
{
	int			actual_target;

	switch (rel->rd_rel->relkind)
	{
		case RELKIND_RELATION:
			actual_target = ATT_TABLE;
			break;
		case RELKIND_VIEW:
			actual_target = ATT_VIEW;
			break;
		case RELKIND_MATVIEW:
			actual_target = ATT_MATVIEW;
			break;
		case RELKIND_INDEX:
			actual_target = ATT_INDEX;
			break;
		case RELKIND_COMPOSITE_TYPE:
			actual_target = ATT_COMPOSITE_TYPE;
			break;
		case RELKIND_FOREIGN_TABLE:
			actual_target = ATT_FOREIGN_TABLE;
			break;
		default:
			actual_target = 0;
			break;
	}

	/* Wrong target type? */
	if ((actual_target & allowed_targets) == 0)
		ATWrongRelkindError(rel, allowed_targets);

	/* Permissions checks */
	if (!pg_class_ownercheck(RelationGetRelid(rel), GetUserId()))
		aclcheck_error(ACLCHECK_NOT_OWNER, ACL_KIND_CLASS,
					   RelationGetRelationName(rel));

	if (!allowSystemTableMods && IsSystemRelation(rel))
		ereport(ERROR,
				(errcode(ERRCODE_INSUFFICIENT_PRIVILEGE),
				 errmsg("permission denied: \"%s\" is a system catalog",
						RelationGetRelationName(rel))));
}

/*
 * ATWrongRelkindError
 *
 * Throw an error when a relation has been determined to be of the wrong
 * type.
 */
static void
ATWrongRelkindError(Relation rel, int allowed_targets)
{
	char	   *msg;

	switch (allowed_targets)
	{
		case ATT_TABLE:
			msg = _("\"%s\" is not a table");
			break;
		case ATT_TABLE | ATT_VIEW:
			msg = _("\"%s\" is not a table or view");
			break;
		case ATT_TABLE | ATT_VIEW | ATT_MATVIEW | ATT_INDEX:
			msg = _("\"%s\" is not a table, view, materialized view, or index");
			break;
		case ATT_TABLE | ATT_MATVIEW:
			msg = _("\"%s\" is not a table or materialized view");
			break;
		case ATT_TABLE | ATT_MATVIEW | ATT_INDEX:
			msg = _("\"%s\" is not a table, materialized view, or index");
			break;
		case ATT_TABLE | ATT_FOREIGN_TABLE:
			msg = _("\"%s\" is not a table or foreign table");
			break;
		case ATT_TABLE | ATT_COMPOSITE_TYPE | ATT_FOREIGN_TABLE:
			msg = _("\"%s\" is not a table, composite type, or foreign table");
			break;
		case ATT_TABLE | ATT_MATVIEW | ATT_INDEX | ATT_FOREIGN_TABLE:
			msg = _("\"%s\" is not a table, materialized view, composite type, or foreign table");
			break;
		case ATT_VIEW:
			msg = _("\"%s\" is not a view");
			break;
		case ATT_FOREIGN_TABLE:
			msg = _("\"%s\" is not a foreign table");
			break;
		default:
			/* shouldn't get here, add all necessary cases above */
			msg = _("\"%s\" is of the wrong type");
			break;
	}

	ereport(ERROR,
			(errcode(ERRCODE_WRONG_OBJECT_TYPE),
			 errmsg(msg, RelationGetRelationName(rel))));
}

/*
 * ATSimpleRecursion
 *
 * Simple table recursion sufficient for most ALTER TABLE operations.
 * All direct and indirect children are processed in an unspecified order.
 * Note that if a child inherits from the original table via multiple
 * inheritance paths, it will be visited just once.
 */
static void
ATSimpleRecursion(List **wqueue, Relation rel,
				  AlterTableCmd *cmd, bool recurse, LOCKMODE lockmode)
{
	/*
	 * Propagate to children if desired.  Non-table relations never have
	 * children, so no need to search in that case.
	 */
	if (recurse && rel->rd_rel->relkind == RELKIND_RELATION)
	{
		Oid			relid = RelationGetRelid(rel);
		ListCell   *child;
		List	   *children;

		children = find_all_inheritors(relid, lockmode, NULL);

		/*
		 * find_all_inheritors does the recursive search of the inheritance
		 * hierarchy, so all we have to do is process all of the relids in the
		 * list that it returns.
		 */
		foreach(child, children)
		{
			Oid			childrelid = lfirst_oid(child);
			Relation	childrel;

			if (childrelid == relid)
				continue;
			/* find_all_inheritors already got lock */
			childrel = relation_open(childrelid, NoLock);
			CheckTableNotInUse(childrel, "ALTER TABLE");
			ATPrepCmd(wqueue, childrel, cmd, false, true, lockmode);
			relation_close(childrel, NoLock);
		}
	}
}

/*
 * ATTypedTableRecursion
 *
 * Propagate ALTER TYPE operations to the typed tables of that type.
 * Also check the RESTRICT/CASCADE behavior.  Given CASCADE, also permit
 * recursion to inheritance children of the typed tables.
 */
static void
ATTypedTableRecursion(List **wqueue, Relation rel, AlterTableCmd *cmd,
					  LOCKMODE lockmode)
{
	ListCell   *child;
	List	   *children;

	Assert(rel->rd_rel->relkind == RELKIND_COMPOSITE_TYPE);

	children = find_typed_table_dependencies(rel->rd_rel->reltype,
											 RelationGetRelationName(rel),
											 cmd->behavior);

	foreach(child, children)
	{
		Oid			childrelid = lfirst_oid(child);
		Relation	childrel;

		childrel = relation_open(childrelid, lockmode);
		CheckTableNotInUse(childrel, "ALTER TABLE");
		ATPrepCmd(wqueue, childrel, cmd, true, true, lockmode);
		relation_close(childrel, NoLock);
	}
}


/*
 * find_composite_type_dependencies
 *
 * Check to see if a composite type is being used as a column in some
 * other table (possibly nested several levels deep in composite types!).
 * Eventually, we'd like to propagate the check or rewrite operation
 * into other such tables, but for now, just error out if we find any.
 *
 * Caller should provide either a table name or a type name (not both) to
 * report in the error message, if any.
 *
 * We assume that functions and views depending on the type are not reasons
 * to reject the ALTER.  (How safe is this really?)
 */
void
find_composite_type_dependencies(Oid typeOid, Relation origRelation,
								 const char *origTypeName)
{
	Relation	depRel;
	ScanKeyData key[2];
	SysScanDesc depScan;
	HeapTuple	depTup;
	Oid			arrayOid;

	/*
	 * We scan pg_depend to find those things that depend on the rowtype. (We
	 * assume we can ignore refobjsubid for a rowtype.)
	 */
	depRel = heap_open(DependRelationId, AccessShareLock);

	ScanKeyInit(&key[0],
				Anum_pg_depend_refclassid,
				BTEqualStrategyNumber, F_OIDEQ,
				ObjectIdGetDatum(TypeRelationId));
	ScanKeyInit(&key[1],
				Anum_pg_depend_refobjid,
				BTEqualStrategyNumber, F_OIDEQ,
				ObjectIdGetDatum(typeOid));

	depScan = systable_beginscan(depRel, DependReferenceIndexId, true,
								 NULL, 2, key);

	while (HeapTupleIsValid(depTup = systable_getnext(depScan)))
	{
		Form_pg_depend pg_depend = (Form_pg_depend) GETSTRUCT(depTup);
		Relation	rel;
		Form_pg_attribute att;

		/* Ignore dependees that aren't user columns of relations */
		/* (we assume system columns are never of rowtypes) */
		if (pg_depend->classid != RelationRelationId ||
			pg_depend->objsubid <= 0)
			continue;

		rel = relation_open(pg_depend->objid, AccessShareLock);
		att = rel->rd_att->attrs[pg_depend->objsubid - 1];

		if (rel->rd_rel->relkind == RELKIND_RELATION ||
			rel->rd_rel->relkind == RELKIND_MATVIEW)
		{
			if (origTypeName)
				ereport(ERROR,
						(errcode(ERRCODE_FEATURE_NOT_SUPPORTED),
						 errmsg("cannot alter type \"%s\" because column \"%s.%s\" uses it",
								origTypeName,
								RelationGetRelationName(rel),
								NameStr(att->attname))));
			else if (origRelation->rd_rel->relkind == RELKIND_COMPOSITE_TYPE)
				ereport(ERROR,
						(errcode(ERRCODE_FEATURE_NOT_SUPPORTED),
						 errmsg("cannot alter type \"%s\" because column \"%s.%s\" uses it",
								RelationGetRelationName(origRelation),
								RelationGetRelationName(rel),
								NameStr(att->attname))));
			else if (origRelation->rd_rel->relkind == RELKIND_FOREIGN_TABLE)
				ereport(ERROR,
						(errcode(ERRCODE_FEATURE_NOT_SUPPORTED),
						 errmsg("cannot alter foreign table \"%s\" because column \"%s.%s\" uses its row type",
								RelationGetRelationName(origRelation),
								RelationGetRelationName(rel),
								NameStr(att->attname))));
			else
				ereport(ERROR,
						(errcode(ERRCODE_FEATURE_NOT_SUPPORTED),
						 errmsg("cannot alter table \"%s\" because column \"%s.%s\" uses its row type",
								RelationGetRelationName(origRelation),
								RelationGetRelationName(rel),
								NameStr(att->attname))));
		}
		else if (OidIsValid(rel->rd_rel->reltype))
		{
			/*
			 * A view or composite type itself isn't a problem, but we must
			 * recursively check for indirect dependencies via its rowtype.
			 */
			find_composite_type_dependencies(rel->rd_rel->reltype,
											 origRelation, origTypeName);
		}

		relation_close(rel, AccessShareLock);
	}

	systable_endscan(depScan);

	relation_close(depRel, AccessShareLock);

	/*
	 * If there's an array type for the rowtype, must check for uses of it,
	 * too.
	 */
	arrayOid = get_array_type(typeOid);
	if (OidIsValid(arrayOid))
		find_composite_type_dependencies(arrayOid, origRelation, origTypeName);
}


/*
 * find_typed_table_dependencies
 *
 * Check to see if a composite type is being used as the type of a
 * typed table.  Abort if any are found and behavior is RESTRICT.
 * Else return the list of tables.
 */
static List *
find_typed_table_dependencies(Oid typeOid, const char *typeName, DropBehavior behavior)
{
	Relation	classRel;
	ScanKeyData key[1];
	HeapScanDesc scan;
	HeapTuple	tuple;
	List	   *result = NIL;

	classRel = heap_open(RelationRelationId, AccessShareLock);

	ScanKeyInit(&key[0],
				Anum_pg_class_reloftype,
				BTEqualStrategyNumber, F_OIDEQ,
				ObjectIdGetDatum(typeOid));

	scan = heap_beginscan_catalog(classRel, 1, key);

	while ((tuple = heap_getnext(scan, ForwardScanDirection)) != NULL)
	{
		if (behavior == DROP_RESTRICT)
			ereport(ERROR,
					(errcode(ERRCODE_DEPENDENT_OBJECTS_STILL_EXIST),
					 errmsg("cannot alter type \"%s\" because it is the type of a typed table",
							typeName),
			errhint("Use ALTER ... CASCADE to alter the typed tables too.")));
		else
			result = lappend_oid(result, HeapTupleGetOid(tuple));
	}

	heap_endscan(scan);
	heap_close(classRel, AccessShareLock);

	return result;
}


/*
 * check_of_type
 *
 * Check whether a type is suitable for CREATE TABLE OF/ALTER TABLE OF.  If it
 * isn't suitable, throw an error.  Currently, we require that the type
 * originated with CREATE TYPE AS.  We could support any row type, but doing so
 * would require handling a number of extra corner cases in the DDL commands.
 */
void
check_of_type(HeapTuple typetuple)
{
	Form_pg_type typ = (Form_pg_type) GETSTRUCT(typetuple);
	bool		typeOk = false;

	if (typ->typtype == TYPTYPE_COMPOSITE)
	{
		Relation	typeRelation;

		Assert(OidIsValid(typ->typrelid));
		typeRelation = relation_open(typ->typrelid, AccessShareLock);
		typeOk = (typeRelation->rd_rel->relkind == RELKIND_COMPOSITE_TYPE);

		/*
		 * Close the parent rel, but keep our AccessShareLock on it until xact
		 * commit.  That will prevent someone else from deleting or ALTERing
		 * the type before the typed table creation/conversion commits.
		 */
		relation_close(typeRelation, NoLock);
	}
	if (!typeOk)
		ereport(ERROR,
				(errcode(ERRCODE_WRONG_OBJECT_TYPE),
				 errmsg("type %s is not a composite type",
						format_type_be(HeapTupleGetOid(typetuple)))));
}


/*
 * ALTER TABLE ADD COLUMN
 *
 * Adds an additional attribute to a relation making the assumption that
 * CHECK, NOT NULL, and FOREIGN KEY constraints will be removed from the
 * AT_AddColumn AlterTableCmd by parse_utilcmd.c and added as independent
 * AlterTableCmd's.
 *
 * ADD COLUMN cannot use the normal ALTER TABLE recursion mechanism, because we
 * have to decide at runtime whether to recurse or not depending on whether we
 * actually add a column or merely merge with an existing column.  (We can't
 * check this in a static pre-pass because it won't handle multiple inheritance
 * situations correctly.)
 */
static void
ATPrepAddColumn(List **wqueue, Relation rel, bool recurse, bool recursing,
				bool is_view, AlterTableCmd *cmd, LOCKMODE lockmode)
{
	if (rel->rd_rel->reloftype && !recursing)
		ereport(ERROR,
				(errcode(ERRCODE_WRONG_OBJECT_TYPE),
				 errmsg("cannot add column to typed table")));

	if (rel->rd_rel->relkind == RELKIND_COMPOSITE_TYPE)
		ATTypedTableRecursion(wqueue, rel, cmd, lockmode);

	if (recurse && !is_view)
		cmd->subtype = AT_AddColumnRecurse;
}

/*
 * Add a column to a table; this handles the AT_AddOids cases as well.  The
 * return value is the address of the new column in the parent relation.
 */
static ObjectAddress
ATExecAddColumn(List **wqueue, AlteredTableInfo *tab, Relation rel,
				ColumnDef *colDef, bool isOid,
				bool recurse, bool recursing, LOCKMODE lockmode)
{
	Oid			myrelid = RelationGetRelid(rel);
	Relation	pgclass,
				attrdesc;
	HeapTuple	reltup;
	FormData_pg_attribute attribute;
	int			newattnum;
	char		relkind;
	HeapTuple	typeTuple;
	Oid			typeOid;
	int32		typmod;
	Oid			collOid;
	Form_pg_type tform;
	Expr	   *defval;
	List	   *children;
	ListCell   *child;
	AclResult	aclresult;
	ObjectAddress address;

	/* At top level, permission check was done in ATPrepCmd, else do it */
	if (recursing)
		ATSimplePermissions(rel, ATT_TABLE | ATT_FOREIGN_TABLE);

	attrdesc = heap_open(AttributeRelationId, RowExclusiveLock);

	/*
	 * Are we adding the column to a recursion child?  If so, check whether to
	 * merge with an existing definition for the column.  If we do merge, we
	 * must not recurse.  Children will already have the column, and recursing
	 * into them would mess up attinhcount.
	 */
	if (colDef->inhcount > 0)
	{
		HeapTuple	tuple;

		/* Does child already have a column by this name? */
		tuple = SearchSysCacheCopyAttName(myrelid, colDef->colname);
		if (HeapTupleIsValid(tuple))
		{
			Form_pg_attribute childatt = (Form_pg_attribute) GETSTRUCT(tuple);
			Oid			ctypeId;
			int32		ctypmod;
			Oid			ccollid;

			/* Child column must match on type, typmod, and collation */
			typenameTypeIdAndMod(NULL, colDef->typeName, &ctypeId, &ctypmod);
			if (ctypeId != childatt->atttypid ||
				ctypmod != childatt->atttypmod)
				ereport(ERROR,
						(errcode(ERRCODE_DATATYPE_MISMATCH),
						 errmsg("child table \"%s\" has different type for column \"%s\"",
							RelationGetRelationName(rel), colDef->colname)));
			ccollid = GetColumnDefCollation(NULL, colDef, ctypeId);
			if (ccollid != childatt->attcollation)
				ereport(ERROR,
						(errcode(ERRCODE_COLLATION_MISMATCH),
						 errmsg("child table \"%s\" has different collation for column \"%s\"",
							  RelationGetRelationName(rel), colDef->colname),
						 errdetail("\"%s\" versus \"%s\"",
								   get_collation_name(ccollid),
							   get_collation_name(childatt->attcollation))));

			/* If it's OID, child column must actually be OID */
			if (isOid && childatt->attnum != ObjectIdAttributeNumber)
				ereport(ERROR,
						(errcode(ERRCODE_DATATYPE_MISMATCH),
				 errmsg("child table \"%s\" has a conflicting \"%s\" column",
						RelationGetRelationName(rel), colDef->colname)));

			/* Bump the existing child att's inhcount */
			childatt->attinhcount++;
			simple_heap_update(attrdesc, &tuple->t_self, tuple);
			CatalogUpdateIndexes(attrdesc, tuple);

			heap_freetuple(tuple);

			/* Inform the user about the merge */
			ereport(NOTICE,
			  (errmsg("merging definition of column \"%s\" for child \"%s\"",
					  colDef->colname, RelationGetRelationName(rel))));

			heap_close(attrdesc, RowExclusiveLock);
			return InvalidObjectAddress;
		}
	}

	pgclass = heap_open(RelationRelationId, RowExclusiveLock);

	reltup = SearchSysCacheCopy1(RELOID, ObjectIdGetDatum(myrelid));
	if (!HeapTupleIsValid(reltup))
		elog(ERROR, "cache lookup failed for relation %u", myrelid);
	relkind = ((Form_pg_class) GETSTRUCT(reltup))->relkind;

	/* new name should not already exist */
	check_for_column_name_collision(rel, colDef->colname);

	/* Determine the new attribute's number */
	if (isOid)
		newattnum = ObjectIdAttributeNumber;
	else
	{
		newattnum = ((Form_pg_class) GETSTRUCT(reltup))->relnatts + 1;
		if (newattnum > MaxHeapAttributeNumber)
			ereport(ERROR,
					(errcode(ERRCODE_TOO_MANY_COLUMNS),
					 errmsg("tables can have at most %d columns",
							MaxHeapAttributeNumber)));
	}

	typeTuple = typenameType(NULL, colDef->typeName, &typmod);
	tform = (Form_pg_type) GETSTRUCT(typeTuple);
	typeOid = HeapTupleGetOid(typeTuple);

	aclresult = pg_type_aclcheck(typeOid, GetUserId(), ACL_USAGE);
	if (aclresult != ACLCHECK_OK)
		aclcheck_error_type(aclresult, typeOid);

	collOid = GetColumnDefCollation(NULL, colDef, typeOid);

	/* make sure datatype is legal for a column */
	CheckAttributeType(colDef->colname, typeOid, collOid,
					   list_make1_oid(rel->rd_rel->reltype),
					   false);

	/* construct new attribute's pg_attribute entry */
	attribute.attrelid = myrelid;
	namestrcpy(&(attribute.attname), colDef->colname);
	attribute.atttypid = typeOid;
	attribute.attstattarget = (newattnum > 0) ? -1 : 0;
	attribute.attlen = tform->typlen;
	attribute.attcacheoff = -1;
	attribute.atttypmod = typmod;
	attribute.attnum = newattnum;
	attribute.attbyval = tform->typbyval;
	attribute.attndims = list_length(colDef->typeName->arrayBounds);
	attribute.attstorage = tform->typstorage;
	attribute.attalign = tform->typalign;
	attribute.attnotnull = colDef->is_not_null;
	attribute.atthasdef = false;
	attribute.attisdropped = false;
	attribute.attislocal = colDef->is_local;
	attribute.attinhcount = colDef->inhcount;
	attribute.attcollation = collOid;
	/* attribute.attacl is handled by InsertPgAttributeTuple */

	ReleaseSysCache(typeTuple);

	InsertPgAttributeTuple(attrdesc, &attribute, NULL);

	heap_close(attrdesc, RowExclusiveLock);

	/*
	 * Update pg_class tuple as appropriate
	 */
	if (isOid)
		((Form_pg_class) GETSTRUCT(reltup))->relhasoids = true;
	else
		((Form_pg_class) GETSTRUCT(reltup))->relnatts = newattnum;

	simple_heap_update(pgclass, &reltup->t_self, reltup);

	/* keep catalog indexes current */
	CatalogUpdateIndexes(pgclass, reltup);

	heap_freetuple(reltup);

	/* Post creation hook for new attribute */
	InvokeObjectPostCreateHook(RelationRelationId, myrelid, newattnum);

	heap_close(pgclass, RowExclusiveLock);

	/* Make the attribute's catalog entry visible */
	CommandCounterIncrement();

	/*
	 * Store the DEFAULT, if any, in the catalogs
	 */
	if (colDef->raw_default)
	{
		RawColumnDefault *rawEnt;

		rawEnt = (RawColumnDefault *) palloc(sizeof(RawColumnDefault));
		rawEnt->attnum = attribute.attnum;
		rawEnt->raw_default = copyObject(colDef->raw_default);

		/*
		 * This function is intended for CREATE TABLE, so it processes a
		 * _list_ of defaults, but we just do one.
		 */
		AddRelationNewConstraints(rel, list_make1(rawEnt), NIL,
								  false, true, false);

		/* Make the additional catalog changes visible */
		CommandCounterIncrement();
	}

	/*
	 * Tell Phase 3 to fill in the default expression, if there is one.
	 *
	 * If there is no default, Phase 3 doesn't have to do anything, because
	 * that effectively means that the default is NULL.  The heap tuple access
	 * routines always check for attnum > # of attributes in tuple, and return
	 * NULL if so, so without any modification of the tuple data we will get
	 * the effect of NULL values in the new column.
	 *
	 * An exception occurs when the new column is of a domain type: the domain
	 * might have a NOT NULL constraint, or a check constraint that indirectly
	 * rejects nulls.  If there are any domain constraints then we construct
	 * an explicit NULL default value that will be passed through
	 * CoerceToDomain processing.  (This is a tad inefficient, since it causes
	 * rewriting the table which we really don't have to do, but the present
	 * design of domain processing doesn't offer any simple way of checking
	 * the constraints more directly.)
	 *
	 * Note: we use build_column_default, and not just the cooked default
	 * returned by AddRelationNewConstraints, so that the right thing happens
	 * when a datatype's default applies.
	 *
	 * We skip this step completely for views and foreign tables.  For a view,
	 * we can only get here from CREATE OR REPLACE VIEW, which historically
	 * doesn't set up defaults, not even for domain-typed columns.  And in any
	 * case we mustn't invoke Phase 3 on a view or foreign table, since they
	 * have no storage.
	 */
	if (relkind != RELKIND_VIEW && relkind != RELKIND_COMPOSITE_TYPE
		&& relkind != RELKIND_FOREIGN_TABLE && attribute.attnum > 0)
	{
		defval = (Expr *) build_column_default(rel, attribute.attnum);

		if (!defval && DomainHasConstraints(typeOid))
		{
			Oid			baseTypeId;
			int32		baseTypeMod;
			Oid			baseTypeColl;

			baseTypeMod = typmod;
			baseTypeId = getBaseTypeAndTypmod(typeOid, &baseTypeMod);
			baseTypeColl = get_typcollation(baseTypeId);
			defval = (Expr *) makeNullConst(baseTypeId, baseTypeMod, baseTypeColl);
			defval = (Expr *) coerce_to_target_type(NULL,
													(Node *) defval,
													baseTypeId,
													typeOid,
													typmod,
													COERCION_ASSIGNMENT,
													COERCE_IMPLICIT_CAST,
													-1);
			if (defval == NULL) /* should not happen */
				elog(ERROR, "failed to coerce base type to domain");
		}

		if (defval)
		{
			NewColumnValue *newval;

			newval = (NewColumnValue *) palloc0(sizeof(NewColumnValue));
			newval->attnum = attribute.attnum;
			newval->expr = expression_planner(defval);

			tab->newvals = lappend(tab->newvals, newval);
			tab->rewrite |= AT_REWRITE_DEFAULT_VAL;
		}

		/*
		 * If the new column is NOT NULL, tell Phase 3 it needs to test that.
		 * (Note we don't do this for an OID column.  OID will be marked not
		 * null, but since it's filled specially, there's no need to test
		 * anything.)
		 */
		tab->new_notnull |= colDef->is_not_null;
	}

	/*
	 * If we are adding an OID column, we have to tell Phase 3 to rewrite the
	 * table to fix that.
	 */
	if (isOid)
		tab->rewrite |= AT_REWRITE_ALTER_OID;

	/*
	 * Add needed dependency entries for the new column.
	 */
	add_column_datatype_dependency(myrelid, newattnum, attribute.atttypid);
	add_column_collation_dependency(myrelid, newattnum, attribute.attcollation);

	/*
	 * Propagate to children as appropriate.  Unlike most other ALTER
	 * routines, we have to do this one level of recursion at a time; we can't
	 * use find_all_inheritors to do it in one pass.
	 */
	children = find_inheritance_children(RelationGetRelid(rel), lockmode);

	/*
	 * If we are told not to recurse, there had better not be any child
	 * tables; else the addition would put them out of step.
	 */
	if (children && !recurse)
		ereport(ERROR,
				(errcode(ERRCODE_INVALID_TABLE_DEFINITION),
				 errmsg("column must be added to child tables too")));

	/* Children should see column as singly inherited */
	if (!recursing)
	{
		colDef = copyObject(colDef);
		colDef->inhcount = 1;
		colDef->is_local = false;
	}

	foreach(child, children)
	{
		Oid			childrelid = lfirst_oid(child);
		Relation	childrel;
		AlteredTableInfo *childtab;

		/* find_inheritance_children already got lock */
		childrel = heap_open(childrelid, NoLock);
		CheckTableNotInUse(childrel, "ALTER TABLE");

		/* Find or create work queue entry for this table */
		childtab = ATGetQueueEntry(wqueue, childrel);

		/* Recurse to child; return value is ignored */
		ATExecAddColumn(wqueue, childtab, childrel,
						colDef, isOid, recurse, true, lockmode);

		heap_close(childrel, NoLock);
	}

	ObjectAddressSubSet(address, RelationRelationId, myrelid, newattnum);
	return address;
}

/*
 * If a new or renamed column will collide with the name of an existing
 * column, error out.
 */
static void
check_for_column_name_collision(Relation rel, const char *colname)
{
	HeapTuple	attTuple;
	int			attnum;

	/*
	 * this test is deliberately not attisdropped-aware, since if one tries to
	 * add a column matching a dropped column name, it's gonna fail anyway.
	 */
	attTuple = SearchSysCache2(ATTNAME,
							   ObjectIdGetDatum(RelationGetRelid(rel)),
							   PointerGetDatum(colname));
	if (!HeapTupleIsValid(attTuple))
		return;

	attnum = ((Form_pg_attribute) GETSTRUCT(attTuple))->attnum;
	ReleaseSysCache(attTuple);

	/*
	 * We throw a different error message for conflicts with system column
	 * names, since they are normally not shown and the user might otherwise
	 * be confused about the reason for the conflict.
	 */
	if (attnum <= 0)
		ereport(ERROR,
				(errcode(ERRCODE_DUPLICATE_COLUMN),
			 errmsg("column name \"%s\" conflicts with a system column name",
					colname)));
	else
		ereport(ERROR,
				(errcode(ERRCODE_DUPLICATE_COLUMN),
				 errmsg("column \"%s\" of relation \"%s\" already exists",
						colname, RelationGetRelationName(rel))));
}

/*
 * Install a column's dependency on its datatype.
 */
static void
add_column_datatype_dependency(Oid relid, int32 attnum, Oid typid)
{
	ObjectAddress myself,
				referenced;

	myself.classId = RelationRelationId;
	myself.objectId = relid;
	myself.objectSubId = attnum;
	referenced.classId = TypeRelationId;
	referenced.objectId = typid;
	referenced.objectSubId = 0;
	recordDependencyOn(&myself, &referenced, DEPENDENCY_NORMAL);
}

/*
 * Install a column's dependency on its collation.
 */
static void
add_column_collation_dependency(Oid relid, int32 attnum, Oid collid)
{
	ObjectAddress myself,
				referenced;

	/* We know the default collation is pinned, so don't bother recording it */
	if (OidIsValid(collid) && collid != DEFAULT_COLLATION_OID)
	{
		myself.classId = RelationRelationId;
		myself.objectId = relid;
		myself.objectSubId = attnum;
		referenced.classId = CollationRelationId;
		referenced.objectId = collid;
		referenced.objectSubId = 0;
		recordDependencyOn(&myself, &referenced, DEPENDENCY_NORMAL);
	}
}

/*
 * ALTER TABLE SET WITH OIDS
 *
 * Basically this is an ADD COLUMN for the special OID column.  We have
 * to cons up a ColumnDef node because the ADD COLUMN code needs one.
 */
static void
ATPrepAddOids(List **wqueue, Relation rel, bool recurse, AlterTableCmd *cmd, LOCKMODE lockmode)
{
	/* If we're recursing to a child table, the ColumnDef is already set up */
	if (cmd->def == NULL)
	{
		ColumnDef  *cdef = makeNode(ColumnDef);

		cdef->colname = pstrdup("oid");
		cdef->typeName = makeTypeNameFromOid(OIDOID, -1);
		cdef->inhcount = 0;
		cdef->is_local = true;
		cdef->is_not_null = true;
		cdef->storage = 0;
		cdef->location = -1;
		cmd->def = (Node *) cdef;
	}
	ATPrepAddColumn(wqueue, rel, recurse, false, false, cmd, lockmode);

	if (recurse)
		cmd->subtype = AT_AddOidsRecurse;
}

/*
 * ALTER TABLE ALTER COLUMN DROP NOT NULL
 *
 * Return the address of the modified column.  If the column was already
 * nullable, InvalidObjectAddress is returned.
 */
static ObjectAddress
ATExecDropNotNull(Relation rel, const char *colName, LOCKMODE lockmode)
{
	HeapTuple	tuple;
	AttrNumber	attnum;
	Relation	attr_rel;
	List	   *indexoidlist;
	ListCell   *indexoidscan;
	ObjectAddress address;

	/*
	 * lookup the attribute
	 */
	attr_rel = heap_open(AttributeRelationId, RowExclusiveLock);

	tuple = SearchSysCacheCopyAttName(RelationGetRelid(rel), colName);

	if (!HeapTupleIsValid(tuple))
		ereport(ERROR,
				(errcode(ERRCODE_UNDEFINED_COLUMN),
				 errmsg("column \"%s\" of relation \"%s\" does not exist",
						colName, RelationGetRelationName(rel))));

	attnum = ((Form_pg_attribute) GETSTRUCT(tuple))->attnum;

	/* Prevent them from altering a system attribute */
	if (attnum <= 0)
		ereport(ERROR,
				(errcode(ERRCODE_FEATURE_NOT_SUPPORTED),
				 errmsg("cannot alter system column \"%s\"",
						colName)));

	/*
	 * Check that the attribute is not in a primary key
	 *
	 * Note: we'll throw error even if the pkey index is not valid.
	 */

	/* Loop over all indexes on the relation */
	indexoidlist = RelationGetIndexList(rel);

	foreach(indexoidscan, indexoidlist)
	{
		Oid			indexoid = lfirst_oid(indexoidscan);
		HeapTuple	indexTuple;
		Form_pg_index indexStruct;
		int			i;

		indexTuple = SearchSysCache1(INDEXRELID, ObjectIdGetDatum(indexoid));
		if (!HeapTupleIsValid(indexTuple))
			elog(ERROR, "cache lookup failed for index %u", indexoid);
		indexStruct = (Form_pg_index) GETSTRUCT(indexTuple);

		/* If the index is not a primary key, skip the check */
		if (indexStruct->indisprimary)
		{
			/*
			 * Loop over each attribute in the primary key and see if it
			 * matches the to-be-altered attribute
			 */
			for (i = 0; i < indexStruct->indnatts; i++)
			{
				if (indexStruct->indkey.values[i] == attnum)
					ereport(ERROR,
							(errcode(ERRCODE_INVALID_TABLE_DEFINITION),
							 errmsg("column \"%s\" is in a primary key",
									colName)));
			}
		}

		ReleaseSysCache(indexTuple);
	}

	list_free(indexoidlist);

	/*
	 * Okay, actually perform the catalog change ... if needed
	 */
	if (((Form_pg_attribute) GETSTRUCT(tuple))->attnotnull)
	{
		((Form_pg_attribute) GETSTRUCT(tuple))->attnotnull = FALSE;

		simple_heap_update(attr_rel, &tuple->t_self, tuple);

		/* keep the system catalog indexes current */
		CatalogUpdateIndexes(attr_rel, tuple);

		ObjectAddressSubSet(address, RelationRelationId,
							RelationGetRelid(rel), attnum);
	}
	else
		address = InvalidObjectAddress;

	InvokeObjectPostAlterHook(RelationRelationId,
							  RelationGetRelid(rel), attnum);

	heap_close(attr_rel, RowExclusiveLock);

	return address;
}

/*
 * ALTER TABLE ALTER COLUMN SET NOT NULL
 *
 * Return the address of the modified column.  If the column was already NOT
 * NULL, InvalidObjectAddress is returned.
 */
static ObjectAddress
ATExecSetNotNull(AlteredTableInfo *tab, Relation rel,
				 const char *colName, LOCKMODE lockmode)
{
	HeapTuple	tuple;
	AttrNumber	attnum;
	Relation	attr_rel;
	ObjectAddress address;

	/*
	 * lookup the attribute
	 */
	attr_rel = heap_open(AttributeRelationId, RowExclusiveLock);

	tuple = SearchSysCacheCopyAttName(RelationGetRelid(rel), colName);

	if (!HeapTupleIsValid(tuple))
		ereport(ERROR,
				(errcode(ERRCODE_UNDEFINED_COLUMN),
				 errmsg("column \"%s\" of relation \"%s\" does not exist",
						colName, RelationGetRelationName(rel))));

	attnum = ((Form_pg_attribute) GETSTRUCT(tuple))->attnum;

	/* Prevent them from altering a system attribute */
	if (attnum <= 0)
		ereport(ERROR,
				(errcode(ERRCODE_FEATURE_NOT_SUPPORTED),
				 errmsg("cannot alter system column \"%s\"",
						colName)));

	/*
	 * Okay, actually perform the catalog change ... if needed
	 */
	if (!((Form_pg_attribute) GETSTRUCT(tuple))->attnotnull)
	{
		((Form_pg_attribute) GETSTRUCT(tuple))->attnotnull = TRUE;

		simple_heap_update(attr_rel, &tuple->t_self, tuple);

		/* keep the system catalog indexes current */
		CatalogUpdateIndexes(attr_rel, tuple);

		/* Tell Phase 3 it needs to test the constraint */
		tab->new_notnull = true;

		ObjectAddressSubSet(address, RelationRelationId,
							RelationGetRelid(rel), attnum);
	}
	else
		address = InvalidObjectAddress;

	InvokeObjectPostAlterHook(RelationRelationId,
							  RelationGetRelid(rel), attnum);

	heap_close(attr_rel, RowExclusiveLock);

	return address;
}

/*
 * ALTER TABLE ALTER COLUMN SET/DROP DEFAULT
 *
 * Return the address of the affected column.
 */
static ObjectAddress
ATExecColumnDefault(Relation rel, const char *colName,
					Node *newDefault, LOCKMODE lockmode)
{
	AttrNumber	attnum;
	ObjectAddress address;

	/*
	 * get the number of the attribute
	 */
	attnum = get_attnum(RelationGetRelid(rel), colName);
	if (attnum == InvalidAttrNumber)
		ereport(ERROR,
				(errcode(ERRCODE_UNDEFINED_COLUMN),
				 errmsg("column \"%s\" of relation \"%s\" does not exist",
						colName, RelationGetRelationName(rel))));

	/* Prevent them from altering a system attribute */
	if (attnum <= 0)
		ereport(ERROR,
				(errcode(ERRCODE_FEATURE_NOT_SUPPORTED),
				 errmsg("cannot alter system column \"%s\"",
						colName)));

	/*
	 * Remove any old default for the column.  We use RESTRICT here for
	 * safety, but at present we do not expect anything to depend on the
	 * default.
	 *
	 * We treat removing the existing default as an internal operation when it
	 * is preparatory to adding a new default, but as a user-initiated
	 * operation when the user asked for a drop.
	 */
	RemoveAttrDefault(RelationGetRelid(rel), attnum, DROP_RESTRICT, false,
					  newDefault == NULL ? false : true);

	if (newDefault)
	{
		/* SET DEFAULT */
		RawColumnDefault *rawEnt;

		rawEnt = (RawColumnDefault *) palloc(sizeof(RawColumnDefault));
		rawEnt->attnum = attnum;
		rawEnt->raw_default = newDefault;

		/*
		 * This function is intended for CREATE TABLE, so it processes a
		 * _list_ of defaults, but we just do one.
		 */
		AddRelationNewConstraints(rel, list_make1(rawEnt), NIL,
								  false, true, false);
	}

	ObjectAddressSubSet(address, RelationRelationId,
						RelationGetRelid(rel), attnum);
	return address;
}

/*
 * ALTER TABLE ALTER COLUMN SET STATISTICS
 */
static void
ATPrepSetStatistics(Relation rel, const char *colName, Node *newValue, LOCKMODE lockmode)
{
	/*
	 * We do our own permission checking because (a) we want to allow SET
	 * STATISTICS on indexes (for expressional index columns), and (b) we want
	 * to allow SET STATISTICS on system catalogs without requiring
	 * allowSystemTableMods to be turned on.
	 */
	if (rel->rd_rel->relkind != RELKIND_RELATION &&
		rel->rd_rel->relkind != RELKIND_MATVIEW &&
		rel->rd_rel->relkind != RELKIND_INDEX &&
		rel->rd_rel->relkind != RELKIND_FOREIGN_TABLE)
		ereport(ERROR,
				(errcode(ERRCODE_WRONG_OBJECT_TYPE),
				 errmsg("\"%s\" is not a table, materialized view, index, or foreign table",
						RelationGetRelationName(rel))));

	/* Permissions checks */
	if (!pg_class_ownercheck(RelationGetRelid(rel), GetUserId()))
		aclcheck_error(ACLCHECK_NOT_OWNER, ACL_KIND_CLASS,
					   RelationGetRelationName(rel));
}

/*
 * Return value is the address of the modified column
 */
static ObjectAddress
ATExecSetStatistics(Relation rel, const char *colName, Node *newValue, LOCKMODE lockmode)
{
	int			newtarget;
	Relation	attrelation;
	HeapTuple	tuple;
	Form_pg_attribute attrtuple;
	AttrNumber	attnum;
	ObjectAddress address;

	Assert(IsA(newValue, Integer));
	newtarget = intVal(newValue);

	/*
	 * Limit target to a sane range
	 */
	if (newtarget < -1)
	{
		ereport(ERROR,
				(errcode(ERRCODE_INVALID_PARAMETER_VALUE),
				 errmsg("statistics target %d is too low",
						newtarget)));
	}
	else if (newtarget > 10000)
	{
		newtarget = 10000;
		ereport(WARNING,
				(errcode(ERRCODE_INVALID_PARAMETER_VALUE),
				 errmsg("lowering statistics target to %d",
						newtarget)));
	}

	attrelation = heap_open(AttributeRelationId, RowExclusiveLock);

	tuple = SearchSysCacheCopyAttName(RelationGetRelid(rel), colName);

	if (!HeapTupleIsValid(tuple))
		ereport(ERROR,
				(errcode(ERRCODE_UNDEFINED_COLUMN),
				 errmsg("column \"%s\" of relation \"%s\" does not exist",
						colName, RelationGetRelationName(rel))));
	attrtuple = (Form_pg_attribute) GETSTRUCT(tuple);

	attnum = attrtuple->attnum;
	if (attnum <= 0)
		ereport(ERROR,
				(errcode(ERRCODE_FEATURE_NOT_SUPPORTED),
				 errmsg("cannot alter system column \"%s\"",
						colName)));

	attrtuple->attstattarget = newtarget;

	simple_heap_update(attrelation, &tuple->t_self, tuple);

	/* keep system catalog indexes current */
	CatalogUpdateIndexes(attrelation, tuple);

	InvokeObjectPostAlterHook(RelationRelationId,
							  RelationGetRelid(rel),
							  attrtuple->attnum);
	ObjectAddressSubSet(address, RelationRelationId,
						RelationGetRelid(rel), attnum);
	heap_freetuple(tuple);

	heap_close(attrelation, RowExclusiveLock);

	return address;
}

/*
 * Return value is the address of the modified column
 */
static ObjectAddress
ATExecSetOptions(Relation rel, const char *colName, Node *options,
				 bool isReset, LOCKMODE lockmode)
{
	Relation	attrelation;
	HeapTuple	tuple,
				newtuple;
	Form_pg_attribute attrtuple;
	AttrNumber	attnum;
	Datum		datum,
				newOptions;
	bool		isnull;
	ObjectAddress address;
	Datum		repl_val[Natts_pg_attribute];
	bool		repl_null[Natts_pg_attribute];
	bool		repl_repl[Natts_pg_attribute];

	attrelation = heap_open(AttributeRelationId, RowExclusiveLock);

	tuple = SearchSysCacheAttName(RelationGetRelid(rel), colName);

	if (!HeapTupleIsValid(tuple))
		ereport(ERROR,
				(errcode(ERRCODE_UNDEFINED_COLUMN),
				 errmsg("column \"%s\" of relation \"%s\" does not exist",
						colName, RelationGetRelationName(rel))));
	attrtuple = (Form_pg_attribute) GETSTRUCT(tuple);

	attnum = attrtuple->attnum;
	if (attnum <= 0)
		ereport(ERROR,
				(errcode(ERRCODE_FEATURE_NOT_SUPPORTED),
				 errmsg("cannot alter system column \"%s\"",
						colName)));

	/* Generate new proposed attoptions (text array) */
	Assert(IsA(options, List));
	datum = SysCacheGetAttr(ATTNAME, tuple, Anum_pg_attribute_attoptions,
							&isnull);
	newOptions = transformRelOptions(isnull ? (Datum) 0 : datum,
									 (List *) options, NULL, NULL, false,
									 isReset);
	/* Validate new options */
	(void) attribute_reloptions(newOptions, true);

	/* Build new tuple. */
	memset(repl_null, false, sizeof(repl_null));
	memset(repl_repl, false, sizeof(repl_repl));
	if (newOptions != (Datum) 0)
		repl_val[Anum_pg_attribute_attoptions - 1] = newOptions;
	else
		repl_null[Anum_pg_attribute_attoptions - 1] = true;
	repl_repl[Anum_pg_attribute_attoptions - 1] = true;
	newtuple = heap_modify_tuple(tuple, RelationGetDescr(attrelation),
								 repl_val, repl_null, repl_repl);

	/* Update system catalog. */
	simple_heap_update(attrelation, &newtuple->t_self, newtuple);
	CatalogUpdateIndexes(attrelation, newtuple);

	InvokeObjectPostAlterHook(RelationRelationId,
							  RelationGetRelid(rel),
							  attrtuple->attnum);
	ObjectAddressSubSet(address, RelationRelationId,
						RelationGetRelid(rel), attnum);

	heap_freetuple(newtuple);

	ReleaseSysCache(tuple);

	heap_close(attrelation, RowExclusiveLock);

	return address;
}

/*
 * ALTER TABLE ALTER COLUMN SET STORAGE
 *
 * Return value is the address of the modified column
 */
static ObjectAddress
ATExecSetStorage(Relation rel, const char *colName, Node *newValue, LOCKMODE lockmode)
{
	char	   *storagemode;
	char		newstorage;
	Relation	attrelation;
	HeapTuple	tuple;
	Form_pg_attribute attrtuple;
	AttrNumber	attnum;
	ObjectAddress address;

	Assert(IsA(newValue, String));
	storagemode = strVal(newValue);

	if (pg_strcasecmp(storagemode, "plain") == 0)
		newstorage = 'p';
	else if (pg_strcasecmp(storagemode, "external") == 0)
		newstorage = 'e';
	else if (pg_strcasecmp(storagemode, "extended") == 0)
		newstorage = 'x';
	else if (pg_strcasecmp(storagemode, "main") == 0)
		newstorage = 'm';
	else
	{
		ereport(ERROR,
				(errcode(ERRCODE_INVALID_PARAMETER_VALUE),
				 errmsg("invalid storage type \"%s\"",
						storagemode)));
		newstorage = 0;			/* keep compiler quiet */
	}

	attrelation = heap_open(AttributeRelationId, RowExclusiveLock);

	tuple = SearchSysCacheCopyAttName(RelationGetRelid(rel), colName);

	if (!HeapTupleIsValid(tuple))
		ereport(ERROR,
				(errcode(ERRCODE_UNDEFINED_COLUMN),
				 errmsg("column \"%s\" of relation \"%s\" does not exist",
						colName, RelationGetRelationName(rel))));
	attrtuple = (Form_pg_attribute) GETSTRUCT(tuple);

	attnum = attrtuple->attnum;
	if (attnum <= 0)
		ereport(ERROR,
				(errcode(ERRCODE_FEATURE_NOT_SUPPORTED),
				 errmsg("cannot alter system column \"%s\"",
						colName)));

	/*
	 * safety check: do not allow toasted storage modes unless column datatype
	 * is TOAST-aware.
	 */
	if (newstorage == 'p' || TypeIsToastable(attrtuple->atttypid))
		attrtuple->attstorage = newstorage;
	else
		ereport(ERROR,
				(errcode(ERRCODE_FEATURE_NOT_SUPPORTED),
				 errmsg("column data type %s can only have storage PLAIN",
						format_type_be(attrtuple->atttypid))));

	simple_heap_update(attrelation, &tuple->t_self, tuple);

	/* keep system catalog indexes current */
	CatalogUpdateIndexes(attrelation, tuple);

	InvokeObjectPostAlterHook(RelationRelationId,
							  RelationGetRelid(rel),
							  attrtuple->attnum);

	heap_freetuple(tuple);

	heap_close(attrelation, RowExclusiveLock);

	ObjectAddressSubSet(address, RelationRelationId,
						RelationGetRelid(rel), attnum);
	return address;
}


/*
 * ALTER TABLE DROP COLUMN
 *
 * DROP COLUMN cannot use the normal ALTER TABLE recursion mechanism,
 * because we have to decide at runtime whether to recurse or not depending
 * on whether attinhcount goes to zero or not.  (We can't check this in a
 * static pre-pass because it won't handle multiple inheritance situations
 * correctly.)
 */
static void
ATPrepDropColumn(List **wqueue, Relation rel, bool recurse, bool recursing,
				 AlterTableCmd *cmd, LOCKMODE lockmode)
{
	if (rel->rd_rel->reloftype && !recursing)
		ereport(ERROR,
				(errcode(ERRCODE_WRONG_OBJECT_TYPE),
				 errmsg("cannot drop column from typed table")));

	if (rel->rd_rel->relkind == RELKIND_COMPOSITE_TYPE)
		ATTypedTableRecursion(wqueue, rel, cmd, lockmode);

	if (recurse)
		cmd->subtype = AT_DropColumnRecurse;
}

/*
 * Return value is that of the dropped column.
 */
static ObjectAddress
ATExecDropColumn(List **wqueue, Relation rel, const char *colName,
				 DropBehavior behavior,
				 bool recurse, bool recursing,
				 bool missing_ok, LOCKMODE lockmode)
{
	HeapTuple	tuple;
	Form_pg_attribute targetatt;
	AttrNumber	attnum;
	List	   *children;
	ObjectAddress object;

	/* At top level, permission check was done in ATPrepCmd, else do it */
	if (recursing)
		ATSimplePermissions(rel, ATT_TABLE | ATT_FOREIGN_TABLE);

	/*
	 * get the number of the attribute
	 */
	tuple = SearchSysCacheAttName(RelationGetRelid(rel), colName);
	if (!HeapTupleIsValid(tuple))
	{
		if (!missing_ok)
		{
			ereport(ERROR,
					(errcode(ERRCODE_UNDEFINED_COLUMN),
					 errmsg("column \"%s\" of relation \"%s\" does not exist",
							colName, RelationGetRelationName(rel))));
		}
		else
		{
			ereport(NOTICE,
					(errmsg("column \"%s\" of relation \"%s\" does not exist, skipping",
							colName, RelationGetRelationName(rel))));
			return InvalidObjectAddress;
		}
	}
	targetatt = (Form_pg_attribute) GETSTRUCT(tuple);

	attnum = targetatt->attnum;

	/* Can't drop a system attribute, except OID */
	if (attnum <= 0 && attnum != ObjectIdAttributeNumber)
		ereport(ERROR,
				(errcode(ERRCODE_FEATURE_NOT_SUPPORTED),
				 errmsg("cannot drop system column \"%s\"",
						colName)));

	/* Don't drop inherited columns */
	if (targetatt->attinhcount > 0 && !recursing)
		ereport(ERROR,
				(errcode(ERRCODE_INVALID_TABLE_DEFINITION),
				 errmsg("cannot drop inherited column \"%s\"",
						colName)));

	ReleaseSysCache(tuple);

	/*
	 * Propagate to children as appropriate.  Unlike most other ALTER
	 * routines, we have to do this one level of recursion at a time; we can't
	 * use find_all_inheritors to do it in one pass.
	 */
	children = find_inheritance_children(RelationGetRelid(rel), lockmode);

	if (children)
	{
		Relation	attr_rel;
		ListCell   *child;

		attr_rel = heap_open(AttributeRelationId, RowExclusiveLock);
		foreach(child, children)
		{
			Oid			childrelid = lfirst_oid(child);
			Relation	childrel;
			Form_pg_attribute childatt;

			/* find_inheritance_children already got lock */
			childrel = heap_open(childrelid, NoLock);
			CheckTableNotInUse(childrel, "ALTER TABLE");

			tuple = SearchSysCacheCopyAttName(childrelid, colName);
			if (!HeapTupleIsValid(tuple))		/* shouldn't happen */
				elog(ERROR, "cache lookup failed for attribute \"%s\" of relation %u",
					 colName, childrelid);
			childatt = (Form_pg_attribute) GETSTRUCT(tuple);

			if (childatt->attinhcount <= 0)		/* shouldn't happen */
				elog(ERROR, "relation %u has non-inherited attribute \"%s\"",
					 childrelid, colName);

			if (recurse)
			{
				/*
				 * If the child column has other definition sources, just
				 * decrement its inheritance count; if not, recurse to delete
				 * it.
				 */
				if (childatt->attinhcount == 1 && !childatt->attislocal)
				{
					/* Time to delete this child column, too */
					ATExecDropColumn(wqueue, childrel, colName,
									 behavior, true, true,
									 false, lockmode);
				}
				else
				{
					/* Child column must survive my deletion */
					childatt->attinhcount--;

					simple_heap_update(attr_rel, &tuple->t_self, tuple);

					/* keep the system catalog indexes current */
					CatalogUpdateIndexes(attr_rel, tuple);

					/* Make update visible */
					CommandCounterIncrement();
				}
			}
			else
			{
				/*
				 * If we were told to drop ONLY in this table (no recursion),
				 * we need to mark the inheritors' attributes as locally
				 * defined rather than inherited.
				 */
				childatt->attinhcount--;
				childatt->attislocal = true;

				simple_heap_update(attr_rel, &tuple->t_self, tuple);

				/* keep the system catalog indexes current */
				CatalogUpdateIndexes(attr_rel, tuple);

				/* Make update visible */
				CommandCounterIncrement();
			}

			heap_freetuple(tuple);

			heap_close(childrel, NoLock);
		}
		heap_close(attr_rel, RowExclusiveLock);
	}

	/*
	 * Perform the actual column deletion
	 */
	object.classId = RelationRelationId;
	object.objectId = RelationGetRelid(rel);
	object.objectSubId = attnum;

	performDeletion(&object, behavior, 0);

	/*
	 * If we dropped the OID column, must adjust pg_class.relhasoids and tell
	 * Phase 3 to physically get rid of the column.  We formerly left the
	 * column in place physically, but this caused subtle problems.  See
	 * http://archives.postgresql.org/pgsql-hackers/2009-02/msg00363.php
	 */
	if (attnum == ObjectIdAttributeNumber)
	{
		Relation	class_rel;
		Form_pg_class tuple_class;
		AlteredTableInfo *tab;

		class_rel = heap_open(RelationRelationId, RowExclusiveLock);

		tuple = SearchSysCacheCopy1(RELOID,
									ObjectIdGetDatum(RelationGetRelid(rel)));
		if (!HeapTupleIsValid(tuple))
			elog(ERROR, "cache lookup failed for relation %u",
				 RelationGetRelid(rel));
		tuple_class = (Form_pg_class) GETSTRUCT(tuple);

		tuple_class->relhasoids = false;
		simple_heap_update(class_rel, &tuple->t_self, tuple);

		/* Keep the catalog indexes up to date */
		CatalogUpdateIndexes(class_rel, tuple);

		heap_close(class_rel, RowExclusiveLock);

		/* Find or create work queue entry for this table */
		tab = ATGetQueueEntry(wqueue, rel);

		/* Tell Phase 3 to physically remove the OID column */
		tab->rewrite |= AT_REWRITE_ALTER_OID;
	}

	return object;
}

/*
 * ALTER TABLE ADD INDEX
 *
 * There is no such command in the grammar, but parse_utilcmd.c converts
 * UNIQUE and PRIMARY KEY constraints into AT_AddIndex subcommands.  This lets
 * us schedule creation of the index at the appropriate time during ALTER.
 *
 * Return value is the address of the new index.
 */
static ObjectAddress
ATExecAddIndex(AlteredTableInfo *tab, Relation rel,
			   IndexStmt *stmt, bool is_rebuild, LOCKMODE lockmode)
{
	bool		check_rights;
	bool		skip_build;
	bool		quiet;
	ObjectAddress address;

	Assert(IsA(stmt, IndexStmt));
	Assert(!stmt->concurrent);

	/* The IndexStmt has already been through transformIndexStmt */
	Assert(stmt->transformed);

	/* suppress schema rights check when rebuilding existing index */
	check_rights = !is_rebuild;
	/* skip index build if phase 3 will do it or we're reusing an old one */
	skip_build = tab->rewrite > 0 || OidIsValid(stmt->oldNode);
	/* suppress notices when rebuilding existing index */
	quiet = is_rebuild;

	address = DefineIndex(RelationGetRelid(rel),
						  stmt,
						  InvalidOid,	/* no predefined OID */
						  true, /* is_alter_table */
						  check_rights,
						  skip_build,
						  quiet);

	/*
	 * If TryReuseIndex() stashed a relfilenode for us, we used it for the new
	 * index instead of building from scratch.  The DROP of the old edition of
	 * this index will have scheduled the storage for deletion at commit, so
	 * cancel that pending deletion.
	 */
	if (OidIsValid(stmt->oldNode))
	{
		Relation	irel = index_open(address.objectId, NoLock);

		RelationPreserveStorage(irel->rd_node, true);
		index_close(irel, NoLock);
	}

	return address;
}

/*
 * ALTER TABLE ADD CONSTRAINT USING INDEX
 *
 * Returns the address of the new constraint.
 */
static ObjectAddress
ATExecAddIndexConstraint(AlteredTableInfo *tab, Relation rel,
						 IndexStmt *stmt, LOCKMODE lockmode)
{
	Oid			index_oid = stmt->indexOid;
	Relation	indexRel;
	char	   *indexName;
	IndexInfo  *indexInfo;
	char	   *constraintName;
	char		constraintType;
	ObjectAddress address;

	Assert(IsA(stmt, IndexStmt));
	Assert(OidIsValid(index_oid));
	Assert(stmt->isconstraint);

	indexRel = index_open(index_oid, AccessShareLock);

	indexName = pstrdup(RelationGetRelationName(indexRel));

	indexInfo = BuildIndexInfo(indexRel);

	/* this should have been checked at parse time */
	if (!indexInfo->ii_Unique)
		elog(ERROR, "index \"%s\" is not unique", indexName);

	/*
	 * Determine name to assign to constraint.  We require a constraint to
	 * have the same name as the underlying index; therefore, use the index's
	 * existing name as the default constraint name, and if the user
	 * explicitly gives some other name for the constraint, rename the index
	 * to match.
	 */
	constraintName = stmt->idxname;
	if (constraintName == NULL)
		constraintName = indexName;
	else if (strcmp(constraintName, indexName) != 0)
	{
		ereport(NOTICE,
				(errmsg("ALTER TABLE / ADD CONSTRAINT USING INDEX will rename index \"%s\" to \"%s\"",
						indexName, constraintName)));
		RenameRelationInternal(index_oid, constraintName, false);
	}

	/* Extra checks needed if making primary key */
	if (stmt->primary)
		index_check_primary_key(rel, indexInfo, true);

	/* Note we currently don't support EXCLUSION constraints here */
	if (stmt->primary)
		constraintType = CONSTRAINT_PRIMARY;
	else
		constraintType = CONSTRAINT_UNIQUE;

	/* Create the catalog entries for the constraint */
	address = index_constraint_create(rel,
									  index_oid,
									  indexInfo,
									  constraintName,
									  constraintType,
									  stmt->deferrable,
									  stmt->initdeferred,
									  stmt->primary,
									  true,		/* update pg_index */
									  true,		/* remove old dependencies */
									  allowSystemTableMods,
									  false);		/* is_internal */

	index_close(indexRel, NoLock);

	return address;
}

/*
 * ALTER TABLE ADD CONSTRAINT
 *
 * Return value is the address of the new constraint; if no constraint was
 * added, InvalidObjectAddress is returned.
 */
static ObjectAddress
ATExecAddConstraint(List **wqueue, AlteredTableInfo *tab, Relation rel,
					Constraint *newConstraint, bool recurse, bool is_readd,
					LOCKMODE lockmode)
{
	ObjectAddress address = InvalidObjectAddress;

	Assert(IsA(newConstraint, Constraint));

	/*
	 * Currently, we only expect to see CONSTR_CHECK and CONSTR_FOREIGN nodes
	 * arriving here (see the preprocessing done in parse_utilcmd.c).  Use a
	 * switch anyway to make it easier to add more code later.
	 */
	switch (newConstraint->contype)
	{
		case CONSTR_CHECK:
			address =
				ATAddCheckConstraint(wqueue, tab, rel,
									 newConstraint, recurse, false, is_readd,
									 lockmode);
			break;

		case CONSTR_FOREIGN:

			/*
			 * Note that we currently never recurse for FK constraints, so the
			 * "recurse" flag is silently ignored.
			 *
			 * Assign or validate constraint name
			 */
			if (newConstraint->conname)
			{
				if (ConstraintNameIsUsed(CONSTRAINT_RELATION,
										 RelationGetRelid(rel),
										 RelationGetNamespace(rel),
										 newConstraint->conname))
					ereport(ERROR,
							(errcode(ERRCODE_DUPLICATE_OBJECT),
							 errmsg("constraint \"%s\" for relation \"%s\" already exists",
									newConstraint->conname,
									RelationGetRelationName(rel))));
			}
			else
				newConstraint->conname =
					ChooseConstraintName(RelationGetRelationName(rel),
								   strVal(linitial(newConstraint->fk_attrs)),
										 "fkey",
										 RelationGetNamespace(rel),
										 NIL);

			address = ATAddForeignKeyConstraint(tab, rel, newConstraint,
												lockmode);
			break;

		default:
			elog(ERROR, "unrecognized constraint type: %d",
				 (int) newConstraint->contype);
	}

	return address;
}

/*
 * Add a check constraint to a single table and its children.  Returns the
 * address of the constraint added to the parent relation, if one gets added,
 * or InvalidObjectAddress otherwise.
 *
 * Subroutine for ATExecAddConstraint.
 *
 * We must recurse to child tables during execution, rather than using
 * ALTER TABLE's normal prep-time recursion.  The reason is that all the
 * constraints *must* be given the same name, else they won't be seen as
 * related later.  If the user didn't explicitly specify a name, then
 * AddRelationNewConstraints would normally assign different names to the
 * child constraints.  To fix that, we must capture the name assigned at
 * the parent table and pass that down.
 *
 * When re-adding a previously existing constraint (during ALTER COLUMN TYPE),
 * we don't need to recurse here, because recursion will be carried out at a
 * higher level; the constraint name issue doesn't apply because the names
 * have already been assigned and are just being re-used.  We need a separate
 * "is_readd" flag for that; just setting recurse=false would result in an
 * error if there are child tables.
 */
static ObjectAddress
ATAddCheckConstraint(List **wqueue, AlteredTableInfo *tab, Relation rel,
					 Constraint *constr, bool recurse, bool recursing,
					 bool is_readd, LOCKMODE lockmode)
{
	List	   *newcons;
	ListCell   *lcon;
	List	   *children;
	ListCell   *child;
	ObjectAddress address = InvalidObjectAddress;

	/* At top level, permission check was done in ATPrepCmd, else do it */
	if (recursing)
		ATSimplePermissions(rel, ATT_TABLE | ATT_FOREIGN_TABLE);

	/*
	 * Call AddRelationNewConstraints to do the work, making sure it works on
	 * a copy of the Constraint so transformExpr can't modify the original. It
	 * returns a list of cooked constraints.
	 *
	 * If the constraint ends up getting merged with a pre-existing one, it's
	 * omitted from the returned list, which is what we want: we do not need
	 * to do any validation work.  That can only happen at child tables,
	 * though, since we disallow merging at the top level.
	 */
	newcons = AddRelationNewConstraints(rel, NIL,
										list_make1(copyObject(constr)),
										recursing,		/* allow_merge */
										!recursing,		/* is_local */
										is_readd);		/* is_internal */

	/* we don't expect more than one constraint here */
	Assert(list_length(newcons) <= 1);

	/* Add each to-be-validated constraint to Phase 3's queue */
	foreach(lcon, newcons)
	{
		CookedConstraint *ccon = (CookedConstraint *) lfirst(lcon);

		if (!ccon->skip_validation)
		{
			NewConstraint *newcon;

			newcon = (NewConstraint *) palloc0(sizeof(NewConstraint));
			newcon->name = ccon->name;
			newcon->contype = ccon->contype;
			/* ExecQual wants implicit-AND format */
			newcon->qual = (Node *) make_ands_implicit((Expr *) ccon->expr);

			tab->constraints = lappend(tab->constraints, newcon);
		}

		/* Save the actually assigned name if it was defaulted */
		if (constr->conname == NULL)
			constr->conname = ccon->name;

		ObjectAddressSet(address, ConstraintRelationId, ccon->conoid);
	}

	/* At this point we must have a locked-down name to use */
	Assert(constr->conname != NULL);

	/* Advance command counter in case same table is visited multiple times */
	CommandCounterIncrement();

	/*
	 * If the constraint got merged with an existing constraint, we're done.
	 * We mustn't recurse to child tables in this case, because they've
	 * already got the constraint, and visiting them again would lead to an
	 * incorrect value for coninhcount.
	 */
	if (newcons == NIL)
		return address;

	/*
	 * If adding a NO INHERIT constraint, no need to find our children.
	 * Likewise, in a re-add operation, we don't need to recurse (that will be
	 * handled at higher levels).
	 */
	if (constr->is_no_inherit || is_readd)
		return address;

	/*
	 * Propagate to children as appropriate.  Unlike most other ALTER
	 * routines, we have to do this one level of recursion at a time; we can't
	 * use find_all_inheritors to do it in one pass.
	 */
	children = find_inheritance_children(RelationGetRelid(rel), lockmode);

	/*
	 * Check if ONLY was specified with ALTER TABLE.  If so, allow the
	 * contraint creation only if there are no children currently.  Error out
	 * otherwise.
	 */
	if (!recurse && children != NIL)
		ereport(ERROR,
				(errcode(ERRCODE_INVALID_TABLE_DEFINITION),
				 errmsg("constraint must be added to child tables too")));

	foreach(child, children)
	{
		Oid			childrelid = lfirst_oid(child);
		Relation	childrel;
		AlteredTableInfo *childtab;

		/* find_inheritance_children already got lock */
		childrel = heap_open(childrelid, NoLock);
		CheckTableNotInUse(childrel, "ALTER TABLE");

		/* Find or create work queue entry for this table */
		childtab = ATGetQueueEntry(wqueue, childrel);

		/* Recurse to child */
		ATAddCheckConstraint(wqueue, childtab, childrel,
							 constr, recurse, true, is_readd, lockmode);

		heap_close(childrel, NoLock);
	}

	return address;
}

/*
 * Add a foreign-key constraint to a single table; return the new constraint's
 * address.
 *
 * Subroutine for ATExecAddConstraint.  Must already hold exclusive
 * lock on the rel, and have done appropriate validity checks for it.
 * We do permissions checks here, however.
 */
static ObjectAddress
ATAddForeignKeyConstraint(AlteredTableInfo *tab, Relation rel,
						  Constraint *fkconstraint, LOCKMODE lockmode)
{
	Relation	pkrel;
	int16		pkattnum[INDEX_MAX_KEYS];
	int16		fkattnum[INDEX_MAX_KEYS];
	Oid			pktypoid[INDEX_MAX_KEYS];
	Oid			fktypoid[INDEX_MAX_KEYS];
	Oid			opclasses[INDEX_MAX_KEYS];
	Oid			pfeqoperators[INDEX_MAX_KEYS];
	Oid			ppeqoperators[INDEX_MAX_KEYS];
	Oid			ffeqoperators[INDEX_MAX_KEYS];
	int			i;
	int			numfks,
				numpks;
	Oid			indexOid;
	Oid			constrOid;
	bool		old_check_ok;
	ObjectAddress address;
	ListCell   *old_pfeqop_item = list_head(fkconstraint->old_conpfeqop);

	/*
	 * Grab ShareRowExclusiveLock on the pk table, so that someone doesn't
	 * delete rows out from under us.
	 */
	if (OidIsValid(fkconstraint->old_pktable_oid))
		pkrel = heap_open(fkconstraint->old_pktable_oid, ShareRowExclusiveLock);
	else
		pkrel = heap_openrv(fkconstraint->pktable, ShareRowExclusiveLock);

	/*
	 * Validity checks (permission checks wait till we have the column
	 * numbers)
	 */
	if (pkrel->rd_rel->relkind != RELKIND_RELATION)
		ereport(ERROR,
				(errcode(ERRCODE_WRONG_OBJECT_TYPE),
				 errmsg("referenced relation \"%s\" is not a table",
						RelationGetRelationName(pkrel))));

	if (!allowSystemTableMods && IsSystemRelation(pkrel))
		ereport(ERROR,
				(errcode(ERRCODE_INSUFFICIENT_PRIVILEGE),
				 errmsg("permission denied: \"%s\" is a system catalog",
						RelationGetRelationName(pkrel))));

	/*
	 * References from permanent or unlogged tables to temp tables, and from
	 * permanent tables to unlogged tables, are disallowed because the
	 * referenced data can vanish out from under us.  References from temp
	 * tables to any other table type are also disallowed, because other
	 * backends might need to run the RI triggers on the perm table, but they
	 * can't reliably see tuples in the local buffers of other backends.
	 */
	switch (rel->rd_rel->relpersistence)
	{
		case RELPERSISTENCE_PERMANENT:
			if (pkrel->rd_rel->relpersistence != RELPERSISTENCE_PERMANENT)
				ereport(ERROR,
						(errcode(ERRCODE_INVALID_TABLE_DEFINITION),
						 errmsg("constraints on permanent tables may reference only permanent tables")));
			break;
		case RELPERSISTENCE_UNLOGGED:
			if (pkrel->rd_rel->relpersistence != RELPERSISTENCE_PERMANENT
				&& pkrel->rd_rel->relpersistence != RELPERSISTENCE_UNLOGGED)
				ereport(ERROR,
						(errcode(ERRCODE_INVALID_TABLE_DEFINITION),
						 errmsg("constraints on unlogged tables may reference only permanent or unlogged tables")));
			break;
		case RELPERSISTENCE_TEMP:
			if (pkrel->rd_rel->relpersistence != RELPERSISTENCE_TEMP)
				ereport(ERROR,
						(errcode(ERRCODE_INVALID_TABLE_DEFINITION),
						 errmsg("constraints on temporary tables may reference only temporary tables")));
			if (!pkrel->rd_islocaltemp || !rel->rd_islocaltemp)
				ereport(ERROR,
						(errcode(ERRCODE_INVALID_TABLE_DEFINITION),
						 errmsg("constraints on temporary tables must involve temporary tables of this session")));
			break;
	}

	/*
	 * Look up the referencing attributes to make sure they exist, and record
	 * their attnums and type OIDs.
	 */
	MemSet(pkattnum, 0, sizeof(pkattnum));
	MemSet(fkattnum, 0, sizeof(fkattnum));
	MemSet(pktypoid, 0, sizeof(pktypoid));
	MemSet(fktypoid, 0, sizeof(fktypoid));
	MemSet(opclasses, 0, sizeof(opclasses));
	MemSet(pfeqoperators, 0, sizeof(pfeqoperators));
	MemSet(ppeqoperators, 0, sizeof(ppeqoperators));
	MemSet(ffeqoperators, 0, sizeof(ffeqoperators));

	numfks = transformColumnNameList(RelationGetRelid(rel),
									 fkconstraint->fk_attrs,
									 fkattnum, fktypoid);

	/*
	 * If the attribute list for the referenced table was omitted, lookup the
	 * definition of the primary key and use it.  Otherwise, validate the
	 * supplied attribute list.  In either case, discover the index OID and
	 * index opclasses, and the attnums and type OIDs of the attributes.
	 */
	if (fkconstraint->pk_attrs == NIL)
	{
		numpks = transformFkeyGetPrimaryKey(pkrel, &indexOid,
											&fkconstraint->pk_attrs,
											pkattnum, pktypoid,
											opclasses);
	}
	else
	{
		numpks = transformColumnNameList(RelationGetRelid(pkrel),
										 fkconstraint->pk_attrs,
										 pkattnum, pktypoid);
		/* Look for an index matching the column list */
		indexOid = transformFkeyCheckAttrs(pkrel, numpks, pkattnum,
										   opclasses);
	}

	/*
	 * Now we can check permissions.
	 */
	checkFkeyPermissions(pkrel, pkattnum, numpks);
	checkFkeyPermissions(rel, fkattnum, numfks);

	/*
	 * Look up the equality operators to use in the constraint.
	 *
	 * Note that we have to be careful about the difference between the actual
	 * PK column type and the opclass' declared input type, which might be
	 * only binary-compatible with it.  The declared opcintype is the right
	 * thing to probe pg_amop with.
	 */
	if (numfks != numpks)
		ereport(ERROR,
				(errcode(ERRCODE_INVALID_FOREIGN_KEY),
				 errmsg("number of referencing and referenced columns for foreign key disagree")));

	/*
	 * On the strength of a previous constraint, we might avoid scanning
	 * tables to validate this one.  See below.
	 */
	old_check_ok = (fkconstraint->old_conpfeqop != NIL);
	Assert(!old_check_ok || numfks == list_length(fkconstraint->old_conpfeqop));

	for (i = 0; i < numpks; i++)
	{
		Oid			pktype = pktypoid[i];
		Oid			fktype = fktypoid[i];
		Oid			fktyped;
		HeapTuple	cla_ht;
		Form_pg_opclass cla_tup;
		Oid			amid;
		Oid			opfamily;
		Oid			opcintype;
		Oid			pfeqop;
		Oid			ppeqop;
		Oid			ffeqop;
		int16		eqstrategy;
		Oid			pfeqop_right;

		/* We need several fields out of the pg_opclass entry */
		cla_ht = SearchSysCache1(CLAOID, ObjectIdGetDatum(opclasses[i]));
		if (!HeapTupleIsValid(cla_ht))
			elog(ERROR, "cache lookup failed for opclass %u", opclasses[i]);
		cla_tup = (Form_pg_opclass) GETSTRUCT(cla_ht);
		amid = cla_tup->opcmethod;
		opfamily = cla_tup->opcfamily;
		opcintype = cla_tup->opcintype;
		ReleaseSysCache(cla_ht);

		/*
		 * Check it's a btree; currently this can never fail since no other
		 * index AMs support unique indexes.  If we ever did have other types
		 * of unique indexes, we'd need a way to determine which operator
		 * strategy number is equality.  (Is it reasonable to insist that
		 * every such index AM use btree's number for equality?)
		 */
		if (amid != BTREE_AM_OID)
			elog(ERROR, "only b-tree indexes are supported for foreign keys");
		eqstrategy = BTEqualStrategyNumber;

		/*
		 * There had better be a primary equality operator for the index.
		 * We'll use it for PK = PK comparisons.
		 */
		ppeqop = get_opfamily_member(opfamily, opcintype, opcintype,
									 eqstrategy);

		if (!OidIsValid(ppeqop))
			elog(ERROR, "missing operator %d(%u,%u) in opfamily %u",
				 eqstrategy, opcintype, opcintype, opfamily);

		/*
		 * Are there equality operators that take exactly the FK type? Assume
		 * we should look through any domain here.
		 */
		fktyped = getBaseType(fktype);

		pfeqop = get_opfamily_member(opfamily, opcintype, fktyped,
									 eqstrategy);
		if (OidIsValid(pfeqop))
		{
			pfeqop_right = fktyped;
			ffeqop = get_opfamily_member(opfamily, fktyped, fktyped,
										 eqstrategy);
		}
		else
		{
			/* keep compiler quiet */
			pfeqop_right = InvalidOid;
			ffeqop = InvalidOid;
		}

		if (!(OidIsValid(pfeqop) && OidIsValid(ffeqop)))
		{
			/*
			 * Otherwise, look for an implicit cast from the FK type to the
			 * opcintype, and if found, use the primary equality operator.
			 * This is a bit tricky because opcintype might be a polymorphic
			 * type such as ANYARRAY or ANYENUM; so what we have to test is
			 * whether the two actual column types can be concurrently cast to
			 * that type.  (Otherwise, we'd fail to reject combinations such
			 * as int[] and point[].)
			 */
			Oid			input_typeids[2];
			Oid			target_typeids[2];

			input_typeids[0] = pktype;
			input_typeids[1] = fktype;
			target_typeids[0] = opcintype;
			target_typeids[1] = opcintype;
			if (can_coerce_type(2, input_typeids, target_typeids,
								COERCION_IMPLICIT))
			{
				pfeqop = ffeqop = ppeqop;
				pfeqop_right = opcintype;
			}
		}

		if (!(OidIsValid(pfeqop) && OidIsValid(ffeqop)))
			ereport(ERROR,
					(errcode(ERRCODE_DATATYPE_MISMATCH),
					 errmsg("foreign key constraint \"%s\" "
							"cannot be implemented",
							fkconstraint->conname),
					 errdetail("Key columns \"%s\" and \"%s\" "
							   "are of incompatible types: %s and %s.",
							   strVal(list_nth(fkconstraint->fk_attrs, i)),
							   strVal(list_nth(fkconstraint->pk_attrs, i)),
							   format_type_be(fktype),
							   format_type_be(pktype))));

		if (old_check_ok)
		{
			/*
			 * When a pfeqop changes, revalidate the constraint.  We could
			 * permit intra-opfamily changes, but that adds subtle complexity
			 * without any concrete benefit for core types.  We need not
			 * assess ppeqop or ffeqop, which RI_Initial_Check() does not use.
			 */
			old_check_ok = (pfeqop == lfirst_oid(old_pfeqop_item));
			old_pfeqop_item = lnext(old_pfeqop_item);
		}
		if (old_check_ok)
		{
			Oid			old_fktype;
			Oid			new_fktype;
			CoercionPathType old_pathtype;
			CoercionPathType new_pathtype;
			Oid			old_castfunc;
			Oid			new_castfunc;

			/*
			 * Identify coercion pathways from each of the old and new FK-side
			 * column types to the right (foreign) operand type of the pfeqop.
			 * We may assume that pg_constraint.conkey is not changing.
			 */
			old_fktype = tab->oldDesc->attrs[fkattnum[i] - 1]->atttypid;
			new_fktype = fktype;
			old_pathtype = findFkeyCast(pfeqop_right, old_fktype,
										&old_castfunc);
			new_pathtype = findFkeyCast(pfeqop_right, new_fktype,
										&new_castfunc);

			/*
			 * Upon a change to the cast from the FK column to its pfeqop
			 * operand, revalidate the constraint.  For this evaluation, a
			 * binary coercion cast is equivalent to no cast at all.  While
			 * type implementors should design implicit casts with an eye
			 * toward consistency of operations like equality, we cannot
			 * assume here that they have done so.
			 *
			 * A function with a polymorphic argument could change behavior
			 * arbitrarily in response to get_fn_expr_argtype().  Therefore,
			 * when the cast destination is polymorphic, we only avoid
			 * revalidation if the input type has not changed at all.  Given
			 * just the core data types and operator classes, this requirement
			 * prevents no would-be optimizations.
			 *
			 * If the cast converts from a base type to a domain thereon, then
			 * that domain type must be the opcintype of the unique index.
			 * Necessarily, the primary key column must then be of the domain
			 * type.  Since the constraint was previously valid, all values on
			 * the foreign side necessarily exist on the primary side and in
			 * turn conform to the domain.  Consequently, we need not treat
			 * domains specially here.
			 *
			 * Since we require that all collations share the same notion of
			 * equality (which they do, because texteq reduces to bitwise
			 * equality), we don't compare collation here.
			 *
			 * We need not directly consider the PK type.  It's necessarily
			 * binary coercible to the opcintype of the unique index column,
			 * and ri_triggers.c will only deal with PK datums in terms of
			 * that opcintype.  Changing the opcintype also changes pfeqop.
			 */
			old_check_ok = (new_pathtype == old_pathtype &&
							new_castfunc == old_castfunc &&
							(!IsPolymorphicType(pfeqop_right) ||
							 new_fktype == old_fktype));

		}

		pfeqoperators[i] = pfeqop;
		ppeqoperators[i] = ppeqop;
		ffeqoperators[i] = ffeqop;
	}

	/*
	 * Record the FK constraint in pg_constraint.
	 */
	constrOid = CreateConstraintEntry(fkconstraint->conname,
									  RelationGetNamespace(rel),
									  CONSTRAINT_FOREIGN,
									  fkconstraint->deferrable,
									  fkconstraint->initdeferred,
									  fkconstraint->initially_valid,
									  RelationGetRelid(rel),
									  fkattnum,
									  numfks,
									  InvalidOid,		/* not a domain
														 * constraint */
									  indexOid,
									  RelationGetRelid(pkrel),
									  pkattnum,
									  pfeqoperators,
									  ppeqoperators,
									  ffeqoperators,
									  numpks,
									  fkconstraint->fk_upd_action,
									  fkconstraint->fk_del_action,
									  fkconstraint->fk_matchtype,
									  NULL,		/* no exclusion constraint */
									  NULL,		/* no check constraint */
									  NULL,
									  NULL,
									  true,		/* islocal */
									  0,		/* inhcount */
									  true,		/* isnoinherit */
									  false);	/* is_internal */
	ObjectAddressSet(address, ConstraintRelationId, constrOid);

	/*
	 * Create the triggers that will enforce the constraint.
	 */
	createForeignKeyTriggers(rel, RelationGetRelid(pkrel), fkconstraint,
							 constrOid, indexOid);

	/*
	 * Tell Phase 3 to check that the constraint is satisfied by existing
	 * rows. We can skip this during table creation, when requested explicitly
	 * by specifying NOT VALID in an ADD FOREIGN KEY command, and when we're
	 * recreating a constraint following a SET DATA TYPE operation that did
	 * not impugn its validity.
	 */
	if (!old_check_ok && !fkconstraint->skip_validation)
	{
		NewConstraint *newcon;

		newcon = (NewConstraint *) palloc0(sizeof(NewConstraint));
		newcon->name = fkconstraint->conname;
		newcon->contype = CONSTR_FOREIGN;
		newcon->refrelid = RelationGetRelid(pkrel);
		newcon->refindid = indexOid;
		newcon->conid = constrOid;
		newcon->qual = (Node *) fkconstraint;

		tab->constraints = lappend(tab->constraints, newcon);
	}

	/*
	 * Close pk table, but keep lock until we've committed.
	 */
	heap_close(pkrel, NoLock);

	return address;
}

/*
 * ALTER TABLE ALTER CONSTRAINT
 *
 * Update the attributes of a constraint.
 *
 * Currently only works for Foreign Key constraints.
 * Foreign keys do not inherit, so we purposely ignore the
 * recursion bit here, but we keep the API the same for when
 * other constraint types are supported.
 *
 * If the constraint is modified, returns its address; otherwise, return
 * InvalidObjectAddress.
 */
static ObjectAddress
ATExecAlterConstraint(Relation rel, AlterTableCmd *cmd,
					  bool recurse, bool recursing, LOCKMODE lockmode)
{
	Relation	conrel;
	SysScanDesc scan;
	ScanKeyData key;
	HeapTuple	contuple;
	Form_pg_constraint currcon = NULL;
	Constraint *cmdcon = NULL;
	bool		found = false;
	ObjectAddress address;

#ifdef XCP
	/*
	 * Do not validate distributed relations on Coordinator, let Datanode do
	 * that when executing the ALTER TABLE statement.
	 */
	if (IS_PGXC_COORDINATOR && rel->rd_locator_info)
		return;
#endif

	Assert(IsA(cmd->def, Constraint));
	cmdcon = (Constraint *) cmd->def;

	conrel = heap_open(ConstraintRelationId, RowExclusiveLock);

	/*
	 * Find and check the target constraint
	 */
	ScanKeyInit(&key,
				Anum_pg_constraint_conrelid,
				BTEqualStrategyNumber, F_OIDEQ,
				ObjectIdGetDatum(RelationGetRelid(rel)));
	scan = systable_beginscan(conrel, ConstraintRelidIndexId,
							  true, NULL, 1, &key);

	while (HeapTupleIsValid(contuple = systable_getnext(scan)))
	{
		currcon = (Form_pg_constraint) GETSTRUCT(contuple);
		if (strcmp(NameStr(currcon->conname), cmdcon->conname) == 0)
		{
			found = true;
			break;
		}
	}

	if (!found)
		ereport(ERROR,
				(errcode(ERRCODE_UNDEFINED_OBJECT),
				 errmsg("constraint \"%s\" of relation \"%s\" does not exist",
						cmdcon->conname, RelationGetRelationName(rel))));

	if (currcon->contype != CONSTRAINT_FOREIGN)
		ereport(ERROR,
				(errcode(ERRCODE_WRONG_OBJECT_TYPE),
				 errmsg("constraint \"%s\" of relation \"%s\" is not a foreign key constraint",
						cmdcon->conname, RelationGetRelationName(rel))));

	if (currcon->condeferrable != cmdcon->deferrable ||
		currcon->condeferred != cmdcon->initdeferred)
	{
		HeapTuple	copyTuple;
		HeapTuple	tgtuple;
		Form_pg_constraint copy_con;
		Form_pg_trigger copy_tg;
		ScanKeyData tgkey;
		SysScanDesc tgscan;
		Relation	tgrel;

		/*
		 * Now update the catalog, while we have the door open.
		 */
		copyTuple = heap_copytuple(contuple);
		copy_con = (Form_pg_constraint) GETSTRUCT(copyTuple);
		copy_con->condeferrable = cmdcon->deferrable;
		copy_con->condeferred = cmdcon->initdeferred;
		simple_heap_update(conrel, &copyTuple->t_self, copyTuple);
		CatalogUpdateIndexes(conrel, copyTuple);

		InvokeObjectPostAlterHook(ConstraintRelationId,
								  HeapTupleGetOid(contuple), 0);

		heap_freetuple(copyTuple);

		/*
		 * Now we need to update the multiple entries in pg_trigger that
		 * implement the constraint.
		 */
		tgrel = heap_open(TriggerRelationId, RowExclusiveLock);

		ScanKeyInit(&tgkey,
					Anum_pg_trigger_tgconstraint,
					BTEqualStrategyNumber, F_OIDEQ,
					ObjectIdGetDatum(HeapTupleGetOid(contuple)));

		tgscan = systable_beginscan(tgrel, TriggerConstraintIndexId, true,
									NULL, 1, &tgkey);

		while (HeapTupleIsValid(tgtuple = systable_getnext(tgscan)))
		{
			copyTuple = heap_copytuple(tgtuple);
			copy_tg = (Form_pg_trigger) GETSTRUCT(copyTuple);
			copy_tg->tgdeferrable = cmdcon->deferrable;
			copy_tg->tginitdeferred = cmdcon->initdeferred;
			simple_heap_update(tgrel, &copyTuple->t_self, copyTuple);
			CatalogUpdateIndexes(tgrel, copyTuple);

			InvokeObjectPostAlterHook(TriggerRelationId,
									  HeapTupleGetOid(tgtuple), 0);

			heap_freetuple(copyTuple);
		}

		systable_endscan(tgscan);

		heap_close(tgrel, RowExclusiveLock);

		/*
		 * Invalidate relcache so that others see the new attributes.
		 */
		CacheInvalidateRelcache(rel);

		ObjectAddressSet(address, ConstraintRelationId,
						 HeapTupleGetOid(contuple));
	}
	else
		address = InvalidObjectAddress;

	systable_endscan(scan);

	heap_close(conrel, RowExclusiveLock);

	return address;
}

/*
 * ALTER TABLE VALIDATE CONSTRAINT
 *
 * XXX The reason we handle recursion here rather than at Phase 1 is because
 * there's no good way to skip recursing when handling foreign keys: there is
 * no need to lock children in that case, yet we wouldn't be able to avoid
 * doing so at that level.
 *
 * Return value is the address of the validated constraint.  If the constraint
 * was already validated, InvalidObjectAddress is returned.
 */
static ObjectAddress
ATExecValidateConstraint(Relation rel, char *constrName, bool recurse,
						 bool recursing, LOCKMODE lockmode)
{
	Relation	conrel;
	SysScanDesc scan;
	ScanKeyData key;
	HeapTuple	tuple;
	Form_pg_constraint con = NULL;
	bool		found = false;
	ObjectAddress address;

	conrel = heap_open(ConstraintRelationId, RowExclusiveLock);

	/*
	 * Find and check the target constraint
	 */
	ScanKeyInit(&key,
				Anum_pg_constraint_conrelid,
				BTEqualStrategyNumber, F_OIDEQ,
				ObjectIdGetDatum(RelationGetRelid(rel)));
	scan = systable_beginscan(conrel, ConstraintRelidIndexId,
							  true, NULL, 1, &key);

	while (HeapTupleIsValid(tuple = systable_getnext(scan)))
	{
		con = (Form_pg_constraint) GETSTRUCT(tuple);
		if (strcmp(NameStr(con->conname), constrName) == 0)
		{
			found = true;
			break;
		}
	}

	if (!found)
		ereport(ERROR,
				(errcode(ERRCODE_UNDEFINED_OBJECT),
				 errmsg("constraint \"%s\" of relation \"%s\" does not exist",
						constrName, RelationGetRelationName(rel))));

	if (con->contype != CONSTRAINT_FOREIGN &&
		con->contype != CONSTRAINT_CHECK)
		ereport(ERROR,
				(errcode(ERRCODE_WRONG_OBJECT_TYPE),
				 errmsg("constraint \"%s\" of relation \"%s\" is not a foreign key or check constraint",
						constrName, RelationGetRelationName(rel))));

	if (!con->convalidated)
	{
		HeapTuple	copyTuple;
		Form_pg_constraint copy_con;

		if (con->contype == CONSTRAINT_FOREIGN)
		{
			Relation	refrel;

			/*
			 * Triggers are already in place on both tables, so a concurrent
			 * write that alters the result here is not possible. Normally we
			 * can run a query here to do the validation, which would only
			 * require AccessShareLock. In some cases, it is possible that we
			 * might need to fire triggers to perform the check, so we take a
			 * lock at RowShareLock level just in case.
			 */
			refrel = heap_open(con->confrelid, RowShareLock);

			validateForeignKeyConstraint(constrName, rel, refrel,
										 con->conindid,
										 HeapTupleGetOid(tuple));
			heap_close(refrel, NoLock);

			/*
			 * Foreign keys do not inherit, so we purposely ignore the
			 * recursion bit here
			 */
		}
		else if (con->contype == CONSTRAINT_CHECK)
		{
			List	   *children = NIL;
			ListCell   *child;

			/*
			 * If we're recursing, the parent has already done this, so skip
			 * it.
			 */
			if (!recursing)
				children = find_all_inheritors(RelationGetRelid(rel),
											   lockmode, NULL);

			/*
			 * For CHECK constraints, we must ensure that we only mark the
			 * constraint as validated on the parent if it's already validated
			 * on the children.
			 *
			 * We recurse before validating on the parent, to reduce risk of
			 * deadlocks.
			 */
			foreach(child, children)
			{
				Oid			childoid = lfirst_oid(child);
				Relation	childrel;

				if (childoid == RelationGetRelid(rel))
					continue;

				/*
				 * If we are told not to recurse, there had better not be any
				 * child tables; else the addition would put them out of step.
				 */
				if (!recurse)
					ereport(ERROR,
							(errcode(ERRCODE_INVALID_TABLE_DEFINITION),
							 errmsg("constraint must be validated on child tables too")));

				/* find_all_inheritors already got lock */
				childrel = heap_open(childoid, NoLock);

				ATExecValidateConstraint(childrel, constrName, false,
										 true, lockmode);
				heap_close(childrel, NoLock);
			}

			validateCheckConstraint(rel, tuple);

			/*
			 * Invalidate relcache so that others see the new validated
			 * constraint.
			 */
			CacheInvalidateRelcache(rel);
		}

		/*
		 * Now update the catalog, while we have the door open.
		 */
		copyTuple = heap_copytuple(tuple);
		copy_con = (Form_pg_constraint) GETSTRUCT(copyTuple);
		copy_con->convalidated = true;
		simple_heap_update(conrel, &copyTuple->t_self, copyTuple);
		CatalogUpdateIndexes(conrel, copyTuple);

		InvokeObjectPostAlterHook(ConstraintRelationId,
								  HeapTupleGetOid(tuple), 0);

		heap_freetuple(copyTuple);

		ObjectAddressSet(address, ConstraintRelationId,
						 HeapTupleGetOid(tuple));
	}
	else
		address = InvalidObjectAddress;		/* already validated */

	systable_endscan(scan);

	heap_close(conrel, RowExclusiveLock);

	return address;
}


/*
 * transformColumnNameList - transform list of column names
 *
 * Lookup each name and return its attnum and type OID
 */
static int
transformColumnNameList(Oid relId, List *colList,
						int16 *attnums, Oid *atttypids)
{
	ListCell   *l;
	int			attnum;

	attnum = 0;
	foreach(l, colList)
	{
		char	   *attname = strVal(lfirst(l));
		HeapTuple	atttuple;

		atttuple = SearchSysCacheAttName(relId, attname);
		if (!HeapTupleIsValid(atttuple))
			ereport(ERROR,
					(errcode(ERRCODE_UNDEFINED_COLUMN),
					 errmsg("column \"%s\" referenced in foreign key constraint does not exist",
							attname)));
		if (attnum >= INDEX_MAX_KEYS)
			ereport(ERROR,
					(errcode(ERRCODE_TOO_MANY_COLUMNS),
					 errmsg("cannot have more than %d keys in a foreign key",
							INDEX_MAX_KEYS)));
		attnums[attnum] = ((Form_pg_attribute) GETSTRUCT(atttuple))->attnum;
		atttypids[attnum] = ((Form_pg_attribute) GETSTRUCT(atttuple))->atttypid;
		ReleaseSysCache(atttuple);
		attnum++;
	}

	return attnum;
}

/*
 * transformFkeyGetPrimaryKey -
 *
 *	Look up the names, attnums, and types of the primary key attributes
 *	for the pkrel.  Also return the index OID and index opclasses of the
 *	index supporting the primary key.
 *
 *	All parameters except pkrel are output parameters.  Also, the function
 *	return value is the number of attributes in the primary key.
 *
 *	Used when the column list in the REFERENCES specification is omitted.
 */
static int
transformFkeyGetPrimaryKey(Relation pkrel, Oid *indexOid,
						   List **attnamelist,
						   int16 *attnums, Oid *atttypids,
						   Oid *opclasses)
{
	List	   *indexoidlist;
	ListCell   *indexoidscan;
	HeapTuple	indexTuple = NULL;
	Form_pg_index indexStruct = NULL;
	Datum		indclassDatum;
	bool		isnull;
	oidvector  *indclass;
	int			i;

	/*
	 * Get the list of index OIDs for the table from the relcache, and look up
	 * each one in the pg_index syscache until we find one marked primary key
	 * (hopefully there isn't more than one such).  Insist it's valid, too.
	 */
	*indexOid = InvalidOid;

	indexoidlist = RelationGetIndexList(pkrel);

	foreach(indexoidscan, indexoidlist)
	{
		Oid			indexoid = lfirst_oid(indexoidscan);

		indexTuple = SearchSysCache1(INDEXRELID, ObjectIdGetDatum(indexoid));
		if (!HeapTupleIsValid(indexTuple))
			elog(ERROR, "cache lookup failed for index %u", indexoid);
		indexStruct = (Form_pg_index) GETSTRUCT(indexTuple);
		if (indexStruct->indisprimary && IndexIsValid(indexStruct))
		{
			/*
			 * Refuse to use a deferrable primary key.  This is per SQL spec,
			 * and there would be a lot of interesting semantic problems if we
			 * tried to allow it.
			 */
			if (!indexStruct->indimmediate)
				ereport(ERROR,
						(errcode(ERRCODE_OBJECT_NOT_IN_PREREQUISITE_STATE),
						 errmsg("cannot use a deferrable primary key for referenced table \"%s\"",
								RelationGetRelationName(pkrel))));

			*indexOid = indexoid;
			break;
		}
		ReleaseSysCache(indexTuple);
	}

	list_free(indexoidlist);

	/*
	 * Check that we found it
	 */
	if (!OidIsValid(*indexOid))
		ereport(ERROR,
				(errcode(ERRCODE_UNDEFINED_OBJECT),
				 errmsg("there is no primary key for referenced table \"%s\"",
						RelationGetRelationName(pkrel))));

	/* Must get indclass the hard way */
	indclassDatum = SysCacheGetAttr(INDEXRELID, indexTuple,
									Anum_pg_index_indclass, &isnull);
	Assert(!isnull);
	indclass = (oidvector *) DatumGetPointer(indclassDatum);

	/*
	 * Now build the list of PK attributes from the indkey definition (we
	 * assume a primary key cannot have expressional elements)
	 */
	*attnamelist = NIL;
	for (i = 0; i < indexStruct->indnatts; i++)
	{
		int			pkattno = indexStruct->indkey.values[i];

		attnums[i] = pkattno;
		atttypids[i] = attnumTypeId(pkrel, pkattno);
		opclasses[i] = indclass->values[i];
		*attnamelist = lappend(*attnamelist,
			   makeString(pstrdup(NameStr(*attnumAttName(pkrel, pkattno)))));
	}

	ReleaseSysCache(indexTuple);

	return i;
}

/*
 * transformFkeyCheckAttrs -
 *
 *	Make sure that the attributes of a referenced table belong to a unique
 *	(or primary key) constraint.  Return the OID of the index supporting
 *	the constraint, as well as the opclasses associated with the index
 *	columns.
 */
static Oid
transformFkeyCheckAttrs(Relation pkrel,
						int numattrs, int16 *attnums,
						Oid *opclasses) /* output parameter */
{
	Oid			indexoid = InvalidOid;
	bool		found = false;
	bool		found_deferrable = false;
	List	   *indexoidlist;
	ListCell   *indexoidscan;
	int			i,
				j;

	/*
	 * Reject duplicate appearances of columns in the referenced-columns list.
	 * Such a case is forbidden by the SQL standard, and even if we thought it
	 * useful to allow it, there would be ambiguity about how to match the
	 * list to unique indexes (in particular, it'd be unclear which index
	 * opclass goes with which FK column).
	 */
	for (i = 0; i < numattrs; i++)
	{
		for (j = i + 1; j < numattrs; j++)
		{
			if (attnums[i] == attnums[j])
				ereport(ERROR,
						(errcode(ERRCODE_INVALID_FOREIGN_KEY),
						 errmsg("foreign key referenced-columns list must not contain duplicates")));
		}
	}

	/*
	 * Get the list of index OIDs for the table from the relcache, and look up
	 * each one in the pg_index syscache, and match unique indexes to the list
	 * of attnums we are given.
	 */
	indexoidlist = RelationGetIndexList(pkrel);

	foreach(indexoidscan, indexoidlist)
	{
		HeapTuple	indexTuple;
		Form_pg_index indexStruct;

		indexoid = lfirst_oid(indexoidscan);
		indexTuple = SearchSysCache1(INDEXRELID, ObjectIdGetDatum(indexoid));
		if (!HeapTupleIsValid(indexTuple))
			elog(ERROR, "cache lookup failed for index %u", indexoid);
		indexStruct = (Form_pg_index) GETSTRUCT(indexTuple);

		/*
		 * Must have the right number of columns; must be unique and not a
		 * partial index; forget it if there are any expressions, too. Invalid
		 * indexes are out as well.
		 */
		if (indexStruct->indnatts == numattrs &&
			indexStruct->indisunique &&
			IndexIsValid(indexStruct) &&
			heap_attisnull(indexTuple, Anum_pg_index_indpred) &&
			heap_attisnull(indexTuple, Anum_pg_index_indexprs))
		{
			Datum		indclassDatum;
			bool		isnull;
			oidvector  *indclass;

			/* Must get indclass the hard way */
			indclassDatum = SysCacheGetAttr(INDEXRELID, indexTuple,
											Anum_pg_index_indclass, &isnull);
			Assert(!isnull);
			indclass = (oidvector *) DatumGetPointer(indclassDatum);

			/*
			 * The given attnum list may match the index columns in any order.
			 * Check for a match, and extract the appropriate opclasses while
			 * we're at it.
			 *
			 * We know that attnums[] is duplicate-free per the test at the
			 * start of this function, and we checked above that the number of
			 * index columns agrees, so if we find a match for each attnums[]
			 * entry then we must have a one-to-one match in some order.
			 */
			for (i = 0; i < numattrs; i++)
			{
				found = false;
				for (j = 0; j < numattrs; j++)
				{
					if (attnums[i] == indexStruct->indkey.values[j])
					{
						opclasses[i] = indclass->values[j];
						found = true;
						break;
					}
				}
				if (!found)
					break;
			}

			/*
			 * Refuse to use a deferrable unique/primary key.  This is per SQL
			 * spec, and there would be a lot of interesting semantic problems
			 * if we tried to allow it.
			 */
			if (found && !indexStruct->indimmediate)
			{
				/*
				 * Remember that we found an otherwise matching index, so that
				 * we can generate a more appropriate error message.
				 */
				found_deferrable = true;
				found = false;
			}
		}
		ReleaseSysCache(indexTuple);
		if (found)
			break;
	}

	if (!found)
	{
		if (found_deferrable)
			ereport(ERROR,
					(errcode(ERRCODE_OBJECT_NOT_IN_PREREQUISITE_STATE),
					 errmsg("cannot use a deferrable unique constraint for referenced table \"%s\"",
							RelationGetRelationName(pkrel))));
		else
			ereport(ERROR,
					(errcode(ERRCODE_INVALID_FOREIGN_KEY),
					 errmsg("there is no unique constraint matching given keys for referenced table \"%s\"",
							RelationGetRelationName(pkrel))));
	}

	list_free(indexoidlist);

	return indexoid;
}

/*
 * findFkeyCast -
 *
 *	Wrapper around find_coercion_pathway() for ATAddForeignKeyConstraint().
 *	Caller has equal regard for binary coercibility and for an exact match.
*/
static CoercionPathType
findFkeyCast(Oid targetTypeId, Oid sourceTypeId, Oid *funcid)
{
	CoercionPathType ret;

	if (targetTypeId == sourceTypeId)
	{
		ret = COERCION_PATH_RELABELTYPE;
		*funcid = InvalidOid;
	}
	else
	{
		ret = find_coercion_pathway(targetTypeId, sourceTypeId,
									COERCION_IMPLICIT, funcid);
		if (ret == COERCION_PATH_NONE)
			/* A previously-relied-upon cast is now gone. */
			elog(ERROR, "could not find cast from %u to %u",
				 sourceTypeId, targetTypeId);
	}

	return ret;
}

/* Permissions checks for ADD FOREIGN KEY */
static void
checkFkeyPermissions(Relation rel, int16 *attnums, int natts)
{
	Oid			roleid = GetUserId();
	AclResult	aclresult;
	int			i;

	/* Okay if we have relation-level REFERENCES permission */
	aclresult = pg_class_aclcheck(RelationGetRelid(rel), roleid,
								  ACL_REFERENCES);
	if (aclresult == ACLCHECK_OK)
		return;
	/* Else we must have REFERENCES on each column */
	for (i = 0; i < natts; i++)
	{
		aclresult = pg_attribute_aclcheck(RelationGetRelid(rel), attnums[i],
										  roleid, ACL_REFERENCES);
		if (aclresult != ACLCHECK_OK)
			aclcheck_error(aclresult, ACL_KIND_CLASS,
						   RelationGetRelationName(rel));
	}
}

/*
 * Scan the existing rows in a table to verify they meet a proposed
 * CHECK constraint.
 *
 * The caller must have opened and locked the relation appropriately.
 */
static void
validateCheckConstraint(Relation rel, HeapTuple constrtup)
{
	EState	   *estate;
	Datum		val;
	char	   *conbin;
	Expr	   *origexpr;
	List	   *exprstate;
	TupleDesc	tupdesc;
	HeapScanDesc scan;
	HeapTuple	tuple;
	ExprContext *econtext;
	MemoryContext oldcxt;
	TupleTableSlot *slot;
	Form_pg_constraint constrForm;
	bool		isnull;
	Snapshot	snapshot;

	/* VALIDATE CONSTRAINT is a no-op for foreign tables */
	if (rel->rd_rel->relkind == RELKIND_FOREIGN_TABLE)
		return;

	constrForm = (Form_pg_constraint) GETSTRUCT(constrtup);

	estate = CreateExecutorState();

	/*
	 * XXX this tuple doesn't really come from a syscache, but this doesn't
	 * matter to SysCacheGetAttr, because it only wants to be able to fetch
	 * the tupdesc
	 */
	val = SysCacheGetAttr(CONSTROID, constrtup, Anum_pg_constraint_conbin,
						  &isnull);
	if (isnull)
		elog(ERROR, "null conbin for constraint %u",
			 HeapTupleGetOid(constrtup));
	conbin = TextDatumGetCString(val);
	origexpr = (Expr *) stringToNode(conbin);
	exprstate = (List *)
		ExecPrepareExpr((Expr *) make_ands_implicit(origexpr), estate);

	econtext = GetPerTupleExprContext(estate);
	tupdesc = RelationGetDescr(rel);
	slot = MakeSingleTupleTableSlot(tupdesc);
	econtext->ecxt_scantuple = slot;

	snapshot = RegisterSnapshot(GetLatestSnapshot());
	scan = heap_beginscan(rel, snapshot, 0, NULL);

	/*
	 * Switch to per-tuple memory context and reset it for each tuple
	 * produced, so we don't leak memory.
	 */
	oldcxt = MemoryContextSwitchTo(GetPerTupleMemoryContext(estate));

	while ((tuple = heap_getnext(scan, ForwardScanDirection)) != NULL)
	{
		ExecStoreTuple(tuple, slot, InvalidBuffer, false);

		if (!ExecQual(exprstate, econtext, true))
			ereport(ERROR,
					(errcode(ERRCODE_CHECK_VIOLATION),
					 errmsg("check constraint \"%s\" is violated by some row",
							NameStr(constrForm->conname)),
					 errtableconstraint(rel, NameStr(constrForm->conname))));

		ResetExprContext(econtext);
	}

	MemoryContextSwitchTo(oldcxt);
	heap_endscan(scan);
	UnregisterSnapshot(snapshot);
	ExecDropSingleTupleTableSlot(slot);
	FreeExecutorState(estate);
}

/*
 * Scan the existing rows in a table to verify they meet a proposed FK
 * constraint.
 *
 * Caller must have opened and locked both relations appropriately.
 */
static void
validateForeignKeyConstraint(char *conname,
							 Relation rel,
							 Relation pkrel,
							 Oid pkindOid,
							 Oid constraintOid)
{
	HeapScanDesc scan;
	HeapTuple	tuple;
	Trigger		trig;
	Snapshot	snapshot;

	ereport(DEBUG1,
			(errmsg("validating foreign key constraint \"%s\"", conname)));

#ifdef XCP
	/*
	 * No need to do the same thing on the other coordinator. Its enough to
	 * check constraint on the datanodes and at all on just one coordinator
	 * if we ever support coordinator only relations
	 */
	if (IS_PGXC_REMOTE_COORDINATOR)
		return;
#endif

	/*
	 * Build a trigger call structure; we'll need it either way.
	 */
	MemSet(&trig, 0, sizeof(trig));
	trig.tgoid = InvalidOid;
	trig.tgname = conname;
	trig.tgenabled = TRIGGER_FIRES_ON_ORIGIN;
	trig.tgisinternal = TRUE;
	trig.tgconstrrelid = RelationGetRelid(pkrel);
	trig.tgconstrindid = pkindOid;
	trig.tgconstraint = constraintOid;
	trig.tgdeferrable = FALSE;
	trig.tginitdeferred = FALSE;
	/* we needn't fill in tgargs or tgqual */

	/*
	 * See if we can do it with a single LEFT JOIN query.  A FALSE result
	 * indicates we must proceed with the fire-the-trigger method.
	 */
	if (RI_Initial_Check(&trig, rel, pkrel))
		return;

	/*
	 * Scan through each tuple, calling RI_FKey_check_ins (insert trigger) as
	 * if that tuple had just been inserted.  If any of those fail, it should
	 * ereport(ERROR) and that's that.
	 */
	snapshot = RegisterSnapshot(GetLatestSnapshot());
	scan = heap_beginscan(rel, snapshot, 0, NULL);

	while ((tuple = heap_getnext(scan, ForwardScanDirection)) != NULL)
	{
		FunctionCallInfoData fcinfo;
		TriggerData trigdata;

		/*
		 * Make a call to the trigger function
		 *
		 * No parameters are passed, but we do set a context
		 */
		MemSet(&fcinfo, 0, sizeof(fcinfo));

		/*
		 * We assume RI_FKey_check_ins won't look at flinfo...
		 */
		trigdata.type = T_TriggerData;
		trigdata.tg_event = TRIGGER_EVENT_INSERT | TRIGGER_EVENT_ROW;
		trigdata.tg_relation = rel;
		trigdata.tg_trigtuple = tuple;
		trigdata.tg_newtuple = NULL;
		trigdata.tg_trigger = &trig;
		trigdata.tg_trigtuplebuf = scan->rs_cbuf;
		trigdata.tg_newtuplebuf = InvalidBuffer;

		fcinfo.context = (Node *) &trigdata;

		RI_FKey_check_ins(&fcinfo);
	}

	heap_endscan(scan);
	UnregisterSnapshot(snapshot);
}

static void
CreateFKCheckTrigger(Oid myRelOid, Oid refRelOid, Constraint *fkconstraint,
					 Oid constraintOid, Oid indexOid, bool on_insert)
{
	CreateTrigStmt *fk_trigger;

	/*
	 * Note: for a self-referential FK (referencing and referenced tables are
	 * the same), it is important that the ON UPDATE action fires before the
	 * CHECK action, since both triggers will fire on the same row during an
	 * UPDATE event; otherwise the CHECK trigger will be checking a non-final
	 * state of the row.  Triggers fire in name order, so we ensure this by
	 * using names like "RI_ConstraintTrigger_a_NNNN" for the action triggers
	 * and "RI_ConstraintTrigger_c_NNNN" for the check triggers.
	 */
	fk_trigger = makeNode(CreateTrigStmt);
	fk_trigger->trigname = "RI_ConstraintTrigger_c";
	fk_trigger->relation = NULL;
	fk_trigger->row = true;
	fk_trigger->timing = TRIGGER_TYPE_AFTER;

	/* Either ON INSERT or ON UPDATE */
	if (on_insert)
	{
		fk_trigger->funcname = SystemFuncName("RI_FKey_check_ins");
		fk_trigger->events = TRIGGER_TYPE_INSERT;
	}
	else
	{
		fk_trigger->funcname = SystemFuncName("RI_FKey_check_upd");
		fk_trigger->events = TRIGGER_TYPE_UPDATE;
	}

	fk_trigger->columns = NIL;
	fk_trigger->whenClause = NULL;
	fk_trigger->isconstraint = true;
	fk_trigger->deferrable = fkconstraint->deferrable;
	fk_trigger->initdeferred = fkconstraint->initdeferred;
	fk_trigger->constrrel = NULL;
	fk_trigger->args = NIL;

	(void) CreateTrigger(fk_trigger, NULL, myRelOid, refRelOid, constraintOid,
						 indexOid, true);

	/* Make changes-so-far visible */
	CommandCounterIncrement();
}

/*
 * Create the triggers that implement an FK constraint.
 */
static void
createForeignKeyTriggers(Relation rel, Oid refRelOid, Constraint *fkconstraint,
						 Oid constraintOid, Oid indexOid)
{
	Oid			myRelOid;
	CreateTrigStmt *fk_trigger;

	myRelOid = RelationGetRelid(rel);

	/* Make changes-so-far visible */
	CommandCounterIncrement();

	/*
	 * Build and execute a CREATE CONSTRAINT TRIGGER statement for the ON
	 * DELETE action on the referenced table.
	 */
	fk_trigger = makeNode(CreateTrigStmt);
	fk_trigger->trigname = "RI_ConstraintTrigger_a";
	fk_trigger->relation = NULL;
	fk_trigger->row = true;
	fk_trigger->timing = TRIGGER_TYPE_AFTER;
	fk_trigger->events = TRIGGER_TYPE_DELETE;
	fk_trigger->columns = NIL;
	fk_trigger->whenClause = NULL;
	fk_trigger->isconstraint = true;
	fk_trigger->constrrel = NULL;
	switch (fkconstraint->fk_del_action)
	{
		case FKCONSTR_ACTION_NOACTION:
			fk_trigger->deferrable = fkconstraint->deferrable;
			fk_trigger->initdeferred = fkconstraint->initdeferred;
			fk_trigger->funcname = SystemFuncName("RI_FKey_noaction_del");
			break;
		case FKCONSTR_ACTION_RESTRICT:
			fk_trigger->deferrable = false;
			fk_trigger->initdeferred = false;
			fk_trigger->funcname = SystemFuncName("RI_FKey_restrict_del");
			break;
		case FKCONSTR_ACTION_CASCADE:
			fk_trigger->deferrable = false;
			fk_trigger->initdeferred = false;
			fk_trigger->funcname = SystemFuncName("RI_FKey_cascade_del");
			break;
		case FKCONSTR_ACTION_SETNULL:
			fk_trigger->deferrable = false;
			fk_trigger->initdeferred = false;
			fk_trigger->funcname = SystemFuncName("RI_FKey_setnull_del");
			break;
		case FKCONSTR_ACTION_SETDEFAULT:
			fk_trigger->deferrable = false;
			fk_trigger->initdeferred = false;
			fk_trigger->funcname = SystemFuncName("RI_FKey_setdefault_del");
			break;
		default:
			elog(ERROR, "unrecognized FK action type: %d",
				 (int) fkconstraint->fk_del_action);
			break;
	}
	fk_trigger->args = NIL;

	(void) CreateTrigger(fk_trigger, NULL, refRelOid, myRelOid, constraintOid,
						 indexOid, true);

	/* Make changes-so-far visible */
	CommandCounterIncrement();

	/*
	 * Build and execute a CREATE CONSTRAINT TRIGGER statement for the ON
	 * UPDATE action on the referenced table.
	 */
	fk_trigger = makeNode(CreateTrigStmt);
	fk_trigger->trigname = "RI_ConstraintTrigger_a";
	fk_trigger->relation = NULL;
	fk_trigger->row = true;
	fk_trigger->timing = TRIGGER_TYPE_AFTER;
	fk_trigger->events = TRIGGER_TYPE_UPDATE;
	fk_trigger->columns = NIL;
	fk_trigger->whenClause = NULL;
	fk_trigger->isconstraint = true;
	fk_trigger->constrrel = NULL;
	switch (fkconstraint->fk_upd_action)
	{
		case FKCONSTR_ACTION_NOACTION:
			fk_trigger->deferrable = fkconstraint->deferrable;
			fk_trigger->initdeferred = fkconstraint->initdeferred;
			fk_trigger->funcname = SystemFuncName("RI_FKey_noaction_upd");
			break;
		case FKCONSTR_ACTION_RESTRICT:
			fk_trigger->deferrable = false;
			fk_trigger->initdeferred = false;
			fk_trigger->funcname = SystemFuncName("RI_FKey_restrict_upd");
			break;
		case FKCONSTR_ACTION_CASCADE:
			fk_trigger->deferrable = false;
			fk_trigger->initdeferred = false;
			fk_trigger->funcname = SystemFuncName("RI_FKey_cascade_upd");
			break;
		case FKCONSTR_ACTION_SETNULL:
			fk_trigger->deferrable = false;
			fk_trigger->initdeferred = false;
			fk_trigger->funcname = SystemFuncName("RI_FKey_setnull_upd");
			break;
		case FKCONSTR_ACTION_SETDEFAULT:
			fk_trigger->deferrable = false;
			fk_trigger->initdeferred = false;
			fk_trigger->funcname = SystemFuncName("RI_FKey_setdefault_upd");
			break;
		default:
			elog(ERROR, "unrecognized FK action type: %d",
				 (int) fkconstraint->fk_upd_action);
			break;
	}
	fk_trigger->args = NIL;

	(void) CreateTrigger(fk_trigger, NULL, refRelOid, myRelOid, constraintOid,
						 indexOid, true);

	/* Make changes-so-far visible */
	CommandCounterIncrement();

	/*
	 * Build and execute CREATE CONSTRAINT TRIGGER statements for the CHECK
	 * action for both INSERTs and UPDATEs on the referencing table.
	 */
	CreateFKCheckTrigger(myRelOid, refRelOid, fkconstraint, constraintOid,
						 indexOid, true);
	CreateFKCheckTrigger(myRelOid, refRelOid, fkconstraint, constraintOid,
						 indexOid, false);
}

/*
 * ALTER TABLE DROP CONSTRAINT
 *
 * Like DROP COLUMN, we can't use the normal ALTER TABLE recursion mechanism.
 */
static void
ATExecDropConstraint(Relation rel, const char *constrName,
					 DropBehavior behavior,
					 bool recurse, bool recursing,
					 bool missing_ok, LOCKMODE lockmode)
{
	List	   *children;
	ListCell   *child;
	Relation	conrel;
	Form_pg_constraint con;
	SysScanDesc scan;
	ScanKeyData key;
	HeapTuple	tuple;
	bool		found = false;
	bool		is_no_inherit_constraint = false;

	/* At top level, permission check was done in ATPrepCmd, else do it */
	if (recursing)
		ATSimplePermissions(rel, ATT_TABLE | ATT_FOREIGN_TABLE);

	conrel = heap_open(ConstraintRelationId, RowExclusiveLock);

	/*
	 * Find and drop the target constraint
	 */
	ScanKeyInit(&key,
				Anum_pg_constraint_conrelid,
				BTEqualStrategyNumber, F_OIDEQ,
				ObjectIdGetDatum(RelationGetRelid(rel)));
	scan = systable_beginscan(conrel, ConstraintRelidIndexId,
							  true, NULL, 1, &key);

	while (HeapTupleIsValid(tuple = systable_getnext(scan)))
	{
		ObjectAddress conobj;

		con = (Form_pg_constraint) GETSTRUCT(tuple);

		if (strcmp(NameStr(con->conname), constrName) != 0)
			continue;

		/* Don't drop inherited constraints */
		if (con->coninhcount > 0 && !recursing)
			ereport(ERROR,
					(errcode(ERRCODE_INVALID_TABLE_DEFINITION),
					 errmsg("cannot drop inherited constraint \"%s\" of relation \"%s\"",
							constrName, RelationGetRelationName(rel))));

		is_no_inherit_constraint = con->connoinherit;

		/*
		 * Perform the actual constraint deletion
		 */
		conobj.classId = ConstraintRelationId;
		conobj.objectId = HeapTupleGetOid(tuple);
		conobj.objectSubId = 0;

		performDeletion(&conobj, behavior, 0);

		found = true;

		/* constraint found and dropped -- no need to keep looping */
		break;
	}

	systable_endscan(scan);

	if (!found)
	{
		if (!missing_ok)
		{
			ereport(ERROR,
					(errcode(ERRCODE_UNDEFINED_OBJECT),
				errmsg("constraint \"%s\" of relation \"%s\" does not exist",
					   constrName, RelationGetRelationName(rel))));
		}
		else
		{
			ereport(NOTICE,
					(errmsg("constraint \"%s\" of relation \"%s\" does not exist, skipping",
							constrName, RelationGetRelationName(rel))));
			heap_close(conrel, RowExclusiveLock);
			return;
		}
	}

	/*
	 * Propagate to children as appropriate.  Unlike most other ALTER
	 * routines, we have to do this one level of recursion at a time; we can't
	 * use find_all_inheritors to do it in one pass.
	 */
	if (!is_no_inherit_constraint)
		children = find_inheritance_children(RelationGetRelid(rel), lockmode);
	else
		children = NIL;

	foreach(child, children)
	{
		Oid			childrelid = lfirst_oid(child);
		Relation	childrel;
		HeapTuple	copy_tuple;

		/* find_inheritance_children already got lock */
		childrel = heap_open(childrelid, NoLock);
		CheckTableNotInUse(childrel, "ALTER TABLE");

		ScanKeyInit(&key,
					Anum_pg_constraint_conrelid,
					BTEqualStrategyNumber, F_OIDEQ,
					ObjectIdGetDatum(childrelid));
		scan = systable_beginscan(conrel, ConstraintRelidIndexId,
								  true, NULL, 1, &key);

		/* scan for matching tuple - there should only be one */
		while (HeapTupleIsValid(tuple = systable_getnext(scan)))
		{
			con = (Form_pg_constraint) GETSTRUCT(tuple);

			/* Right now only CHECK constraints can be inherited */
			if (con->contype != CONSTRAINT_CHECK)
				continue;

			if (strcmp(NameStr(con->conname), constrName) == 0)
				break;
		}

		if (!HeapTupleIsValid(tuple))
			ereport(ERROR,
					(errcode(ERRCODE_UNDEFINED_OBJECT),
				errmsg("constraint \"%s\" of relation \"%s\" does not exist",
					   constrName,
					   RelationGetRelationName(childrel))));

		copy_tuple = heap_copytuple(tuple);

		systable_endscan(scan);

		con = (Form_pg_constraint) GETSTRUCT(copy_tuple);

		if (con->coninhcount <= 0)		/* shouldn't happen */
			elog(ERROR, "relation %u has non-inherited constraint \"%s\"",
				 childrelid, constrName);

		if (recurse)
		{
			/*
			 * If the child constraint has other definition sources, just
			 * decrement its inheritance count; if not, recurse to delete it.
			 */
			if (con->coninhcount == 1 && !con->conislocal)
			{
				/* Time to delete this child constraint, too */
				ATExecDropConstraint(childrel, constrName, behavior,
									 true, true,
									 false, lockmode);
			}
			else
			{
				/* Child constraint must survive my deletion */
				con->coninhcount--;
				simple_heap_update(conrel, &copy_tuple->t_self, copy_tuple);
				CatalogUpdateIndexes(conrel, copy_tuple);

				/* Make update visible */
				CommandCounterIncrement();
			}
		}
		else
		{
			/*
			 * If we were told to drop ONLY in this table (no recursion), we
			 * need to mark the inheritors' constraints as locally defined
			 * rather than inherited.
			 */
			con->coninhcount--;
			con->conislocal = true;

			simple_heap_update(conrel, &copy_tuple->t_self, copy_tuple);
			CatalogUpdateIndexes(conrel, copy_tuple);

			/* Make update visible */
			CommandCounterIncrement();
		}

		heap_freetuple(copy_tuple);

		heap_close(childrel, NoLock);
	}

	heap_close(conrel, RowExclusiveLock);
}

/*
 * ALTER COLUMN TYPE
 */
static void
ATPrepAlterColumnType(List **wqueue,
					  AlteredTableInfo *tab, Relation rel,
					  bool recurse, bool recursing,
					  AlterTableCmd *cmd, LOCKMODE lockmode)
{
	char	   *colName = cmd->name;
	ColumnDef  *def = (ColumnDef *) cmd->def;
	TypeName   *typeName = def->typeName;
	Node	   *transform = def->cooked_default;
	HeapTuple	tuple;
	Form_pg_attribute attTup;
	AttrNumber	attnum;
	Oid			targettype;
	int32		targettypmod;
	Oid			targetcollid;
	NewColumnValue *newval;
	ParseState *pstate = make_parsestate(NULL);
	AclResult	aclresult;

	if (rel->rd_rel->reloftype && !recursing)
		ereport(ERROR,
				(errcode(ERRCODE_WRONG_OBJECT_TYPE),
				 errmsg("cannot alter column type of typed table")));

	/* lookup the attribute so we can check inheritance status */
	tuple = SearchSysCacheAttName(RelationGetRelid(rel), colName);
	if (!HeapTupleIsValid(tuple))
		ereport(ERROR,
				(errcode(ERRCODE_UNDEFINED_COLUMN),
				 errmsg("column \"%s\" of relation \"%s\" does not exist",
						colName, RelationGetRelationName(rel))));
	attTup = (Form_pg_attribute) GETSTRUCT(tuple);
	attnum = attTup->attnum;

	/* Can't alter a system attribute */
	if (attnum <= 0)
		ereport(ERROR,
				(errcode(ERRCODE_FEATURE_NOT_SUPPORTED),
				 errmsg("cannot alter system column \"%s\"",
						colName)));

	/* Don't alter inherited columns */
	if (attTup->attinhcount > 0 && !recursing)
		ereport(ERROR,
				(errcode(ERRCODE_INVALID_TABLE_DEFINITION),
				 errmsg("cannot alter inherited column \"%s\"",
						colName)));

	/* Look up the target type */
	typenameTypeIdAndMod(NULL, typeName, &targettype, &targettypmod);

	aclresult = pg_type_aclcheck(targettype, GetUserId(), ACL_USAGE);
	if (aclresult != ACLCHECK_OK)
		aclcheck_error_type(aclresult, targettype);

	/* And the collation */
	targetcollid = GetColumnDefCollation(NULL, def, targettype);

	/* make sure datatype is legal for a column */
	CheckAttributeType(colName, targettype, targetcollid,
					   list_make1_oid(rel->rd_rel->reltype),
					   false);

	if (tab->relkind == RELKIND_RELATION)
	{
		/*
		 * Set up an expression to transform the old data value to the new
		 * type. If a USING option was given, use the expression as transformed
		 * by transformAlterTableStmt, else just take the old value and try to
		 * coerce it.  We do this first so that type incompatibility can be
		 * detected before we waste effort, and because we need the expression
		 * to be parsed against the original table row type.
		 */
		if (!transform)
		{
			transform = (Node *) makeVar(1, attnum,
										 attTup->atttypid, attTup->atttypmod,
										 attTup->attcollation,
										 0);
		}

		transform = coerce_to_target_type(pstate,
										  transform, exprType(transform),
										  targettype, targettypmod,
										  COERCION_ASSIGNMENT,
										  COERCE_IMPLICIT_CAST,
										  -1);
		if (transform == NULL)
			ereport(ERROR,
					(errcode(ERRCODE_DATATYPE_MISMATCH),
			  errmsg("column \"%s\" cannot be cast automatically to type %s",
					 colName, format_type_be(targettype)),
					 errhint("Specify a USING expression to perform the conversion.")));

		/* Fix collations after all else */
		assign_expr_collations(pstate, transform);

		/* Plan the expr now so we can accurately assess the need to rewrite. */
		transform = (Node *) expression_planner((Expr *) transform);

		/*
		 * Add a work queue item to make ATRewriteTable update the column
		 * contents.
		 */
		newval = (NewColumnValue *) palloc0(sizeof(NewColumnValue));
		newval->attnum = attnum;
		newval->expr = (Expr *) transform;

		tab->newvals = lappend(tab->newvals, newval);
		if (ATColumnChangeRequiresRewrite(transform, attnum))
			tab->rewrite |= AT_REWRITE_COLUMN_REWRITE;
	}
	else if (transform)
		ereport(ERROR,
				(errcode(ERRCODE_WRONG_OBJECT_TYPE),
				 errmsg("\"%s\" is not a table",
						RelationGetRelationName(rel))));

	if (tab->relkind == RELKIND_COMPOSITE_TYPE ||
		tab->relkind == RELKIND_FOREIGN_TABLE)
	{
		/*
		 * For composite types, do this check now.  Tables will check it later
		 * when the table is being rewritten.
		 */
		find_composite_type_dependencies(rel->rd_rel->reltype, rel, NULL);
	}

	ReleaseSysCache(tuple);

	/*
	 * The recursion case is handled by ATSimpleRecursion.  However, if we are
	 * told not to recurse, there had better not be any child tables; else the
	 * alter would put them out of step.
	 */
	if (recurse)
		ATSimpleRecursion(wqueue, rel, cmd, recurse, lockmode);
	else if (!recursing &&
			 find_inheritance_children(RelationGetRelid(rel), NoLock) != NIL)
		ereport(ERROR,
				(errcode(ERRCODE_INVALID_TABLE_DEFINITION),
				 errmsg("type of inherited column \"%s\" must be changed in child tables too",
						colName)));

	if (tab->relkind == RELKIND_COMPOSITE_TYPE)
		ATTypedTableRecursion(wqueue, rel, cmd, lockmode);
}

/*
 * When the data type of a column is changed, a rewrite might not be required
 * if the new type is sufficiently identical to the old one, and the USING
 * clause isn't trying to insert some other value.  It's safe to skip the
 * rewrite if the old type is binary coercible to the new type, or if the
 * new type is an unconstrained domain over the old type.  In the case of a
 * constrained domain, we could get by with scanning the table and checking
 * the constraint rather than actually rewriting it, but we don't currently
 * try to do that.
 */
static bool
ATColumnChangeRequiresRewrite(Node *expr, AttrNumber varattno)
{
	Assert(expr != NULL);

	for (;;)
	{
		/* only one varno, so no need to check that */
		if (IsA(expr, Var) &&((Var *) expr)->varattno == varattno)
			return false;
		else if (IsA(expr, RelabelType))
			expr = (Node *) ((RelabelType *) expr)->arg;
		else if (IsA(expr, CoerceToDomain))
		{
			CoerceToDomain *d = (CoerceToDomain *) expr;

			if (DomainHasConstraints(d->resulttype))
				return true;
			expr = (Node *) d->arg;
		}
		else
			return true;
	}
}

/*
 * ALTER COLUMN .. SET DATA TYPE
 *
 * Return the address of the modified column.
 */
static ObjectAddress
ATExecAlterColumnType(AlteredTableInfo *tab, Relation rel,
					  AlterTableCmd *cmd, LOCKMODE lockmode)
{
	char	   *colName = cmd->name;
	ColumnDef  *def = (ColumnDef *) cmd->def;
	TypeName   *typeName = def->typeName;
	HeapTuple	heapTup;
	Form_pg_attribute attTup;
	AttrNumber	attnum;
	HeapTuple	typeTuple;
	Form_pg_type tform;
	Oid			targettype;
	int32		targettypmod;
	Oid			targetcollid;
	Node	   *defaultexpr;
	Relation	attrelation;
	Relation	depRel;
	ScanKeyData key[3];
	SysScanDesc scan;
	HeapTuple	depTup;
	ObjectAddress address;

	attrelation = heap_open(AttributeRelationId, RowExclusiveLock);

	/* Look up the target column */
	heapTup = SearchSysCacheCopyAttName(RelationGetRelid(rel), colName);
	if (!HeapTupleIsValid(heapTup))		/* shouldn't happen */
		ereport(ERROR,
				(errcode(ERRCODE_UNDEFINED_COLUMN),
				 errmsg("column \"%s\" of relation \"%s\" does not exist",
						colName, RelationGetRelationName(rel))));
	attTup = (Form_pg_attribute) GETSTRUCT(heapTup);
	attnum = attTup->attnum;

	/* Check for multiple ALTER TYPE on same column --- can't cope */
	if (attTup->atttypid != tab->oldDesc->attrs[attnum - 1]->atttypid ||
		attTup->atttypmod != tab->oldDesc->attrs[attnum - 1]->atttypmod)
		ereport(ERROR,
				(errcode(ERRCODE_FEATURE_NOT_SUPPORTED),
				 errmsg("cannot alter type of column \"%s\" twice",
						colName)));

	/* Look up the target type (should not fail, since prep found it) */
	typeTuple = typenameType(NULL, typeName, &targettypmod);
	tform = (Form_pg_type) GETSTRUCT(typeTuple);
	targettype = HeapTupleGetOid(typeTuple);
	/* And the collation */
	targetcollid = GetColumnDefCollation(NULL, def, targettype);

	/*
	 * If there is a default expression for the column, get it and ensure we
	 * can coerce it to the new datatype.  (We must do this before changing
	 * the column type, because build_column_default itself will try to
	 * coerce, and will not issue the error message we want if it fails.)
	 *
	 * We remove any implicit coercion steps at the top level of the old
	 * default expression; this has been agreed to satisfy the principle of
	 * least surprise.  (The conversion to the new column type should act like
	 * it started from what the user sees as the stored expression, and the
	 * implicit coercions aren't going to be shown.)
	 */
	if (attTup->atthasdef)
	{
		defaultexpr = build_column_default(rel, attnum);
		Assert(defaultexpr);
		defaultexpr = strip_implicit_coercions(defaultexpr);
		defaultexpr = coerce_to_target_type(NULL,		/* no UNKNOWN params */
										  defaultexpr, exprType(defaultexpr),
											targettype, targettypmod,
											COERCION_ASSIGNMENT,
											COERCE_IMPLICIT_CAST,
											-1);
		if (defaultexpr == NULL)
			ereport(ERROR,
					(errcode(ERRCODE_DATATYPE_MISMATCH),
					 errmsg("default for column \"%s\" cannot be cast automatically to type %s",
							colName, format_type_be(targettype))));
	}
	else
		defaultexpr = NULL;

	/*
	 * Find everything that depends on the column (constraints, indexes, etc),
	 * and record enough information to let us recreate the objects.
	 *
	 * The actual recreation does not happen here, but only after we have
	 * performed all the individual ALTER TYPE operations.  We have to save
	 * the info before executing ALTER TYPE, though, else the deparser will
	 * get confused.
	 *
	 * There could be multiple entries for the same object, so we must check
	 * to ensure we process each one only once.  Note: we assume that an index
	 * that implements a constraint will not show a direct dependency on the
	 * column.
	 */
	depRel = heap_open(DependRelationId, RowExclusiveLock);

	ScanKeyInit(&key[0],
				Anum_pg_depend_refclassid,
				BTEqualStrategyNumber, F_OIDEQ,
				ObjectIdGetDatum(RelationRelationId));
	ScanKeyInit(&key[1],
				Anum_pg_depend_refobjid,
				BTEqualStrategyNumber, F_OIDEQ,
				ObjectIdGetDatum(RelationGetRelid(rel)));
	ScanKeyInit(&key[2],
				Anum_pg_depend_refobjsubid,
				BTEqualStrategyNumber, F_INT4EQ,
				Int32GetDatum((int32) attnum));

	scan = systable_beginscan(depRel, DependReferenceIndexId, true,
							  NULL, 3, key);

	while (HeapTupleIsValid(depTup = systable_getnext(scan)))
	{
		Form_pg_depend foundDep = (Form_pg_depend) GETSTRUCT(depTup);
		ObjectAddress foundObject;

		/* We don't expect any PIN dependencies on columns */
		if (foundDep->deptype == DEPENDENCY_PIN)
			elog(ERROR, "cannot alter type of a pinned column");

		foundObject.classId = foundDep->classid;
		foundObject.objectId = foundDep->objid;
		foundObject.objectSubId = foundDep->objsubid;

		switch (getObjectClass(&foundObject))
		{
			case OCLASS_CLASS:
				{
					char		relKind = get_rel_relkind(foundObject.objectId);

					if (relKind == RELKIND_INDEX)
					{
						Assert(foundObject.objectSubId == 0);
						if (!list_member_oid(tab->changedIndexOids, foundObject.objectId))
						{
							tab->changedIndexOids = lappend_oid(tab->changedIndexOids,
													   foundObject.objectId);
							tab->changedIndexDefs = lappend(tab->changedIndexDefs,
							   pg_get_indexdef_string(foundObject.objectId));
						}
					}
					else if (relKind == RELKIND_SEQUENCE)
					{
						/*
						 * This must be a SERIAL column's sequence.  We need
						 * not do anything to it.
						 */
						Assert(foundObject.objectSubId == 0);
					}
					else
					{
						/* Not expecting any other direct dependencies... */
						elog(ERROR, "unexpected object depending on column: %s",
							 getObjectDescription(&foundObject));
					}
					break;
				}

			case OCLASS_CONSTRAINT:
				Assert(foundObject.objectSubId == 0);
				if (!list_member_oid(tab->changedConstraintOids,
									 foundObject.objectId))
				{
					char	   *defstring = pg_get_constraintdef_string(foundObject.objectId);

					/*
					 * Put NORMAL dependencies at the front of the list and
					 * AUTO dependencies at the back.  This makes sure that
					 * foreign-key constraints depending on this column will
					 * be dropped before unique or primary-key constraints of
					 * the column; which we must have because the FK
					 * constraints depend on the indexes belonging to the
					 * unique constraints.
					 */
					if (foundDep->deptype == DEPENDENCY_NORMAL)
					{
						tab->changedConstraintOids =
							lcons_oid(foundObject.objectId,
									  tab->changedConstraintOids);
						tab->changedConstraintDefs =
							lcons(defstring,
								  tab->changedConstraintDefs);
					}
					else
					{
						tab->changedConstraintOids =
							lappend_oid(tab->changedConstraintOids,
										foundObject.objectId);
						tab->changedConstraintDefs =
							lappend(tab->changedConstraintDefs,
									defstring);
					}
				}
				break;

			case OCLASS_REWRITE:
				/* XXX someday see if we can cope with revising views */
				ereport(ERROR,
						(errcode(ERRCODE_FEATURE_NOT_SUPPORTED),
						 errmsg("cannot alter type of a column used by a view or rule"),
						 errdetail("%s depends on column \"%s\"",
								   getObjectDescription(&foundObject),
								   colName)));
				break;

			case OCLASS_TRIGGER:

				/*
				 * A trigger can depend on a column because the column is
				 * specified as an update target, or because the column is
				 * used in the trigger's WHEN condition.  The first case would
				 * not require any extra work, but the second case would
				 * require updating the WHEN expression, which will take a
				 * significant amount of new code.  Since we can't easily tell
				 * which case applies, we punt for both.  FIXME someday.
				 */
				ereport(ERROR,
						(errcode(ERRCODE_FEATURE_NOT_SUPPORTED),
						 errmsg("cannot alter type of a column used in a trigger definition"),
						 errdetail("%s depends on column \"%s\"",
								   getObjectDescription(&foundObject),
								   colName)));
				break;

			case OCLASS_POLICY:

				/*
				 * A policy can depend on a column because the column is
				 * specified in the policy's USING or WITH CHECK qual
				 * expressions.  It might be possible to rewrite and recheck
				 * the policy expression, but punt for now.  It's certainly
				 * easy enough to remove and recreate the policy; still,
				 * FIXME someday.
				 */
				ereport(ERROR,
						(errcode(ERRCODE_FEATURE_NOT_SUPPORTED),
						 errmsg("cannot alter type of a column used in a policy definition"),
						 errdetail("%s depends on column \"%s\"",
								   getObjectDescription(&foundObject),
								   colName)));
				break;

			case OCLASS_DEFAULT:

				/*
				 * Ignore the column's default expression, since we will fix
				 * it below.
				 */
				Assert(defaultexpr);
				break;

			case OCLASS_PROC:
			case OCLASS_TYPE:
			case OCLASS_CAST:
			case OCLASS_COLLATION:
			case OCLASS_CONVERSION:
			case OCLASS_LANGUAGE:
			case OCLASS_LARGEOBJECT:
			case OCLASS_OPERATOR:
			case OCLASS_OPCLASS:
			case OCLASS_OPFAMILY:
			case OCLASS_AMOP:
			case OCLASS_AMPROC:
			case OCLASS_SCHEMA:
			case OCLASS_TSPARSER:
			case OCLASS_TSDICT:
			case OCLASS_TSTEMPLATE:
			case OCLASS_TSCONFIG:
			case OCLASS_ROLE:
			case OCLASS_DATABASE:
			case OCLASS_TBLSPACE:
			case OCLASS_FDW:
			case OCLASS_FOREIGN_SERVER:
			case OCLASS_USER_MAPPING:
			case OCLASS_DEFACL:
			case OCLASS_EXTENSION:

				/*
				 * We don't expect any of these sorts of objects to depend on
				 * a column.
				 */
				elog(ERROR, "unexpected object depending on column: %s",
					 getObjectDescription(&foundObject));
				break;

			default:
				elog(ERROR, "unrecognized object class: %u",
					 foundObject.classId);
		}
	}

	systable_endscan(scan);

	/*
	 * Now scan for dependencies of this column on other things.  The only
	 * thing we should find is the dependency on the column datatype, which we
	 * want to remove, and possibly a collation dependency.
	 */
	ScanKeyInit(&key[0],
				Anum_pg_depend_classid,
				BTEqualStrategyNumber, F_OIDEQ,
				ObjectIdGetDatum(RelationRelationId));
	ScanKeyInit(&key[1],
				Anum_pg_depend_objid,
				BTEqualStrategyNumber, F_OIDEQ,
				ObjectIdGetDatum(RelationGetRelid(rel)));
	ScanKeyInit(&key[2],
				Anum_pg_depend_objsubid,
				BTEqualStrategyNumber, F_INT4EQ,
				Int32GetDatum((int32) attnum));

	scan = systable_beginscan(depRel, DependDependerIndexId, true,
							  NULL, 3, key);

	while (HeapTupleIsValid(depTup = systable_getnext(scan)))
	{
		Form_pg_depend foundDep = (Form_pg_depend) GETSTRUCT(depTup);

		if (foundDep->deptype != DEPENDENCY_NORMAL)
			elog(ERROR, "found unexpected dependency type '%c'",
				 foundDep->deptype);
		if (!(foundDep->refclassid == TypeRelationId &&
			  foundDep->refobjid == attTup->atttypid) &&
			!(foundDep->refclassid == CollationRelationId &&
			  foundDep->refobjid == attTup->attcollation))
			elog(ERROR, "found unexpected dependency for column");

		simple_heap_delete(depRel, &depTup->t_self);
	}

	systable_endscan(scan);

	heap_close(depRel, RowExclusiveLock);

	/*
	 * Here we go --- change the recorded column type and collation.  (Note
	 * heapTup is a copy of the syscache entry, so okay to scribble on.)
	 */
	attTup->atttypid = targettype;
	attTup->atttypmod = targettypmod;
	attTup->attcollation = targetcollid;
	attTup->attndims = list_length(typeName->arrayBounds);
	attTup->attlen = tform->typlen;
	attTup->attbyval = tform->typbyval;
	attTup->attalign = tform->typalign;
	attTup->attstorage = tform->typstorage;

	ReleaseSysCache(typeTuple);

	simple_heap_update(attrelation, &heapTup->t_self, heapTup);

	/* keep system catalog indexes current */
	CatalogUpdateIndexes(attrelation, heapTup);

	heap_close(attrelation, RowExclusiveLock);

	/* Install dependencies on new datatype and collation */
	add_column_datatype_dependency(RelationGetRelid(rel), attnum, targettype);
	add_column_collation_dependency(RelationGetRelid(rel), attnum, targetcollid);

	/*
	 * Drop any pg_statistic entry for the column, since it's now wrong type
	 */
	RemoveStatistics(RelationGetRelid(rel), attnum);

	InvokeObjectPostAlterHook(RelationRelationId,
							  RelationGetRelid(rel), attnum);

	/*
	 * Update the default, if present, by brute force --- remove and re-add
	 * the default.  Probably unsafe to take shortcuts, since the new version
	 * may well have additional dependencies.  (It's okay to do this now,
	 * rather than after other ALTER TYPE commands, since the default won't
	 * depend on other column types.)
	 */
	if (defaultexpr)
	{
		/* Must make new row visible since it will be updated again */
		CommandCounterIncrement();

		/*
		 * We use RESTRICT here for safety, but at present we do not expect
		 * anything to depend on the default.
		 */
		RemoveAttrDefault(RelationGetRelid(rel), attnum, DROP_RESTRICT, true,
						  true);

		StoreAttrDefault(rel, attnum, defaultexpr, true);
	}

	ObjectAddressSubSet(address, RelationRelationId,
						RelationGetRelid(rel), attnum);

	/* Cleanup */
	heap_freetuple(heapTup);

	return address;
}

/*
 * Returns the address of the modified column
 */
static ObjectAddress
ATExecAlterColumnGenericOptions(Relation rel,
								const char *colName,
								List *options,
								LOCKMODE lockmode)
{
	Relation	ftrel;
	Relation	attrel;
	ForeignServer *server;
	ForeignDataWrapper *fdw;
	HeapTuple	tuple;
	HeapTuple	newtuple;
	bool		isnull;
	Datum		repl_val[Natts_pg_attribute];
	bool		repl_null[Natts_pg_attribute];
	bool		repl_repl[Natts_pg_attribute];
	Datum		datum;
	Form_pg_foreign_table fttableform;
	Form_pg_attribute atttableform;
	AttrNumber	attnum;
	ObjectAddress address;

	if (options == NIL)
		return InvalidObjectAddress;

	/* First, determine FDW validator associated to the foreign table. */
	ftrel = heap_open(ForeignTableRelationId, AccessShareLock);
	tuple = SearchSysCache1(FOREIGNTABLEREL, rel->rd_id);
	if (!HeapTupleIsValid(tuple))
		ereport(ERROR,
				(errcode(ERRCODE_UNDEFINED_OBJECT),
				 errmsg("foreign table \"%s\" does not exist",
						RelationGetRelationName(rel))));
	fttableform = (Form_pg_foreign_table) GETSTRUCT(tuple);
	server = GetForeignServer(fttableform->ftserver);
	fdw = GetForeignDataWrapper(server->fdwid);

	heap_close(ftrel, AccessShareLock);
	ReleaseSysCache(tuple);

	attrel = heap_open(AttributeRelationId, RowExclusiveLock);
	tuple = SearchSysCacheAttName(RelationGetRelid(rel), colName);
	if (!HeapTupleIsValid(tuple))
		ereport(ERROR,
				(errcode(ERRCODE_UNDEFINED_COLUMN),
				 errmsg("column \"%s\" of relation \"%s\" does not exist",
						colName, RelationGetRelationName(rel))));

	/* Prevent them from altering a system attribute */
	atttableform = (Form_pg_attribute) GETSTRUCT(tuple);
	attnum = atttableform->attnum;
	if (attnum <= 0)
		ereport(ERROR,
				(errcode(ERRCODE_FEATURE_NOT_SUPPORTED),
				 errmsg("cannot alter system column \"%s\"", colName)));


	/* Initialize buffers for new tuple values */
	memset(repl_val, 0, sizeof(repl_val));
	memset(repl_null, false, sizeof(repl_null));
	memset(repl_repl, false, sizeof(repl_repl));

	/* Extract the current options */
	datum = SysCacheGetAttr(ATTNAME,
							tuple,
							Anum_pg_attribute_attfdwoptions,
							&isnull);
	if (isnull)
		datum = PointerGetDatum(NULL);

	/* Transform the options */
	datum = transformGenericOptions(AttributeRelationId,
									datum,
									options,
									fdw->fdwvalidator);

	if (PointerIsValid(DatumGetPointer(datum)))
		repl_val[Anum_pg_attribute_attfdwoptions - 1] = datum;
	else
		repl_null[Anum_pg_attribute_attfdwoptions - 1] = true;

	repl_repl[Anum_pg_attribute_attfdwoptions - 1] = true;

	/* Everything looks good - update the tuple */

	newtuple = heap_modify_tuple(tuple, RelationGetDescr(attrel),
								 repl_val, repl_null, repl_repl);

	simple_heap_update(attrel, &newtuple->t_self, newtuple);
	CatalogUpdateIndexes(attrel, newtuple);

	InvokeObjectPostAlterHook(RelationRelationId,
							  RelationGetRelid(rel),
							  atttableform->attnum);
	ObjectAddressSubSet(address, RelationRelationId,
						RelationGetRelid(rel), attnum);

	ReleaseSysCache(tuple);

	heap_close(attrel, RowExclusiveLock);

	heap_freetuple(newtuple);

	return address;
}

/*
 * Cleanup after we've finished all the ALTER TYPE operations for a
 * particular relation.  We have to drop and recreate all the indexes
 * and constraints that depend on the altered columns.
 */
static void
ATPostAlterTypeCleanup(List **wqueue, AlteredTableInfo *tab, LOCKMODE lockmode)
{
	ObjectAddress obj;
	ListCell   *def_item;
	ListCell   *oid_item;

	/*
	 * Re-parse the index and constraint definitions, and attach them to the
	 * appropriate work queue entries.  We do this before dropping because in
	 * the case of a FOREIGN KEY constraint, we might not yet have exclusive
	 * lock on the table the constraint is attached to, and we need to get
	 * that before dropping.  It's safe because the parser won't actually look
	 * at the catalogs to detect the existing entry.
	 *
	 * We can't rely on the output of deparsing to tell us which relation to
	 * operate on, because concurrent activity might have made the name
	 * resolve differently.  Instead, we've got to use the OID of the
	 * constraint or index we're processing to figure out which relation to
	 * operate on.
	 */
	forboth(oid_item, tab->changedConstraintOids,
			def_item, tab->changedConstraintDefs)
	{
		Oid			oldId = lfirst_oid(oid_item);
		Oid			relid;
		Oid			confrelid;

		get_constraint_relation_oids(oldId, &relid, &confrelid);
		ATPostAlterTypeParse(oldId, relid, confrelid,
							 (char *) lfirst(def_item),
							 wqueue, lockmode, tab->rewrite);
	}
	forboth(oid_item, tab->changedIndexOids,
			def_item, tab->changedIndexDefs)
	{
		Oid			oldId = lfirst_oid(oid_item);
		Oid			relid;

		relid = IndexGetRelation(oldId, false);
		ATPostAlterTypeParse(oldId, relid, InvalidOid,
							 (char *) lfirst(def_item),
							 wqueue, lockmode, tab->rewrite);
	}

	/*
	 * Now we can drop the existing constraints and indexes --- constraints
	 * first, since some of them might depend on the indexes.  In fact, we
	 * have to delete FOREIGN KEY constraints before UNIQUE constraints, but
	 * we already ordered the constraint list to ensure that would happen. It
	 * should be okay to use DROP_RESTRICT here, since nothing else should be
	 * depending on these objects.
	 */
	foreach(oid_item, tab->changedConstraintOids)
	{
		obj.classId = ConstraintRelationId;
		obj.objectId = lfirst_oid(oid_item);
		obj.objectSubId = 0;
		performDeletion(&obj, DROP_RESTRICT, PERFORM_DELETION_INTERNAL);
	}

	foreach(oid_item, tab->changedIndexOids)
	{
		obj.classId = RelationRelationId;
		obj.objectId = lfirst_oid(oid_item);
		obj.objectSubId = 0;
		performDeletion(&obj, DROP_RESTRICT, PERFORM_DELETION_INTERNAL);
	}

	/*
	 * The objects will get recreated during subsequent passes over the work
	 * queue.
	 */
}

static void
ATPostAlterTypeParse(Oid oldId, Oid oldRelId, Oid refRelId, char *cmd,
					 List **wqueue, LOCKMODE lockmode, bool rewrite)
{
	List	   *raw_parsetree_list;
	List	   *querytree_list;
	ListCell   *list_item;
	Relation	rel;

	/*
	 * We expect that we will get only ALTER TABLE and CREATE INDEX
	 * statements. Hence, there is no need to pass them through
	 * parse_analyze() or the rewriter, but instead we need to pass them
	 * through parse_utilcmd.c to make them ready for execution.
	 */
	raw_parsetree_list = raw_parser(cmd);
	querytree_list = NIL;
	foreach(list_item, raw_parsetree_list)
	{
		Node	   *stmt = (Node *) lfirst(list_item);

		if (IsA(stmt, IndexStmt))
			querytree_list = lappend(querytree_list,
									 transformIndexStmt(oldRelId,
														(IndexStmt *) stmt,
														cmd));
		else if (IsA(stmt, AlterTableStmt))
			querytree_list = list_concat(querytree_list,
										 transformAlterTableStmt(oldRelId,
													 (AlterTableStmt *) stmt,
																 cmd));
		else
			querytree_list = lappend(querytree_list, stmt);
	}

	/* Caller should already have acquired whatever lock we need. */
	rel = relation_open(oldRelId, NoLock);

	/*
	 * Attach each generated command to the proper place in the work queue.
	 * Note this could result in creation of entirely new work-queue entries.
	 *
	 * Also note that we have to tweak the command subtypes, because it turns
	 * out that re-creation of indexes and constraints has to act a bit
	 * differently from initial creation.
	 */
	foreach(list_item, querytree_list)
	{
		Node	   *stm = (Node *) lfirst(list_item);
		AlteredTableInfo *tab;

		switch (nodeTag(stm))
		{
			case T_IndexStmt:
				{
					IndexStmt  *stmt = (IndexStmt *) stm;
					AlterTableCmd *newcmd;

					if (!rewrite)
						TryReuseIndex(oldId, stmt);

					tab = ATGetQueueEntry(wqueue, rel);
					newcmd = makeNode(AlterTableCmd);
					newcmd->subtype = AT_ReAddIndex;
					newcmd->def = (Node *) stmt;
					tab->subcmds[AT_PASS_OLD_INDEX] =
						lappend(tab->subcmds[AT_PASS_OLD_INDEX], newcmd);
					break;
				}
			case T_AlterTableStmt:
				{
					AlterTableStmt *stmt = (AlterTableStmt *) stm;
					ListCell   *lcmd;

					tab = ATGetQueueEntry(wqueue, rel);
					foreach(lcmd, stmt->cmds)
					{
						AlterTableCmd *cmd = (AlterTableCmd *) lfirst(lcmd);
						Constraint *con;

						switch (cmd->subtype)
						{
							case AT_AddIndex:
								Assert(IsA(cmd->def, IndexStmt));
								if (!rewrite)
									TryReuseIndex(get_constraint_index(oldId),
												  (IndexStmt *) cmd->def);
								cmd->subtype = AT_ReAddIndex;
								tab->subcmds[AT_PASS_OLD_INDEX] =
									lappend(tab->subcmds[AT_PASS_OLD_INDEX], cmd);
								break;
							case AT_AddConstraint:
								Assert(IsA(cmd->def, Constraint));
								con = (Constraint *) cmd->def;
								con->old_pktable_oid = refRelId;
								/* rewriting neither side of a FK */
								if (con->contype == CONSTR_FOREIGN &&
									!rewrite && tab->rewrite == 0)
									TryReuseForeignKey(oldId, con);
								cmd->subtype = AT_ReAddConstraint;
								tab->subcmds[AT_PASS_OLD_CONSTR] =
									lappend(tab->subcmds[AT_PASS_OLD_CONSTR], cmd);
								break;
							default:
								elog(ERROR, "unexpected statement type: %d",
									 (int) cmd->subtype);
						}
					}
					break;
				}
			default:
				elog(ERROR, "unexpected statement type: %d",
					 (int) nodeTag(stm));
		}
	}

	relation_close(rel, NoLock);
}

/*
 * Subroutine for ATPostAlterTypeParse().  Calls out to CheckIndexCompatible()
 * for the real analysis, then mutates the IndexStmt based on that verdict.
 */
static void
TryReuseIndex(Oid oldId, IndexStmt *stmt)
{
	if (CheckIndexCompatible(oldId,
							 stmt->accessMethod,
							 stmt->indexParams,
							 stmt->excludeOpNames))
	{
		Relation	irel = index_open(oldId, NoLock);

		stmt->oldNode = irel->rd_node.relNode;
		index_close(irel, NoLock);
	}
}

/*
 * Subroutine for ATPostAlterTypeParse().
 *
 * Stash the old P-F equality operator into the Constraint node, for possible
 * use by ATAddForeignKeyConstraint() in determining whether revalidation of
 * this constraint can be skipped.
 */
static void
TryReuseForeignKey(Oid oldId, Constraint *con)
{
	HeapTuple	tup;
	Datum		adatum;
	bool		isNull;
	ArrayType  *arr;
	Oid		   *rawarr;
	int			numkeys;
	int			i;

	Assert(con->contype == CONSTR_FOREIGN);
	Assert(con->old_conpfeqop == NIL);	/* already prepared this node */

	tup = SearchSysCache1(CONSTROID, ObjectIdGetDatum(oldId));
	if (!HeapTupleIsValid(tup)) /* should not happen */
		elog(ERROR, "cache lookup failed for constraint %u", oldId);

	adatum = SysCacheGetAttr(CONSTROID, tup,
							 Anum_pg_constraint_conpfeqop, &isNull);
	if (isNull)
		elog(ERROR, "null conpfeqop for constraint %u", oldId);
	arr = DatumGetArrayTypeP(adatum);	/* ensure not toasted */
	numkeys = ARR_DIMS(arr)[0];
	/* test follows the one in ri_FetchConstraintInfo() */
	if (ARR_NDIM(arr) != 1 ||
		ARR_HASNULL(arr) ||
		ARR_ELEMTYPE(arr) != OIDOID)
		elog(ERROR, "conpfeqop is not a 1-D Oid array");
	rawarr = (Oid *) ARR_DATA_PTR(arr);

	/* stash a List of the operator Oids in our Constraint node */
	for (i = 0; i < numkeys; i++)
		con->old_conpfeqop = lcons_oid(rawarr[i], con->old_conpfeqop);

	ReleaseSysCache(tup);
}

/*
 * ALTER TABLE OWNER
 *
 * recursing is true if we are recursing from a table to its indexes,
 * sequences, or toast table.  We don't allow the ownership of those things to
 * be changed separately from the parent table.  Also, we can skip permission
 * checks (this is necessary not just an optimization, else we'd fail to
 * handle toast tables properly).
 *
 * recursing is also true if ALTER TYPE OWNER is calling us to fix up a
 * free-standing composite type.
 */
void
ATExecChangeOwner(Oid relationOid, Oid newOwnerId, bool recursing, LOCKMODE lockmode)
{
	Relation	target_rel;
	Relation	class_rel;
	HeapTuple	tuple;
	Form_pg_class tuple_class;

	/*
	 * Get exclusive lock till end of transaction on the target table. Use
	 * relation_open so that we can work on indexes and sequences.
	 */
	target_rel = relation_open(relationOid, lockmode);

	/* Get its pg_class tuple, too */
	class_rel = heap_open(RelationRelationId, RowExclusiveLock);

	tuple = SearchSysCache1(RELOID, ObjectIdGetDatum(relationOid));
	if (!HeapTupleIsValid(tuple))
		elog(ERROR, "cache lookup failed for relation %u", relationOid);
	tuple_class = (Form_pg_class) GETSTRUCT(tuple);

	/* Can we change the ownership of this tuple? */
	switch (tuple_class->relkind)
	{
		case RELKIND_RELATION:
		case RELKIND_VIEW:
		case RELKIND_MATVIEW:
		case RELKIND_FOREIGN_TABLE:
			/* ok to change owner */
			break;
		case RELKIND_INDEX:
			if (!recursing)
			{
				/*
				 * Because ALTER INDEX OWNER used to be allowed, and in fact
				 * is generated by old versions of pg_dump, we give a warning
				 * and do nothing rather than erroring out.  Also, to avoid
				 * unnecessary chatter while restoring those old dumps, say
				 * nothing at all if the command would be a no-op anyway.
				 */
				if (tuple_class->relowner != newOwnerId)
					ereport(WARNING,
							(errcode(ERRCODE_WRONG_OBJECT_TYPE),
							 errmsg("cannot change owner of index \"%s\"",
									NameStr(tuple_class->relname)),
							 errhint("Change the ownership of the index's table, instead.")));
				/* quick hack to exit via the no-op path */
				newOwnerId = tuple_class->relowner;
			}
			break;
		case RELKIND_SEQUENCE:
			if (!recursing &&
				tuple_class->relowner != newOwnerId)
			{
				/* if it's an owned sequence, disallow changing it by itself */
				Oid			tableId;
				int32		colId;

				if (sequenceIsOwned(relationOid, &tableId, &colId))
					ereport(ERROR,
							(errcode(ERRCODE_FEATURE_NOT_SUPPORTED),
							 errmsg("cannot change owner of sequence \"%s\"",
									NameStr(tuple_class->relname)),
					  errdetail("Sequence \"%s\" is linked to table \"%s\".",
								NameStr(tuple_class->relname),
								get_rel_name(tableId))));
			}
			break;
		case RELKIND_COMPOSITE_TYPE:
			if (recursing)
				break;
			ereport(ERROR,
					(errcode(ERRCODE_WRONG_OBJECT_TYPE),
					 errmsg("\"%s\" is a composite type",
							NameStr(tuple_class->relname)),
					 errhint("Use ALTER TYPE instead.")));
			break;
		case RELKIND_TOASTVALUE:
			if (recursing)
				break;
			/* FALL THRU */
		default:
			ereport(ERROR,
					(errcode(ERRCODE_WRONG_OBJECT_TYPE),
			errmsg("\"%s\" is not a table, view, sequence, or foreign table",
				   NameStr(tuple_class->relname))));
	}

	/*
	 * If the new owner is the same as the existing owner, consider the
	 * command to have succeeded.  This is for dump restoration purposes.
	 */
	if (tuple_class->relowner != newOwnerId)
	{
		Datum		repl_val[Natts_pg_class];
		bool		repl_null[Natts_pg_class];
		bool		repl_repl[Natts_pg_class];
		Acl		   *newAcl;
		Datum		aclDatum;
		bool		isNull;
		HeapTuple	newtuple;

		/* skip permission checks when recursing to index or toast table */
		if (!recursing)
		{
			/* Superusers can always do it */
			if (!superuser())
			{
				Oid			namespaceOid = tuple_class->relnamespace;
				AclResult	aclresult;

				/* Otherwise, must be owner of the existing object */
				if (!pg_class_ownercheck(relationOid, GetUserId()))
					aclcheck_error(ACLCHECK_NOT_OWNER, ACL_KIND_CLASS,
								   RelationGetRelationName(target_rel));

				/* Must be able to become new owner */
				check_is_member_of_role(GetUserId(), newOwnerId);

				/* New owner must have CREATE privilege on namespace */
				aclresult = pg_namespace_aclcheck(namespaceOid, newOwnerId,
												  ACL_CREATE);
				if (aclresult != ACLCHECK_OK)
					aclcheck_error(aclresult, ACL_KIND_NAMESPACE,
								   get_namespace_name(namespaceOid));
			}
		}

		memset(repl_null, false, sizeof(repl_null));
		memset(repl_repl, false, sizeof(repl_repl));

		repl_repl[Anum_pg_class_relowner - 1] = true;
		repl_val[Anum_pg_class_relowner - 1] = ObjectIdGetDatum(newOwnerId);

		/*
		 * Determine the modified ACL for the new owner.  This is only
		 * necessary when the ACL is non-null.
		 */
		aclDatum = SysCacheGetAttr(RELOID, tuple,
								   Anum_pg_class_relacl,
								   &isNull);
		if (!isNull)
		{
			newAcl = aclnewowner(DatumGetAclP(aclDatum),
								 tuple_class->relowner, newOwnerId);
			repl_repl[Anum_pg_class_relacl - 1] = true;
			repl_val[Anum_pg_class_relacl - 1] = PointerGetDatum(newAcl);
		}

		newtuple = heap_modify_tuple(tuple, RelationGetDescr(class_rel), repl_val, repl_null, repl_repl);

		simple_heap_update(class_rel, &newtuple->t_self, newtuple);
		CatalogUpdateIndexes(class_rel, newtuple);

		heap_freetuple(newtuple);

		/*
		 * We must similarly update any per-column ACLs to reflect the new
		 * owner; for neatness reasons that's split out as a subroutine.
		 */
		change_owner_fix_column_acls(relationOid,
									 tuple_class->relowner,
									 newOwnerId);

		/*
		 * Update owner dependency reference, if any.  A composite type has
		 * none, because it's tracked for the pg_type entry instead of here;
		 * indexes and TOAST tables don't have their own entries either.
		 */
		if (tuple_class->relkind != RELKIND_COMPOSITE_TYPE &&
			tuple_class->relkind != RELKIND_INDEX &&
			tuple_class->relkind != RELKIND_TOASTVALUE)
			changeDependencyOnOwner(RelationRelationId, relationOid,
									newOwnerId);

		/*
		 * Also change the ownership of the table's row type, if it has one
		 */
		if (tuple_class->relkind != RELKIND_INDEX)
			AlterTypeOwnerInternal(tuple_class->reltype, newOwnerId,
							 tuple_class->relkind == RELKIND_COMPOSITE_TYPE);

		/*
		 * If we are operating on a table or materialized view, also change
		 * the ownership of any indexes and sequences that belong to the
		 * relation, as well as its toast table (if it has one).
		 */
		if (tuple_class->relkind == RELKIND_RELATION ||
			tuple_class->relkind == RELKIND_MATVIEW ||
			tuple_class->relkind == RELKIND_TOASTVALUE)
		{
			List	   *index_oid_list;
			ListCell   *i;

			/* Find all the indexes belonging to this relation */
			index_oid_list = RelationGetIndexList(target_rel);

			/* For each index, recursively change its ownership */
			foreach(i, index_oid_list)
				ATExecChangeOwner(lfirst_oid(i), newOwnerId, true, lockmode);

			list_free(index_oid_list);
		}

		if (tuple_class->relkind == RELKIND_RELATION ||
			tuple_class->relkind == RELKIND_MATVIEW)
		{
			/* If it has a toast table, recurse to change its ownership */
			if (tuple_class->reltoastrelid != InvalidOid)
				ATExecChangeOwner(tuple_class->reltoastrelid, newOwnerId,
								  true, lockmode);

			/* If it has dependent sequences, recurse to change them too */
			change_owner_recurse_to_sequences(relationOid, newOwnerId, lockmode);
		}
	}

	InvokeObjectPostAlterHook(RelationRelationId, relationOid, 0);

	ReleaseSysCache(tuple);
	heap_close(class_rel, RowExclusiveLock);
	relation_close(target_rel, NoLock);
}

/*
 * change_owner_fix_column_acls
 *
 * Helper function for ATExecChangeOwner.  Scan the columns of the table
 * and fix any non-null column ACLs to reflect the new owner.
 */
static void
change_owner_fix_column_acls(Oid relationOid, Oid oldOwnerId, Oid newOwnerId)
{
	Relation	attRelation;
	SysScanDesc scan;
	ScanKeyData key[1];
	HeapTuple	attributeTuple;

	attRelation = heap_open(AttributeRelationId, RowExclusiveLock);
	ScanKeyInit(&key[0],
				Anum_pg_attribute_attrelid,
				BTEqualStrategyNumber, F_OIDEQ,
				ObjectIdGetDatum(relationOid));
	scan = systable_beginscan(attRelation, AttributeRelidNumIndexId,
							  true, NULL, 1, key);
	while (HeapTupleIsValid(attributeTuple = systable_getnext(scan)))
	{
		Form_pg_attribute att = (Form_pg_attribute) GETSTRUCT(attributeTuple);
		Datum		repl_val[Natts_pg_attribute];
		bool		repl_null[Natts_pg_attribute];
		bool		repl_repl[Natts_pg_attribute];
		Acl		   *newAcl;
		Datum		aclDatum;
		bool		isNull;
		HeapTuple	newtuple;

		/* Ignore dropped columns */
		if (att->attisdropped)
			continue;

		aclDatum = heap_getattr(attributeTuple,
								Anum_pg_attribute_attacl,
								RelationGetDescr(attRelation),
								&isNull);
		/* Null ACLs do not require changes */
		if (isNull)
			continue;

		memset(repl_null, false, sizeof(repl_null));
		memset(repl_repl, false, sizeof(repl_repl));

		newAcl = aclnewowner(DatumGetAclP(aclDatum),
							 oldOwnerId, newOwnerId);
		repl_repl[Anum_pg_attribute_attacl - 1] = true;
		repl_val[Anum_pg_attribute_attacl - 1] = PointerGetDatum(newAcl);

		newtuple = heap_modify_tuple(attributeTuple,
									 RelationGetDescr(attRelation),
									 repl_val, repl_null, repl_repl);

		simple_heap_update(attRelation, &newtuple->t_self, newtuple);
		CatalogUpdateIndexes(attRelation, newtuple);

		heap_freetuple(newtuple);
	}
	systable_endscan(scan);
	heap_close(attRelation, RowExclusiveLock);
}

/*
 * change_owner_recurse_to_sequences
 *
 * Helper function for ATExecChangeOwner.  Examines pg_depend searching
 * for sequences that are dependent on serial columns, and changes their
 * ownership.
 */
static void
change_owner_recurse_to_sequences(Oid relationOid, Oid newOwnerId, LOCKMODE lockmode)
{
	Relation	depRel;
	SysScanDesc scan;
	ScanKeyData key[2];
	HeapTuple	tup;

	/*
	 * SERIAL sequences are those having an auto dependency on one of the
	 * table's columns (we don't care *which* column, exactly).
	 */
	depRel = heap_open(DependRelationId, AccessShareLock);

	ScanKeyInit(&key[0],
				Anum_pg_depend_refclassid,
				BTEqualStrategyNumber, F_OIDEQ,
				ObjectIdGetDatum(RelationRelationId));
	ScanKeyInit(&key[1],
				Anum_pg_depend_refobjid,
				BTEqualStrategyNumber, F_OIDEQ,
				ObjectIdGetDatum(relationOid));
	/* we leave refobjsubid unspecified */

	scan = systable_beginscan(depRel, DependReferenceIndexId, true,
							  NULL, 2, key);

	while (HeapTupleIsValid(tup = systable_getnext(scan)))
	{
		Form_pg_depend depForm = (Form_pg_depend) GETSTRUCT(tup);
		Relation	seqRel;

		/* skip dependencies other than auto dependencies on columns */
		if (depForm->refobjsubid == 0 ||
			depForm->classid != RelationRelationId ||
			depForm->objsubid != 0 ||
			depForm->deptype != DEPENDENCY_AUTO)
			continue;

		/* Use relation_open just in case it's an index */
		seqRel = relation_open(depForm->objid, lockmode);

		/* skip non-sequence relations */
		if (RelationGetForm(seqRel)->relkind != RELKIND_SEQUENCE)
		{
			/* No need to keep the lock */
			relation_close(seqRel, lockmode);
			continue;
		}

		/* We don't need to close the sequence while we alter it. */
		ATExecChangeOwner(depForm->objid, newOwnerId, true, lockmode);

		/* Now we can close it.  Keep the lock till end of transaction. */
		relation_close(seqRel, NoLock);
	}

	systable_endscan(scan);

	relation_close(depRel, AccessShareLock);
}

/*
 * ALTER TABLE CLUSTER ON
 *
 * The only thing we have to do is to change the indisclustered bits.
 *
 * Return the address of the new clustering index.
 */
static ObjectAddress
ATExecClusterOn(Relation rel, const char *indexName, LOCKMODE lockmode)
{
	Oid			indexOid;
	ObjectAddress address;

	indexOid = get_relname_relid(indexName, rel->rd_rel->relnamespace);

	if (!OidIsValid(indexOid))
		ereport(ERROR,
				(errcode(ERRCODE_UNDEFINED_OBJECT),
				 errmsg("index \"%s\" for table \"%s\" does not exist",
						indexName, RelationGetRelationName(rel))));

	/* Check index is valid to cluster on */
	check_index_is_clusterable(rel, indexOid, false, lockmode);

	/* And do the work */
	mark_index_clustered(rel, indexOid, false);

	ObjectAddressSet(address,
					 RelationRelationId, indexOid);

	return address;
}

/*
 * ALTER TABLE SET WITHOUT CLUSTER
 *
 * We have to find any indexes on the table that have indisclustered bit
 * set and turn it off.
 */
static void
ATExecDropCluster(Relation rel, LOCKMODE lockmode)
{
	mark_index_clustered(rel, InvalidOid, false);
}

/*
 * ALTER TABLE SET TABLESPACE
 */
static void
ATPrepSetTableSpace(AlteredTableInfo *tab, Relation rel, char *tablespacename, LOCKMODE lockmode)
{
	Oid			tablespaceId;

	/* Check that the tablespace exists */
	tablespaceId = get_tablespace_oid(tablespacename, false);

	/* Check permissions except when moving to database's default */
	if (OidIsValid(tablespaceId) && tablespaceId != MyDatabaseTableSpace)
	{
		AclResult	aclresult;

		aclresult = pg_tablespace_aclcheck(tablespaceId, GetUserId(), ACL_CREATE);
		if (aclresult != ACLCHECK_OK)
			aclcheck_error(aclresult, ACL_KIND_TABLESPACE, tablespacename);
	}

	/* Save info for Phase 3 to do the real work */
	if (OidIsValid(tab->newTableSpace))
		ereport(ERROR,
				(errcode(ERRCODE_SYNTAX_ERROR),
				 errmsg("cannot have multiple SET TABLESPACE subcommands")));

	tab->newTableSpace = tablespaceId;
}

/*
 * Set, reset, or replace reloptions.
 */
static void
ATExecSetRelOptions(Relation rel, List *defList, AlterTableType operation,
					LOCKMODE lockmode)
{
	Oid			relid;
	Relation	pgclass;
	HeapTuple	tuple;
	HeapTuple	newtuple;
	Datum		datum;
	bool		isnull;
	Datum		newOptions;
	Datum		repl_val[Natts_pg_class];
	bool		repl_null[Natts_pg_class];
	bool		repl_repl[Natts_pg_class];
	static char *validnsps[] = HEAP_RELOPT_NAMESPACES;

	if (defList == NIL && operation != AT_ReplaceRelOptions)
		return;					/* nothing to do */

	pgclass = heap_open(RelationRelationId, RowExclusiveLock);

	/* Fetch heap tuple */
	relid = RelationGetRelid(rel);
	tuple = SearchSysCache1(RELOID, ObjectIdGetDatum(relid));
	if (!HeapTupleIsValid(tuple))
		elog(ERROR, "cache lookup failed for relation %u", relid);

	if (operation == AT_ReplaceRelOptions)
	{
		/*
		 * If we're supposed to replace the reloptions list, we just pretend
		 * there were none before.
		 */
		datum = (Datum) 0;
		isnull = true;
	}
	else
	{
		/* Get the old reloptions */
		datum = SysCacheGetAttr(RELOID, tuple, Anum_pg_class_reloptions,
								&isnull);
	}

	/* Generate new proposed reloptions (text array) */
	newOptions = transformRelOptions(isnull ? (Datum) 0 : datum,
									 defList, NULL, validnsps, false,
									 operation == AT_ResetRelOptions);

	/* Validate */
	switch (rel->rd_rel->relkind)
	{
		case RELKIND_RELATION:
		case RELKIND_TOASTVALUE:
		case RELKIND_MATVIEW:
			(void) heap_reloptions(rel->rd_rel->relkind, newOptions, true);
			break;
		case RELKIND_VIEW:
			(void) view_reloptions(newOptions, true);
			break;
		case RELKIND_INDEX:
			(void) index_reloptions(rel->rd_am->amoptions, newOptions, true);
			break;
		default:
			ereport(ERROR,
					(errcode(ERRCODE_WRONG_OBJECT_TYPE),
					 errmsg("\"%s\" is not a table, view, materialized view, index, or TOAST table",
							RelationGetRelationName(rel))));
			break;
	}

	/* Special-case validation of view options */
	if (rel->rd_rel->relkind == RELKIND_VIEW)
	{
		Query	   *view_query = get_view_query(rel);
		List	   *view_options = untransformRelOptions(newOptions);
		ListCell   *cell;
		bool		check_option = false;

		foreach(cell, view_options)
		{
			DefElem    *defel = (DefElem *) lfirst(cell);

			if (pg_strcasecmp(defel->defname, "check_option") == 0)
				check_option = true;
		}

		/*
		 * If the check option is specified, look to see if the view is
		 * actually auto-updatable or not.
		 */
		if (check_option)
		{
			const char *view_updatable_error =
			view_query_is_auto_updatable(view_query, true);

			if (view_updatable_error)
				ereport(ERROR,
						(errcode(ERRCODE_FEATURE_NOT_SUPPORTED),
						 errmsg("WITH CHECK OPTION is supported only on automatically updatable views"),
						 errhint("%s", view_updatable_error)));
		}
	}

	/*
	 * All we need do here is update the pg_class row; the new options will be
	 * propagated into relcaches during post-commit cache inval.
	 */
	memset(repl_val, 0, sizeof(repl_val));
	memset(repl_null, false, sizeof(repl_null));
	memset(repl_repl, false, sizeof(repl_repl));

	if (newOptions != (Datum) 0)
		repl_val[Anum_pg_class_reloptions - 1] = newOptions;
	else
		repl_null[Anum_pg_class_reloptions - 1] = true;

	repl_repl[Anum_pg_class_reloptions - 1] = true;

	newtuple = heap_modify_tuple(tuple, RelationGetDescr(pgclass),
								 repl_val, repl_null, repl_repl);

	simple_heap_update(pgclass, &newtuple->t_self, newtuple);

	CatalogUpdateIndexes(pgclass, newtuple);

	InvokeObjectPostAlterHook(RelationRelationId, RelationGetRelid(rel), 0);

	heap_freetuple(newtuple);

	ReleaseSysCache(tuple);

	/* repeat the whole exercise for the toast table, if there's one */
	if (OidIsValid(rel->rd_rel->reltoastrelid))
	{
		Relation	toastrel;
		Oid			toastid = rel->rd_rel->reltoastrelid;

		toastrel = heap_open(toastid, lockmode);

		/* Fetch heap tuple */
		tuple = SearchSysCache1(RELOID, ObjectIdGetDatum(toastid));
		if (!HeapTupleIsValid(tuple))
			elog(ERROR, "cache lookup failed for relation %u", toastid);

		if (operation == AT_ReplaceRelOptions)
		{
			/*
			 * If we're supposed to replace the reloptions list, we just
			 * pretend there were none before.
			 */
			datum = (Datum) 0;
			isnull = true;
		}
		else
		{
			/* Get the old reloptions */
			datum = SysCacheGetAttr(RELOID, tuple, Anum_pg_class_reloptions,
									&isnull);
		}

		newOptions = transformRelOptions(isnull ? (Datum) 0 : datum,
										 defList, "toast", validnsps, false,
										 operation == AT_ResetRelOptions);

		(void) heap_reloptions(RELKIND_TOASTVALUE, newOptions, true);

		memset(repl_val, 0, sizeof(repl_val));
		memset(repl_null, false, sizeof(repl_null));
		memset(repl_repl, false, sizeof(repl_repl));

		if (newOptions != (Datum) 0)
			repl_val[Anum_pg_class_reloptions - 1] = newOptions;
		else
			repl_null[Anum_pg_class_reloptions - 1] = true;

		repl_repl[Anum_pg_class_reloptions - 1] = true;

		newtuple = heap_modify_tuple(tuple, RelationGetDescr(pgclass),
									 repl_val, repl_null, repl_repl);

		simple_heap_update(pgclass, &newtuple->t_self, newtuple);

		CatalogUpdateIndexes(pgclass, newtuple);

		InvokeObjectPostAlterHookArg(RelationRelationId,
									 RelationGetRelid(toastrel), 0,
									 InvalidOid, true);

		heap_freetuple(newtuple);

		ReleaseSysCache(tuple);

		heap_close(toastrel, NoLock);
	}

	heap_close(pgclass, RowExclusiveLock);
}

/*
 * Execute ALTER TABLE SET TABLESPACE for cases where there is no tuple
 * rewriting to be done, so we just want to copy the data as fast as possible.
 */
static void
ATExecSetTableSpace(Oid tableOid, Oid newTableSpace, LOCKMODE lockmode)
{
	Relation	rel;
	Oid			oldTableSpace;
	Oid			reltoastrelid;
	Oid			newrelfilenode;
	RelFileNode newrnode;
	SMgrRelation dstrel;
	Relation	pg_class;
	HeapTuple	tuple;
	Form_pg_class rd_rel;
	ForkNumber	forkNum;
	List	   *reltoastidxids = NIL;
	ListCell   *lc;

	/*
	 * Need lock here in case we are recursing to toast table or index
	 */
	rel = relation_open(tableOid, lockmode);

	/*
	 * No work if no change in tablespace.
	 */
	oldTableSpace = rel->rd_rel->reltablespace;
	if (newTableSpace == oldTableSpace ||
		(newTableSpace == MyDatabaseTableSpace && oldTableSpace == 0))
	{
		InvokeObjectPostAlterHook(RelationRelationId,
								  RelationGetRelid(rel), 0);

		relation_close(rel, NoLock);
		return;
	}

	/*
	 * We cannot support moving mapped relations into different tablespaces.
	 * (In particular this eliminates all shared catalogs.)
	 */
	if (RelationIsMapped(rel))
		ereport(ERROR,
				(errcode(ERRCODE_FEATURE_NOT_SUPPORTED),
				 errmsg("cannot move system relation \"%s\"",
						RelationGetRelationName(rel))));

	/* Can't move a non-shared relation into pg_global */
	if (newTableSpace == GLOBALTABLESPACE_OID)
		ereport(ERROR,
				(errcode(ERRCODE_INVALID_PARAMETER_VALUE),
				 errmsg("only shared relations can be placed in pg_global tablespace")));

	/*
	 * Don't allow moving temp tables of other backends ... their local buffer
	 * manager is not going to cope.
	 */
	if (RELATION_IS_OTHER_TEMP(rel))
		ereport(ERROR,
				(errcode(ERRCODE_FEATURE_NOT_SUPPORTED),
				 errmsg("cannot move temporary tables of other sessions")));

	reltoastrelid = rel->rd_rel->reltoastrelid;
	/* Fetch the list of indexes on toast relation if necessary */
	if (OidIsValid(reltoastrelid))
	{
		Relation	toastRel = relation_open(reltoastrelid, lockmode);

		reltoastidxids = RelationGetIndexList(toastRel);
		relation_close(toastRel, lockmode);
	}

	/* Get a modifiable copy of the relation's pg_class row */
	pg_class = heap_open(RelationRelationId, RowExclusiveLock);

	tuple = SearchSysCacheCopy1(RELOID, ObjectIdGetDatum(tableOid));
	if (!HeapTupleIsValid(tuple))
		elog(ERROR, "cache lookup failed for relation %u", tableOid);
	rd_rel = (Form_pg_class) GETSTRUCT(tuple);

	/*
	 * Since we copy the file directly without looking at the shared buffers,
	 * we'd better first flush out any pages of the source relation that are
	 * in shared buffers.  We assume no new changes will be made while we are
	 * holding exclusive lock on the rel.
	 */
	FlushRelationBuffers(rel);

	/*
	 * Relfilenodes are not unique in databases across tablespaces, so we need
	 * to allocate a new one in the new tablespace.
	 */
	newrelfilenode = GetNewRelFileNode(newTableSpace, NULL,
									   rel->rd_rel->relpersistence);

	/* Open old and new relation */
	newrnode = rel->rd_node;
	newrnode.relNode = newrelfilenode;
	newrnode.spcNode = newTableSpace;
	dstrel = smgropen(newrnode, rel->rd_backend);

	RelationOpenSmgr(rel);

	/*
	 * Create and copy all forks of the relation, and schedule unlinking of
	 * old physical files.
	 *
	 * NOTE: any conflict in relfilenode value will be caught in
	 * RelationCreateStorage().
	 */
	RelationCreateStorage(newrnode, rel->rd_rel->relpersistence);

	/* copy main fork */
	copy_relation_data(rel->rd_smgr, dstrel, MAIN_FORKNUM,
					   rel->rd_rel->relpersistence);

	/* copy those extra forks that exist */
	for (forkNum = MAIN_FORKNUM + 1; forkNum <= MAX_FORKNUM; forkNum++)
	{
		if (smgrexists(rel->rd_smgr, forkNum))
		{
			smgrcreate(dstrel, forkNum, false);
			copy_relation_data(rel->rd_smgr, dstrel, forkNum,
							   rel->rd_rel->relpersistence);
		}
	}

	/* drop old relation, and close new one */
	RelationDropStorage(rel);
	smgrclose(dstrel);

	/* update the pg_class row */
	rd_rel->reltablespace = (newTableSpace == MyDatabaseTableSpace) ? InvalidOid : newTableSpace;
	rd_rel->relfilenode = newrelfilenode;
	simple_heap_update(pg_class, &tuple->t_self, tuple);
	CatalogUpdateIndexes(pg_class, tuple);

	InvokeObjectPostAlterHook(RelationRelationId, RelationGetRelid(rel), 0);

	heap_freetuple(tuple);

	heap_close(pg_class, RowExclusiveLock);

	relation_close(rel, NoLock);

	/* Make sure the reltablespace change is visible */
	CommandCounterIncrement();

	/* Move associated toast relation and/or indexes, too */
	if (OidIsValid(reltoastrelid))
		ATExecSetTableSpace(reltoastrelid, newTableSpace, lockmode);
	foreach(lc, reltoastidxids)
		ATExecSetTableSpace(lfirst_oid(lc), newTableSpace, lockmode);

	/* Clean up */
	list_free(reltoastidxids);
}

/*
 * Alter Table ALL ... SET TABLESPACE
 *
 * Allows a user to move all objects of some type in a given tablespace in the
 * current database to another tablespace.  Objects can be chosen based on the
 * owner of the object also, to allow users to move only their objects.
 * The user must have CREATE rights on the new tablespace, as usual.   The main
 * permissions handling is done by the lower-level table move function.
 *
 * All to-be-moved objects are locked first. If NOWAIT is specified and the
 * lock can't be acquired then we ereport(ERROR).
 */
Oid
AlterTableMoveAll(AlterTableMoveAllStmt *stmt)
{
	List	   *relations = NIL;
	ListCell   *l;
	ScanKeyData key[1];
	Relation	rel;
	HeapScanDesc scan;
	HeapTuple	tuple;
	Oid			orig_tablespaceoid;
	Oid			new_tablespaceoid;
	List	   *role_oids = roleSpecsToIds(stmt->roles);

	/* Ensure we were not asked to move something we can't */
	if (stmt->objtype != OBJECT_TABLE && stmt->objtype != OBJECT_INDEX &&
		stmt->objtype != OBJECT_MATVIEW)
		ereport(ERROR,
				(errcode(ERRCODE_INVALID_PARAMETER_VALUE),
				 errmsg("only tables, indexes, and materialized views exist in tablespaces")));

	/* Get the orig and new tablespace OIDs */
	orig_tablespaceoid = get_tablespace_oid(stmt->orig_tablespacename, false);
	new_tablespaceoid = get_tablespace_oid(stmt->new_tablespacename, false);

	/* Can't move shared relations in to or out of pg_global */
	/* This is also checked by ATExecSetTableSpace, but nice to stop earlier */
	if (orig_tablespaceoid == GLOBALTABLESPACE_OID ||
		new_tablespaceoid == GLOBALTABLESPACE_OID)
		ereport(ERROR,
				(errcode(ERRCODE_INVALID_PARAMETER_VALUE),
				 errmsg("cannot move relations in to or out of pg_global tablespace")));

	/*
	 * Must have CREATE rights on the new tablespace, unless it is the
	 * database default tablespace (which all users implicitly have CREATE
	 * rights on).
	 */
	if (OidIsValid(new_tablespaceoid) && new_tablespaceoid != MyDatabaseTableSpace)
	{
		AclResult	aclresult;

		aclresult = pg_tablespace_aclcheck(new_tablespaceoid, GetUserId(),
										   ACL_CREATE);
		if (aclresult != ACLCHECK_OK)
			aclcheck_error(aclresult, ACL_KIND_TABLESPACE,
						   get_tablespace_name(new_tablespaceoid));
	}

	/*
	 * Now that the checks are done, check if we should set either to
	 * InvalidOid because it is our database's default tablespace.
	 */
	if (orig_tablespaceoid == MyDatabaseTableSpace)
		orig_tablespaceoid = InvalidOid;

	if (new_tablespaceoid == MyDatabaseTableSpace)
		new_tablespaceoid = InvalidOid;

	/* no-op */
	if (orig_tablespaceoid == new_tablespaceoid)
		return new_tablespaceoid;

	/*
	 * Walk the list of objects in the tablespace and move them. This will
	 * only find objects in our database, of course.
	 */
	ScanKeyInit(&key[0],
				Anum_pg_class_reltablespace,
				BTEqualStrategyNumber, F_OIDEQ,
				ObjectIdGetDatum(orig_tablespaceoid));

	rel = heap_open(RelationRelationId, AccessShareLock);
	scan = heap_beginscan_catalog(rel, 1, key);
	while ((tuple = heap_getnext(scan, ForwardScanDirection)) != NULL)
	{
		Oid			relOid = HeapTupleGetOid(tuple);
		Form_pg_class relForm;

		relForm = (Form_pg_class) GETSTRUCT(tuple);

		/*
		 * Do not move objects in pg_catalog as part of this, if an admin
		 * really wishes to do so, they can issue the individual ALTER
		 * commands directly.
		 *
		 * Also, explicitly avoid any shared tables, temp tables, or TOAST
		 * (TOAST will be moved with the main table).
		 */
		if (IsSystemNamespace(relForm->relnamespace) || relForm->relisshared ||
			isAnyTempNamespace(relForm->relnamespace) ||
			relForm->relnamespace == PG_TOAST_NAMESPACE)
			continue;

		/* Only move the object type requested */
		if ((stmt->objtype == OBJECT_TABLE &&
			 relForm->relkind != RELKIND_RELATION) ||
			(stmt->objtype == OBJECT_INDEX &&
			 relForm->relkind != RELKIND_INDEX) ||
			(stmt->objtype == OBJECT_MATVIEW &&
			 relForm->relkind != RELKIND_MATVIEW))
			continue;

		/* Check if we are only moving objects owned by certain roles */
		if (role_oids != NIL && !list_member_oid(role_oids, relForm->relowner))
			continue;

		/*
		 * Handle permissions-checking here since we are locking the tables
		 * and also to avoid doing a bunch of work only to fail part-way. Note
		 * that permissions will also be checked by AlterTableInternal().
		 *
		 * Caller must be considered an owner on the table to move it.
		 */
		if (!pg_class_ownercheck(relOid, GetUserId()))
			aclcheck_error(ACLCHECK_NOT_OWNER, ACL_KIND_CLASS,
						   NameStr(relForm->relname));

		if (stmt->nowait &&
			!ConditionalLockRelationOid(relOid, AccessExclusiveLock))
			ereport(ERROR,
					(errcode(ERRCODE_OBJECT_IN_USE),
			   errmsg("aborting because lock on relation \"%s\".\"%s\" is not available",
					  get_namespace_name(relForm->relnamespace),
					  NameStr(relForm->relname))));
		else
			LockRelationOid(relOid, AccessExclusiveLock);

		/* Add to our list of objects to move */
		relations = lappend_oid(relations, relOid);
	}

	heap_endscan(scan);
	heap_close(rel, AccessShareLock);

	if (relations == NIL)
		ereport(NOTICE,
				(errcode(ERRCODE_NO_DATA_FOUND),
				 errmsg("no matching relations in tablespace \"%s\" found",
					orig_tablespaceoid == InvalidOid ? "(database default)" :
						get_tablespace_name(orig_tablespaceoid))));

	/* Everything is locked, loop through and move all of the relations. */
	foreach(l, relations)
	{
		List	   *cmds = NIL;
		AlterTableCmd *cmd = makeNode(AlterTableCmd);

		cmd->subtype = AT_SetTableSpace;
		cmd->name = stmt->new_tablespacename;

		cmds = lappend(cmds, cmd);

		AlterTableInternal(lfirst_oid(l), cmds, false);
	}

	return new_tablespaceoid;
}

/*
 * Copy data, block by block
 */
static void
copy_relation_data(SMgrRelation src, SMgrRelation dst,
				   ForkNumber forkNum, char relpersistence)
{
	char	   *buf;
	Page		page;
	bool		use_wal;
	BlockNumber nblocks;
	BlockNumber blkno;

	/*
	 * palloc the buffer so that it's MAXALIGN'd.  If it were just a local
	 * char[] array, the compiler might align it on any byte boundary, which
	 * can seriously hurt transfer speed to and from the kernel; not to
	 * mention possibly making log_newpage's accesses to the page header fail.
	 */
	buf = (char *) palloc(BLCKSZ);
	page = (Page) buf;

	/*
	 * We need to log the copied data in WAL iff WAL archiving/streaming is
	 * enabled AND it's a permanent relation.
	 */
	use_wal = XLogIsNeeded() && relpersistence == RELPERSISTENCE_PERMANENT;

	nblocks = smgrnblocks(src, forkNum);

	for (blkno = 0; blkno < nblocks; blkno++)
	{
		/* If we got a cancel signal during the copy of the data, quit */
		CHECK_FOR_INTERRUPTS();

		smgrread(src, forkNum, blkno, buf);

		if (!PageIsVerified(page, blkno))
			ereport(ERROR,
					(errcode(ERRCODE_DATA_CORRUPTED),
					 errmsg("invalid page in block %u of relation %s",
							blkno,
							relpathbackend(src->smgr_rnode.node,
										   src->smgr_rnode.backend,
										   forkNum))));

		/*
		 * WAL-log the copied page. Unfortunately we don't know what kind of a
		 * page this is, so we have to log the full page including any unused
		 * space.
		 */
		if (use_wal)
			log_newpage(&dst->smgr_rnode.node, forkNum, blkno, page, false);

		PageSetChecksumInplace(page, blkno);

		/*
		 * Now write the page.  We say isTemp = true even if it's not a temp
		 * rel, because there's no need for smgr to schedule an fsync for this
		 * write; we'll do it ourselves below.
		 */
		smgrextend(dst, forkNum, blkno, buf, true);
	}

	pfree(buf);

	/*
	 * If the rel is WAL-logged, must fsync before commit.  We use heap_sync
	 * to ensure that the toast table gets fsync'd too.  (For a temp or
	 * unlogged rel we don't care since the data will be gone after a crash
	 * anyway.)
	 *
	 * It's obvious that we must do this when not WAL-logging the copy. It's
	 * less obvious that we have to do it even if we did WAL-log the copied
	 * pages. The reason is that since we're copying outside shared buffers, a
	 * CHECKPOINT occurring during the copy has no way to flush the previously
	 * written data to disk (indeed it won't know the new rel even exists).  A
	 * crash later on would replay WAL from the checkpoint, therefore it
	 * wouldn't replay our earlier WAL entries. If we do not fsync those pages
	 * here, they might still not be on disk when the crash occurs.
	 */
	if (relpersistence == RELPERSISTENCE_PERMANENT)
		smgrimmedsync(dst, forkNum);
}

/*
 * ALTER TABLE ENABLE/DISABLE TRIGGER
 *
 * We just pass this off to trigger.c.
 */
static void
ATExecEnableDisableTrigger(Relation rel, char *trigname,
						char fires_when, bool skip_system, LOCKMODE lockmode)
{
	EnableDisableTrigger(rel, trigname, fires_when, skip_system);
}

/*
 * ALTER TABLE ENABLE/DISABLE RULE
 *
 * We just pass this off to rewriteDefine.c.
 */
static void
ATExecEnableDisableRule(Relation rel, char *trigname,
						char fires_when, LOCKMODE lockmode)
{
	EnableDisableRule(rel, trigname, fires_when);
}

/*
 * ALTER TABLE INHERIT
 *
 * Add a parent to the child's parents. This verifies that all the columns and
 * check constraints of the parent appear in the child and that they have the
 * same data types and expressions.
 */
static void
ATPrepAddInherit(Relation child_rel)
{
	if (child_rel->rd_rel->reloftype)
		ereport(ERROR,
				(errcode(ERRCODE_WRONG_OBJECT_TYPE),
				 errmsg("cannot change inheritance of typed table")));
}

/*
 * Return the address of the new parent relation.
 */
static ObjectAddress
ATExecAddInherit(Relation child_rel, RangeVar *parent, LOCKMODE lockmode)
{
	Relation	parent_rel,
				catalogRelation;
	SysScanDesc scan;
	ScanKeyData key;
	HeapTuple	inheritsTuple;
	int32		inhseqno;
	List	   *children;
	ObjectAddress address;

	/*
	 * A self-exclusive lock is needed here.  See the similar case in
	 * MergeAttributes() for a full explanation.
	 */
	parent_rel = heap_openrv(parent, ShareUpdateExclusiveLock);

	/*
	 * Must be owner of both parent and child -- child was checked by
	 * ATSimplePermissions call in ATPrepCmd
	 */
	ATSimplePermissions(parent_rel, ATT_TABLE | ATT_FOREIGN_TABLE);

	/* Permanent rels cannot inherit from temporary ones */
	if (parent_rel->rd_rel->relpersistence == RELPERSISTENCE_TEMP &&
		child_rel->rd_rel->relpersistence != RELPERSISTENCE_TEMP)
		ereport(ERROR,
				(errcode(ERRCODE_WRONG_OBJECT_TYPE),
				 errmsg("cannot inherit from temporary relation \"%s\"",
						RelationGetRelationName(parent_rel))));

	/* If parent rel is temp, it must belong to this session */
	if (parent_rel->rd_rel->relpersistence == RELPERSISTENCE_TEMP &&
		!parent_rel->rd_islocaltemp)
		ereport(ERROR,
				(errcode(ERRCODE_WRONG_OBJECT_TYPE),
		errmsg("cannot inherit from temporary relation of another session")));

	/* Ditto for the child */
	if (child_rel->rd_rel->relpersistence == RELPERSISTENCE_TEMP &&
		!child_rel->rd_islocaltemp)
		ereport(ERROR,
				(errcode(ERRCODE_WRONG_OBJECT_TYPE),
		 errmsg("cannot inherit to temporary relation of another session")));

	/*
	 * Check for duplicates in the list of parents, and determine the highest
	 * inhseqno already present; we'll use the next one for the new parent.
	 * (Note: get RowExclusiveLock because we will write pg_inherits below.)
	 *
	 * Note: we do not reject the case where the child already inherits from
	 * the parent indirectly; CREATE TABLE doesn't reject comparable cases.
	 */
	catalogRelation = heap_open(InheritsRelationId, RowExclusiveLock);
	ScanKeyInit(&key,
				Anum_pg_inherits_inhrelid,
				BTEqualStrategyNumber, F_OIDEQ,
				ObjectIdGetDatum(RelationGetRelid(child_rel)));
	scan = systable_beginscan(catalogRelation, InheritsRelidSeqnoIndexId,
							  true, NULL, 1, &key);

	/* inhseqno sequences start at 1 */
	inhseqno = 0;
	while (HeapTupleIsValid(inheritsTuple = systable_getnext(scan)))
	{
		Form_pg_inherits inh = (Form_pg_inherits) GETSTRUCT(inheritsTuple);

		if (inh->inhparent == RelationGetRelid(parent_rel))
			ereport(ERROR,
					(errcode(ERRCODE_DUPLICATE_TABLE),
			 errmsg("relation \"%s\" would be inherited from more than once",
					RelationGetRelationName(parent_rel))));
		if (inh->inhseqno > inhseqno)
			inhseqno = inh->inhseqno;
	}
	systable_endscan(scan);

	/*
	 * Prevent circularity by seeing if proposed parent inherits from child.
	 * (In particular, this disallows making a rel inherit from itself.)
	 *
	 * This is not completely bulletproof because of race conditions: in
	 * multi-level inheritance trees, someone else could concurrently be
	 * making another inheritance link that closes the loop but does not join
	 * either of the rels we have locked.  Preventing that seems to require
	 * exclusive locks on the entire inheritance tree, which is a cure worse
	 * than the disease.  find_all_inheritors() will cope with circularity
	 * anyway, so don't sweat it too much.
	 *
	 * We use weakest lock we can on child's children, namely AccessShareLock.
	 */
	children = find_all_inheritors(RelationGetRelid(child_rel),
								   AccessShareLock, NULL);

	if (list_member_oid(children, RelationGetRelid(parent_rel)))
		ereport(ERROR,
				(errcode(ERRCODE_DUPLICATE_TABLE),
				 errmsg("circular inheritance not allowed"),
				 errdetail("\"%s\" is already a child of \"%s\".",
						   parent->relname,
						   RelationGetRelationName(child_rel))));

	/* If parent has OIDs then child must have OIDs */
	if (parent_rel->rd_rel->relhasoids && !child_rel->rd_rel->relhasoids)
		ereport(ERROR,
				(errcode(ERRCODE_WRONG_OBJECT_TYPE),
				 errmsg("table \"%s\" without OIDs cannot inherit from table \"%s\" with OIDs",
						RelationGetRelationName(child_rel),
						RelationGetRelationName(parent_rel))));

	/* Match up the columns and bump attinhcount as needed */
	MergeAttributesIntoExisting(child_rel, parent_rel);

	/* Match up the constraints and bump coninhcount as needed */
	MergeConstraintsIntoExisting(child_rel, parent_rel);

	/*
	 * OK, it looks valid.  Make the catalog entries that show inheritance.
	 */
	StoreCatalogInheritance1(RelationGetRelid(child_rel),
							 RelationGetRelid(parent_rel),
							 inhseqno + 1,
							 catalogRelation);

	ObjectAddressSet(address, RelationRelationId,
					 RelationGetRelid(parent_rel));

	/* Now we're done with pg_inherits */
	heap_close(catalogRelation, RowExclusiveLock);

	/* keep our lock on the parent relation until commit */
	heap_close(parent_rel, NoLock);

	return address;
}

/*
 * Obtain the source-text form of the constraint expression for a check
 * constraint, given its pg_constraint tuple
 */
static char *
decompile_conbin(HeapTuple contup, TupleDesc tupdesc)
{
	Form_pg_constraint con;
	bool		isnull;
	Datum		attr;
	Datum		expr;

	con = (Form_pg_constraint) GETSTRUCT(contup);
	attr = heap_getattr(contup, Anum_pg_constraint_conbin, tupdesc, &isnull);
	if (isnull)
		elog(ERROR, "null conbin for constraint %u", HeapTupleGetOid(contup));

	expr = DirectFunctionCall2(pg_get_expr, attr,
							   ObjectIdGetDatum(con->conrelid));
	return TextDatumGetCString(expr);
}

/*
 * Determine whether two check constraints are functionally equivalent
 *
 * The test we apply is to see whether they reverse-compile to the same
 * source string.  This insulates us from issues like whether attributes
 * have the same physical column numbers in parent and child relations.
 */
static bool
constraints_equivalent(HeapTuple a, HeapTuple b, TupleDesc tupleDesc)
{
	Form_pg_constraint acon = (Form_pg_constraint) GETSTRUCT(a);
	Form_pg_constraint bcon = (Form_pg_constraint) GETSTRUCT(b);

	if (acon->condeferrable != bcon->condeferrable ||
		acon->condeferred != bcon->condeferred ||
		strcmp(decompile_conbin(a, tupleDesc),
			   decompile_conbin(b, tupleDesc)) != 0)
		return false;
	else
		return true;
}

/*
 * Check columns in child table match up with columns in parent, and increment
 * their attinhcount.
 *
 * Called by ATExecAddInherit
 *
 * Currently all parent columns must be found in child. Missing columns are an
 * error.  One day we might consider creating new columns like CREATE TABLE
 * does.  However, that is widely unpopular --- in the common use case of
 * partitioned tables it's a foot-gun.
 *
 * The data type must match exactly. If the parent column is NOT NULL then
 * the child must be as well. Defaults are not compared, however.
 */
static void
MergeAttributesIntoExisting(Relation child_rel, Relation parent_rel)
{
	Relation	attrrel;
	AttrNumber	parent_attno;
	int			parent_natts;
	TupleDesc	tupleDesc;
	HeapTuple	tuple;

	attrrel = heap_open(AttributeRelationId, RowExclusiveLock);

	tupleDesc = RelationGetDescr(parent_rel);
	parent_natts = tupleDesc->natts;

	for (parent_attno = 1; parent_attno <= parent_natts; parent_attno++)
	{
		Form_pg_attribute attribute = tupleDesc->attrs[parent_attno - 1];
		char	   *attributeName = NameStr(attribute->attname);

		/* Ignore dropped columns in the parent. */
		if (attribute->attisdropped)
			continue;

		/* Find same column in child (matching on column name). */
		tuple = SearchSysCacheCopyAttName(RelationGetRelid(child_rel),
										  attributeName);
		if (HeapTupleIsValid(tuple))
		{
			/* Check they are same type, typmod, and collation */
			Form_pg_attribute childatt = (Form_pg_attribute) GETSTRUCT(tuple);

			if (attribute->atttypid != childatt->atttypid ||
				attribute->atttypmod != childatt->atttypmod)
				ereport(ERROR,
						(errcode(ERRCODE_DATATYPE_MISMATCH),
						 errmsg("child table \"%s\" has different type for column \"%s\"",
								RelationGetRelationName(child_rel),
								attributeName)));

			if (attribute->attcollation != childatt->attcollation)
				ereport(ERROR,
						(errcode(ERRCODE_COLLATION_MISMATCH),
						 errmsg("child table \"%s\" has different collation for column \"%s\"",
								RelationGetRelationName(child_rel),
								attributeName)));

			/*
			 * Check child doesn't discard NOT NULL property.  (Other
			 * constraints are checked elsewhere.)
			 */
			if (attribute->attnotnull && !childatt->attnotnull)
				ereport(ERROR,
						(errcode(ERRCODE_DATATYPE_MISMATCH),
				errmsg("column \"%s\" in child table must be marked NOT NULL",
					   attributeName)));

			/*
			 * OK, bump the child column's inheritance count.  (If we fail
			 * later on, this change will just roll back.)
			 */
			childatt->attinhcount++;
			simple_heap_update(attrrel, &tuple->t_self, tuple);
			CatalogUpdateIndexes(attrrel, tuple);
			heap_freetuple(tuple);
		}
		else
		{
			ereport(ERROR,
					(errcode(ERRCODE_DATATYPE_MISMATCH),
					 errmsg("child table is missing column \"%s\"",
							attributeName)));
		}
	}

	heap_close(attrrel, RowExclusiveLock);
}

/*
 * Check constraints in child table match up with constraints in parent,
 * and increment their coninhcount.
 *
 * Constraints that are marked ONLY in the parent are ignored.
 *
 * Called by ATExecAddInherit
 *
 * Currently all constraints in parent must be present in the child. One day we
 * may consider adding new constraints like CREATE TABLE does.
 *
 * XXX This is O(N^2) which may be an issue with tables with hundreds of
 * constraints. As long as tables have more like 10 constraints it shouldn't be
 * a problem though. Even 100 constraints ought not be the end of the world.
 *
 * XXX See MergeWithExistingConstraint too if you change this code.
 */
static void
MergeConstraintsIntoExisting(Relation child_rel, Relation parent_rel)
{
	Relation	catalog_relation;
	TupleDesc	tuple_desc;
	SysScanDesc parent_scan;
	ScanKeyData parent_key;
	HeapTuple	parent_tuple;

	catalog_relation = heap_open(ConstraintRelationId, RowExclusiveLock);
	tuple_desc = RelationGetDescr(catalog_relation);

	/* Outer loop scans through the parent's constraint definitions */
	ScanKeyInit(&parent_key,
				Anum_pg_constraint_conrelid,
				BTEqualStrategyNumber, F_OIDEQ,
				ObjectIdGetDatum(RelationGetRelid(parent_rel)));
	parent_scan = systable_beginscan(catalog_relation, ConstraintRelidIndexId,
									 true, NULL, 1, &parent_key);

	while (HeapTupleIsValid(parent_tuple = systable_getnext(parent_scan)))
	{
		Form_pg_constraint parent_con = (Form_pg_constraint) GETSTRUCT(parent_tuple);
		SysScanDesc child_scan;
		ScanKeyData child_key;
		HeapTuple	child_tuple;
		bool		found = false;

		if (parent_con->contype != CONSTRAINT_CHECK)
			continue;

		/* if the parent's constraint is marked NO INHERIT, it's not inherited */
		if (parent_con->connoinherit)
			continue;

		/* Search for a child constraint matching this one */
		ScanKeyInit(&child_key,
					Anum_pg_constraint_conrelid,
					BTEqualStrategyNumber, F_OIDEQ,
					ObjectIdGetDatum(RelationGetRelid(child_rel)));
		child_scan = systable_beginscan(catalog_relation, ConstraintRelidIndexId,
										true, NULL, 1, &child_key);

		while (HeapTupleIsValid(child_tuple = systable_getnext(child_scan)))
		{
			Form_pg_constraint child_con = (Form_pg_constraint) GETSTRUCT(child_tuple);
			HeapTuple	child_copy;

			if (child_con->contype != CONSTRAINT_CHECK)
				continue;

			if (strcmp(NameStr(parent_con->conname),
					   NameStr(child_con->conname)) != 0)
				continue;

			if (!constraints_equivalent(parent_tuple, child_tuple, tuple_desc))
				ereport(ERROR,
						(errcode(ERRCODE_DATATYPE_MISMATCH),
						 errmsg("child table \"%s\" has different definition for check constraint \"%s\"",
								RelationGetRelationName(child_rel),
								NameStr(parent_con->conname))));

			/* If the constraint is "no inherit" then cannot merge */
			if (child_con->connoinherit)
				ereport(ERROR,
						(errcode(ERRCODE_INVALID_OBJECT_DEFINITION),
						 errmsg("constraint \"%s\" conflicts with non-inherited constraint on child table \"%s\"",
								NameStr(child_con->conname),
								RelationGetRelationName(child_rel))));

			/*
			 * OK, bump the child constraint's inheritance count.  (If we fail
			 * later on, this change will just roll back.)
			 */
			child_copy = heap_copytuple(child_tuple);
			child_con = (Form_pg_constraint) GETSTRUCT(child_copy);
			child_con->coninhcount++;
			simple_heap_update(catalog_relation, &child_copy->t_self, child_copy);
			CatalogUpdateIndexes(catalog_relation, child_copy);
			heap_freetuple(child_copy);

			found = true;
			break;
		}

		systable_endscan(child_scan);

		if (!found)
			ereport(ERROR,
					(errcode(ERRCODE_DATATYPE_MISMATCH),
					 errmsg("child table is missing constraint \"%s\"",
							NameStr(parent_con->conname))));
	}

	systable_endscan(parent_scan);
	heap_close(catalog_relation, RowExclusiveLock);
}

/*
 * ALTER TABLE NO INHERIT
 *
 * Drop a parent from the child's parents. This just adjusts the attinhcount
 * and attislocal of the columns and removes the pg_inherit and pg_depend
 * entries.
 *
 * If attinhcount goes to 0 then attislocal gets set to true. If it goes back
 * up attislocal stays true, which means if a child is ever removed from a
 * parent then its columns will never be automatically dropped which may
 * surprise. But at least we'll never surprise by dropping columns someone
 * isn't expecting to be dropped which would actually mean data loss.
 *
 * coninhcount and conislocal for inherited constraints are adjusted in
 * exactly the same way.
 *
 * Return value is the OID of the relation that is no longer parent.
 */
static ObjectAddress
ATExecDropInherit(Relation rel, RangeVar *parent, LOCKMODE lockmode)
{
	Relation	parent_rel;
	Oid			parent_oid;
	Relation	catalogRelation;
	SysScanDesc scan;
	ScanKeyData key[3];
	HeapTuple	inheritsTuple,
				attributeTuple,
				constraintTuple;
	List	   *connames;
	bool		found = false;
	ObjectAddress address;

	/*
	 * AccessShareLock on the parent is probably enough, seeing that DROP
	 * TABLE doesn't lock parent tables at all.  We need some lock since we'll
	 * be inspecting the parent's schema.
	 */
	parent_rel = heap_openrv(parent, AccessShareLock);

	/*
	 * We don't bother to check ownership of the parent table --- ownership of
	 * the child is presumed enough rights.
	 */

	/*
	 * Find and destroy the pg_inherits entry linking the two, or error out if
	 * there is none.
	 */
	catalogRelation = heap_open(InheritsRelationId, RowExclusiveLock);
	ScanKeyInit(&key[0],
				Anum_pg_inherits_inhrelid,
				BTEqualStrategyNumber, F_OIDEQ,
				ObjectIdGetDatum(RelationGetRelid(rel)));
	scan = systable_beginscan(catalogRelation, InheritsRelidSeqnoIndexId,
							  true, NULL, 1, key);

	while (HeapTupleIsValid(inheritsTuple = systable_getnext(scan)))
	{
		Oid			inhparent;

		inhparent = ((Form_pg_inherits) GETSTRUCT(inheritsTuple))->inhparent;
		if (inhparent == RelationGetRelid(parent_rel))
		{
			simple_heap_delete(catalogRelation, &inheritsTuple->t_self);
			found = true;
			break;
		}
	}

	systable_endscan(scan);
	heap_close(catalogRelation, RowExclusiveLock);

	if (!found)
		ereport(ERROR,
				(errcode(ERRCODE_UNDEFINED_TABLE),
				 errmsg("relation \"%s\" is not a parent of relation \"%s\"",
						RelationGetRelationName(parent_rel),
						RelationGetRelationName(rel))));

	/*
	 * Search through child columns looking for ones matching parent rel
	 */
	catalogRelation = heap_open(AttributeRelationId, RowExclusiveLock);
	ScanKeyInit(&key[0],
				Anum_pg_attribute_attrelid,
				BTEqualStrategyNumber, F_OIDEQ,
				ObjectIdGetDatum(RelationGetRelid(rel)));
	scan = systable_beginscan(catalogRelation, AttributeRelidNumIndexId,
							  true, NULL, 1, key);
	while (HeapTupleIsValid(attributeTuple = systable_getnext(scan)))
	{
		Form_pg_attribute att = (Form_pg_attribute) GETSTRUCT(attributeTuple);

		/* Ignore if dropped or not inherited */
		if (att->attisdropped)
			continue;
		if (att->attinhcount <= 0)
			continue;

		if (SearchSysCacheExistsAttName(RelationGetRelid(parent_rel),
										NameStr(att->attname)))
		{
			/* Decrement inhcount and possibly set islocal to true */
			HeapTuple	copyTuple = heap_copytuple(attributeTuple);
			Form_pg_attribute copy_att = (Form_pg_attribute) GETSTRUCT(copyTuple);

			copy_att->attinhcount--;
			if (copy_att->attinhcount == 0)
				copy_att->attislocal = true;

			simple_heap_update(catalogRelation, &copyTuple->t_self, copyTuple);
			CatalogUpdateIndexes(catalogRelation, copyTuple);
			heap_freetuple(copyTuple);
		}
	}
	systable_endscan(scan);
	heap_close(catalogRelation, RowExclusiveLock);

	/*
	 * Likewise, find inherited check constraints and disinherit them. To do
	 * this, we first need a list of the names of the parent's check
	 * constraints.  (We cheat a bit by only checking for name matches,
	 * assuming that the expressions will match.)
	 */
	catalogRelation = heap_open(ConstraintRelationId, RowExclusiveLock);
	ScanKeyInit(&key[0],
				Anum_pg_constraint_conrelid,
				BTEqualStrategyNumber, F_OIDEQ,
				ObjectIdGetDatum(RelationGetRelid(parent_rel)));
	scan = systable_beginscan(catalogRelation, ConstraintRelidIndexId,
							  true, NULL, 1, key);

	connames = NIL;

	while (HeapTupleIsValid(constraintTuple = systable_getnext(scan)))
	{
		Form_pg_constraint con = (Form_pg_constraint) GETSTRUCT(constraintTuple);

		if (con->contype == CONSTRAINT_CHECK)
			connames = lappend(connames, pstrdup(NameStr(con->conname)));
	}

	systable_endscan(scan);

	/* Now scan the child's constraints */
	ScanKeyInit(&key[0],
				Anum_pg_constraint_conrelid,
				BTEqualStrategyNumber, F_OIDEQ,
				ObjectIdGetDatum(RelationGetRelid(rel)));
	scan = systable_beginscan(catalogRelation, ConstraintRelidIndexId,
							  true, NULL, 1, key);

	while (HeapTupleIsValid(constraintTuple = systable_getnext(scan)))
	{
		Form_pg_constraint con = (Form_pg_constraint) GETSTRUCT(constraintTuple);
		bool		match;
		ListCell   *lc;

		if (con->contype != CONSTRAINT_CHECK)
			continue;

		match = false;
		foreach(lc, connames)
		{
			if (strcmp(NameStr(con->conname), (char *) lfirst(lc)) == 0)
			{
				match = true;
				break;
			}
		}

		if (match)
		{
			/* Decrement inhcount and possibly set islocal to true */
			HeapTuple	copyTuple = heap_copytuple(constraintTuple);
			Form_pg_constraint copy_con = (Form_pg_constraint) GETSTRUCT(copyTuple);

			if (copy_con->coninhcount <= 0)		/* shouldn't happen */
				elog(ERROR, "relation %u has non-inherited constraint \"%s\"",
					 RelationGetRelid(rel), NameStr(copy_con->conname));

			copy_con->coninhcount--;
			if (copy_con->coninhcount == 0)
				copy_con->conislocal = true;

			simple_heap_update(catalogRelation, &copyTuple->t_self, copyTuple);
			CatalogUpdateIndexes(catalogRelation, copyTuple);
			heap_freetuple(copyTuple);
		}
	}

	parent_oid = RelationGetRelid(parent_rel);

	systable_endscan(scan);
	heap_close(catalogRelation, RowExclusiveLock);

	drop_parent_dependency(RelationGetRelid(rel),
						   RelationRelationId,
						   RelationGetRelid(parent_rel));

	/*
	 * Post alter hook of this inherits. Since object_access_hook doesn't take
	 * multiple object identifiers, we relay oid of parent relation using
	 * auxiliary_id argument.
	 */
	InvokeObjectPostAlterHookArg(InheritsRelationId,
								 RelationGetRelid(rel), 0,
								 RelationGetRelid(parent_rel), false);

	/* keep our lock on the parent relation until commit */
	heap_close(parent_rel, NoLock);

	ObjectAddressSet(address, RelationRelationId, parent_oid);

	return address;
}

/*
 * Drop the dependency created by StoreCatalogInheritance1 (CREATE TABLE
 * INHERITS/ALTER TABLE INHERIT -- refclassid will be RelationRelationId) or
 * heap_create_with_catalog (CREATE TABLE OF/ALTER TABLE OF -- refclassid will
 * be TypeRelationId).  There's no convenient way to do this, so go trawling
 * through pg_depend.
 */
static void
drop_parent_dependency(Oid relid, Oid refclassid, Oid refobjid)
{
	Relation	catalogRelation;
	SysScanDesc scan;
	ScanKeyData key[3];
	HeapTuple	depTuple;

	catalogRelation = heap_open(DependRelationId, RowExclusiveLock);

	ScanKeyInit(&key[0],
				Anum_pg_depend_classid,
				BTEqualStrategyNumber, F_OIDEQ,
				ObjectIdGetDatum(RelationRelationId));
	ScanKeyInit(&key[1],
				Anum_pg_depend_objid,
				BTEqualStrategyNumber, F_OIDEQ,
				ObjectIdGetDatum(relid));
	ScanKeyInit(&key[2],
				Anum_pg_depend_objsubid,
				BTEqualStrategyNumber, F_INT4EQ,
				Int32GetDatum(0));

	scan = systable_beginscan(catalogRelation, DependDependerIndexId, true,
							  NULL, 3, key);

	while (HeapTupleIsValid(depTuple = systable_getnext(scan)))
	{
		Form_pg_depend dep = (Form_pg_depend) GETSTRUCT(depTuple);

		if (dep->refclassid == refclassid &&
			dep->refobjid == refobjid &&
			dep->refobjsubid == 0 &&
			dep->deptype == DEPENDENCY_NORMAL)
			simple_heap_delete(catalogRelation, &depTuple->t_self);
	}

	systable_endscan(scan);
	heap_close(catalogRelation, RowExclusiveLock);
}

/*
 * ALTER TABLE OF
 *
 * Attach a table to a composite type, as though it had been created with CREATE
 * TABLE OF.  All attname, atttypid, atttypmod and attcollation must match.  The
 * subject table must not have inheritance parents.  These restrictions ensure
 * that you cannot create a configuration impossible with CREATE TABLE OF alone.
 *
 * The address of the type is returned.
 */
static ObjectAddress
ATExecAddOf(Relation rel, const TypeName *ofTypename, LOCKMODE lockmode)
{
	Oid			relid = RelationGetRelid(rel);
	Type		typetuple;
	Oid			typeid;
	Relation	inheritsRelation,
				relationRelation;
	SysScanDesc scan;
	ScanKeyData key;
	AttrNumber	table_attno,
				type_attno;
	TupleDesc	typeTupleDesc,
				tableTupleDesc;
	ObjectAddress tableobj,
				typeobj;
	HeapTuple	classtuple;

	/* Validate the type. */
	typetuple = typenameType(NULL, ofTypename, NULL);
	check_of_type(typetuple);
	typeid = HeapTupleGetOid(typetuple);

	/* Fail if the table has any inheritance parents. */
	inheritsRelation = heap_open(InheritsRelationId, AccessShareLock);
	ScanKeyInit(&key,
				Anum_pg_inherits_inhrelid,
				BTEqualStrategyNumber, F_OIDEQ,
				ObjectIdGetDatum(relid));
	scan = systable_beginscan(inheritsRelation, InheritsRelidSeqnoIndexId,
							  true, NULL, 1, &key);
	if (HeapTupleIsValid(systable_getnext(scan)))
		ereport(ERROR,
				(errcode(ERRCODE_WRONG_OBJECT_TYPE),
				 errmsg("typed tables cannot inherit")));
	systable_endscan(scan);
	heap_close(inheritsRelation, AccessShareLock);

	/*
	 * Check the tuple descriptors for compatibility.  Unlike inheritance, we
	 * require that the order also match.  However, attnotnull need not match.
	 * Also unlike inheritance, we do not require matching relhasoids.
	 */
	typeTupleDesc = lookup_rowtype_tupdesc(typeid, -1);
	tableTupleDesc = RelationGetDescr(rel);
	table_attno = 1;
	for (type_attno = 1; type_attno <= typeTupleDesc->natts; type_attno++)
	{
		Form_pg_attribute type_attr,
					table_attr;
		const char *type_attname,
				   *table_attname;

		/* Get the next non-dropped type attribute. */
		type_attr = typeTupleDesc->attrs[type_attno - 1];
		if (type_attr->attisdropped)
			continue;
		type_attname = NameStr(type_attr->attname);

		/* Get the next non-dropped table attribute. */
		do
		{
			if (table_attno > tableTupleDesc->natts)
				ereport(ERROR,
						(errcode(ERRCODE_DATATYPE_MISMATCH),
						 errmsg("table is missing column \"%s\"",
								type_attname)));
			table_attr = tableTupleDesc->attrs[table_attno++ - 1];
		} while (table_attr->attisdropped);
		table_attname = NameStr(table_attr->attname);

		/* Compare name. */
		if (strncmp(table_attname, type_attname, NAMEDATALEN) != 0)
			ereport(ERROR,
					(errcode(ERRCODE_DATATYPE_MISMATCH),
				 errmsg("table has column \"%s\" where type requires \"%s\"",
						table_attname, type_attname)));

		/* Compare type. */
		if (table_attr->atttypid != type_attr->atttypid ||
			table_attr->atttypmod != type_attr->atttypmod ||
			table_attr->attcollation != type_attr->attcollation)
			ereport(ERROR,
					(errcode(ERRCODE_DATATYPE_MISMATCH),
				  errmsg("table \"%s\" has different type for column \"%s\"",
						 RelationGetRelationName(rel), type_attname)));
	}
	DecrTupleDescRefCount(typeTupleDesc);

	/* Any remaining columns at the end of the table had better be dropped. */
	for (; table_attno <= tableTupleDesc->natts; table_attno++)
	{
		Form_pg_attribute table_attr = tableTupleDesc->attrs[table_attno - 1];

		if (!table_attr->attisdropped)
			ereport(ERROR,
					(errcode(ERRCODE_DATATYPE_MISMATCH),
					 errmsg("table has extra column \"%s\"",
							NameStr(table_attr->attname))));
	}

	/* If the table was already typed, drop the existing dependency. */
	if (rel->rd_rel->reloftype)
		drop_parent_dependency(relid, TypeRelationId, rel->rd_rel->reloftype);

	/* Record a dependency on the new type. */
	tableobj.classId = RelationRelationId;
	tableobj.objectId = relid;
	tableobj.objectSubId = 0;
	typeobj.classId = TypeRelationId;
	typeobj.objectId = typeid;
	typeobj.objectSubId = 0;
	recordDependencyOn(&tableobj, &typeobj, DEPENDENCY_NORMAL);

	/* Update pg_class.reloftype */
	relationRelation = heap_open(RelationRelationId, RowExclusiveLock);
	classtuple = SearchSysCacheCopy1(RELOID, ObjectIdGetDatum(relid));
	if (!HeapTupleIsValid(classtuple))
		elog(ERROR, "cache lookup failed for relation %u", relid);
	((Form_pg_class) GETSTRUCT(classtuple))->reloftype = typeid;
	simple_heap_update(relationRelation, &classtuple->t_self, classtuple);
	CatalogUpdateIndexes(relationRelation, classtuple);

	InvokeObjectPostAlterHook(RelationRelationId, relid, 0);

	heap_freetuple(classtuple);
	heap_close(relationRelation, RowExclusiveLock);

	ReleaseSysCache(typetuple);

	return typeobj;
}

/*
 * ALTER TABLE NOT OF
 *
 * Detach a typed table from its originating type.  Just clear reloftype and
 * remove the dependency.
 */
static void
ATExecDropOf(Relation rel, LOCKMODE lockmode)
{
	Oid			relid = RelationGetRelid(rel);
	Relation	relationRelation;
	HeapTuple	tuple;

	if (!OidIsValid(rel->rd_rel->reloftype))
		ereport(ERROR,
				(errcode(ERRCODE_WRONG_OBJECT_TYPE),
				 errmsg("\"%s\" is not a typed table",
						RelationGetRelationName(rel))));

	/*
	 * We don't bother to check ownership of the type --- ownership of the
	 * table is presumed enough rights.  No lock required on the type, either.
	 */

	drop_parent_dependency(relid, TypeRelationId, rel->rd_rel->reloftype);

	/* Clear pg_class.reloftype */
	relationRelation = heap_open(RelationRelationId, RowExclusiveLock);
	tuple = SearchSysCacheCopy1(RELOID, ObjectIdGetDatum(relid));
	if (!HeapTupleIsValid(tuple))
		elog(ERROR, "cache lookup failed for relation %u", relid);
	((Form_pg_class) GETSTRUCT(tuple))->reloftype = InvalidOid;
	simple_heap_update(relationRelation, &tuple->t_self, tuple);
	CatalogUpdateIndexes(relationRelation, tuple);

	InvokeObjectPostAlterHook(RelationRelationId, relid, 0);

	heap_freetuple(tuple);
	heap_close(relationRelation, RowExclusiveLock);
}

/*
 * relation_mark_replica_identity: Update a table's replica identity
 *
 * Iff ri_type = REPLICA_IDENTITY_INDEX, indexOid must be the Oid of a suitable
 * index. Otherwise, it should be InvalidOid.
 */
static void
relation_mark_replica_identity(Relation rel, char ri_type, Oid indexOid,
							   bool is_internal)
{
	Relation	pg_index;
	Relation	pg_class;
	HeapTuple	pg_class_tuple;
	HeapTuple	pg_index_tuple;
	Form_pg_class pg_class_form;
	Form_pg_index pg_index_form;

	ListCell   *index;

	/*
	 * Check whether relreplident has changed, and update it if so.
	 */
	pg_class = heap_open(RelationRelationId, RowExclusiveLock);
	pg_class_tuple = SearchSysCacheCopy1(RELOID,
									ObjectIdGetDatum(RelationGetRelid(rel)));
	if (!HeapTupleIsValid(pg_class_tuple))
		elog(ERROR, "cache lookup failed for relation \"%s\"",
			 RelationGetRelationName(rel));
	pg_class_form = (Form_pg_class) GETSTRUCT(pg_class_tuple);
	if (pg_class_form->relreplident != ri_type)
	{
		pg_class_form->relreplident = ri_type;
		simple_heap_update(pg_class, &pg_class_tuple->t_self, pg_class_tuple);
		CatalogUpdateIndexes(pg_class, pg_class_tuple);
	}
	heap_close(pg_class, RowExclusiveLock);
	heap_freetuple(pg_class_tuple);

	/*
	 * Check whether the correct index is marked indisreplident; if so, we're
	 * done.
	 */
	if (OidIsValid(indexOid))
	{
		Assert(ri_type == REPLICA_IDENTITY_INDEX);

		pg_index_tuple = SearchSysCache1(INDEXRELID, ObjectIdGetDatum(indexOid));
		if (!HeapTupleIsValid(pg_index_tuple))
			elog(ERROR, "cache lookup failed for index %u", indexOid);
		pg_index_form = (Form_pg_index) GETSTRUCT(pg_index_tuple);

		if (pg_index_form->indisreplident)
		{
			ReleaseSysCache(pg_index_tuple);
			return;
		}
		ReleaseSysCache(pg_index_tuple);
	}

	/*
	 * Clear the indisreplident flag from any index that had it previously,
	 * and set it for any index that should have it now.
	 */
	pg_index = heap_open(IndexRelationId, RowExclusiveLock);
	foreach(index, RelationGetIndexList(rel))
	{
		Oid			thisIndexOid = lfirst_oid(index);
		bool		dirty = false;

		pg_index_tuple = SearchSysCacheCopy1(INDEXRELID,
											 ObjectIdGetDatum(thisIndexOid));
		if (!HeapTupleIsValid(pg_index_tuple))
			elog(ERROR, "cache lookup failed for index %u", thisIndexOid);
		pg_index_form = (Form_pg_index) GETSTRUCT(pg_index_tuple);

		/*
		 * Unset the bit if set.  We know it's wrong because we checked this
		 * earlier.
		 */
		if (pg_index_form->indisreplident)
		{
			dirty = true;
			pg_index_form->indisreplident = false;
		}
		else if (thisIndexOid == indexOid)
		{
			dirty = true;
			pg_index_form->indisreplident = true;
		}

		if (dirty)
		{
			simple_heap_update(pg_index, &pg_index_tuple->t_self, pg_index_tuple);
			CatalogUpdateIndexes(pg_index, pg_index_tuple);
			InvokeObjectPostAlterHookArg(IndexRelationId, thisIndexOid, 0,
										 InvalidOid, is_internal);
		}
		heap_freetuple(pg_index_tuple);
	}

	heap_close(pg_index, RowExclusiveLock);
}

/*
 * ALTER TABLE <name> REPLICA IDENTITY ...
 */
static void
ATExecReplicaIdentity(Relation rel, ReplicaIdentityStmt *stmt, LOCKMODE lockmode)
{
	Oid			indexOid;
	Relation	indexRel;
	int			key;

	if (stmt->identity_type == REPLICA_IDENTITY_DEFAULT)
	{
		relation_mark_replica_identity(rel, stmt->identity_type, InvalidOid, true);
		return;
	}
	else if (stmt->identity_type == REPLICA_IDENTITY_FULL)
	{
		relation_mark_replica_identity(rel, stmt->identity_type, InvalidOid, true);
		return;
	}
	else if (stmt->identity_type == REPLICA_IDENTITY_NOTHING)
	{
		relation_mark_replica_identity(rel, stmt->identity_type, InvalidOid, true);
		return;
	}
	else if (stmt->identity_type == REPLICA_IDENTITY_INDEX)
	{
		 /* fallthrough */ ;
	}
	else
		elog(ERROR, "unexpected identity type %u", stmt->identity_type);


	/* Check that the index exists */
	indexOid = get_relname_relid(stmt->name, rel->rd_rel->relnamespace);
	if (!OidIsValid(indexOid))
		ereport(ERROR,
				(errcode(ERRCODE_UNDEFINED_OBJECT),
				 errmsg("index \"%s\" for table \"%s\" does not exist",
						stmt->name, RelationGetRelationName(rel))));

	indexRel = index_open(indexOid, ShareLock);

	/* Check that the index is on the relation we're altering. */
	if (indexRel->rd_index == NULL ||
		indexRel->rd_index->indrelid != RelationGetRelid(rel))
		ereport(ERROR,
				(errcode(ERRCODE_WRONG_OBJECT_TYPE),
				 errmsg("\"%s\" is not an index for table \"%s\"",
						RelationGetRelationName(indexRel),
						RelationGetRelationName(rel))));
	/* The AM must support uniqueness, and the index must in fact be unique. */
	if (!indexRel->rd_am->amcanunique || !indexRel->rd_index->indisunique)
		ereport(ERROR,
				(errcode(ERRCODE_WRONG_OBJECT_TYPE),
			 errmsg("cannot use non-unique index \"%s\" as replica identity",
					RelationGetRelationName(indexRel))));
	/* Deferred indexes are not guaranteed to be always unique. */
	if (!indexRel->rd_index->indimmediate)
		ereport(ERROR,
				(errcode(ERRCODE_FEATURE_NOT_SUPPORTED),
		  errmsg("cannot use non-immediate index \"%s\" as replica identity",
				 RelationGetRelationName(indexRel))));
	/* Expression indexes aren't supported. */
	if (RelationGetIndexExpressions(indexRel) != NIL)
		ereport(ERROR,
				(errcode(ERRCODE_FEATURE_NOT_SUPPORTED),
			 errmsg("cannot use expression index \"%s\" as replica identity",
					RelationGetRelationName(indexRel))));
	/* Predicate indexes aren't supported. */
	if (RelationGetIndexPredicate(indexRel) != NIL)
		ereport(ERROR,
				(errcode(ERRCODE_FEATURE_NOT_SUPPORTED),
				 errmsg("cannot use partial index \"%s\" as replica identity",
						RelationGetRelationName(indexRel))));
	/* And neither are invalid indexes. */
	if (!IndexIsValid(indexRel->rd_index))
		ereport(ERROR,
				(errcode(ERRCODE_FEATURE_NOT_SUPPORTED),
				 errmsg("cannot use invalid index \"%s\" as replica identity",
						RelationGetRelationName(indexRel))));

	/* Check index for nullable columns. */
	for (key = 0; key < indexRel->rd_index->indnatts; key++)
	{
		int16		attno = indexRel->rd_index->indkey.values[key];
		Form_pg_attribute attr;

		/* Of the system columns, only oid is indexable. */
		if (attno <= 0 && attno != ObjectIdAttributeNumber)
			elog(ERROR, "internal column %u in unique index \"%s\"",
				 attno, RelationGetRelationName(indexRel));

		attr = rel->rd_att->attrs[attno - 1];
		if (!attr->attnotnull)
			ereport(ERROR,
					(errcode(ERRCODE_WRONG_OBJECT_TYPE),
					 errmsg("index \"%s\" cannot be used as replica identity because column \"%s\" is nullable",
							RelationGetRelationName(indexRel),
							NameStr(attr->attname))));
	}

	/* This index is suitable for use as a replica identity. Mark it. */
	relation_mark_replica_identity(rel, stmt->identity_type, indexOid, true);

	index_close(indexRel, NoLock);
}

/*
 * ALTER TABLE ENABLE/DISABLE ROW LEVEL SECURITY
 */
static void
ATExecEnableRowSecurity(Relation rel)
{
	Relation		pg_class;
	Oid				relid;
	HeapTuple		tuple;

	relid = RelationGetRelid(rel);

	pg_class = heap_open(RelationRelationId, RowExclusiveLock);

	tuple = SearchSysCacheCopy1(RELOID, ObjectIdGetDatum(relid));

	if (!HeapTupleIsValid(tuple))
		elog(ERROR, "cache lookup failed for relation %u", relid);

	((Form_pg_class) GETSTRUCT(tuple))->relrowsecurity = true;
	simple_heap_update(pg_class, &tuple->t_self, tuple);

	/* keep catalog indexes current */
	CatalogUpdateIndexes(pg_class, tuple);

	heap_close(pg_class, RowExclusiveLock);
	heap_freetuple(tuple);
}

static void
ATExecDisableRowSecurity(Relation rel)
{
	Relation		pg_class;
	Oid				relid;
	HeapTuple		tuple;

	relid = RelationGetRelid(rel);

	/* Pull the record for this relation and update it */
	pg_class = heap_open(RelationRelationId, RowExclusiveLock);

	tuple = SearchSysCacheCopy1(RELOID, ObjectIdGetDatum(relid));

	if (!HeapTupleIsValid(tuple))
		elog(ERROR, "cache lookup failed for relation %u", relid);

	((Form_pg_class) GETSTRUCT(tuple))->relrowsecurity = false;
	simple_heap_update(pg_class, &tuple->t_self, tuple);

	/* keep catalog indexes current */
	CatalogUpdateIndexes(pg_class, tuple);

	heap_close(pg_class, RowExclusiveLock);
	heap_freetuple(tuple);
}

/*
 * ALTER FOREIGN TABLE <name> OPTIONS (...)
 */
static void
ATExecGenericOptions(Relation rel, List *options)
{
	Relation	ftrel;
	ForeignServer *server;
	ForeignDataWrapper *fdw;
	HeapTuple	tuple;
	bool		isnull;
	Datum		repl_val[Natts_pg_foreign_table];
	bool		repl_null[Natts_pg_foreign_table];
	bool		repl_repl[Natts_pg_foreign_table];
	Datum		datum;
	Form_pg_foreign_table tableform;

	if (options == NIL)
		return;

	ftrel = heap_open(ForeignTableRelationId, RowExclusiveLock);

	tuple = SearchSysCacheCopy1(FOREIGNTABLEREL, rel->rd_id);
	if (!HeapTupleIsValid(tuple))
		ereport(ERROR,
				(errcode(ERRCODE_UNDEFINED_OBJECT),
				 errmsg("foreign table \"%s\" does not exist",
						RelationGetRelationName(rel))));
	tableform = (Form_pg_foreign_table) GETSTRUCT(tuple);
	server = GetForeignServer(tableform->ftserver);
	fdw = GetForeignDataWrapper(server->fdwid);

	memset(repl_val, 0, sizeof(repl_val));
	memset(repl_null, false, sizeof(repl_null));
	memset(repl_repl, false, sizeof(repl_repl));

	/* Extract the current options */
	datum = SysCacheGetAttr(FOREIGNTABLEREL,
							tuple,
							Anum_pg_foreign_table_ftoptions,
							&isnull);
	if (isnull)
		datum = PointerGetDatum(NULL);

	/* Transform the options */
	datum = transformGenericOptions(ForeignTableRelationId,
									datum,
									options,
									fdw->fdwvalidator);

	if (PointerIsValid(DatumGetPointer(datum)))
		repl_val[Anum_pg_foreign_table_ftoptions - 1] = datum;
	else
		repl_null[Anum_pg_foreign_table_ftoptions - 1] = true;

	repl_repl[Anum_pg_foreign_table_ftoptions - 1] = true;

	/* Everything looks good - update the tuple */

	tuple = heap_modify_tuple(tuple, RelationGetDescr(ftrel),
							  repl_val, repl_null, repl_repl);

	simple_heap_update(ftrel, &tuple->t_self, tuple);
	CatalogUpdateIndexes(ftrel, tuple);

	InvokeObjectPostAlterHook(ForeignTableRelationId,
							  RelationGetRelid(rel), 0);

	heap_close(ftrel, RowExclusiveLock);

	heap_freetuple(tuple);
}

#ifdef PGXC
/*
 * ALTER TABLE <name> DISTRIBUTE BY ...
 */
static void
AtExecDistributeBy(Relation rel, DistributeBy *options)
{
	Oid relid;
	char locatortype;
	int hashalgorithm, hashbuckets;
	AttrNumber attnum;

	/* Nothing to do on Datanodes */
	if (IS_PGXC_DATANODE || options == NULL)
		return;

	relid = RelationGetRelid(rel);

	/* Get necessary distribution information */
	GetRelationDistributionItems(relid,
								 options,
								 RelationGetDescr(rel),
								 &locatortype,
								 &hashalgorithm,
								 &hashbuckets,
								 &attnum);

	/*
	 * It is not checked if the distribution type list is the same as the old one,
	 * user might define a different sub-cluster at the same time.
	 */

	/* Update pgxc_class entry */
	PgxcClassAlter(relid,
				   locatortype,
				   (int) attnum,
				   hashalgorithm,
				   hashbuckets,
				   0,
				   NULL,
				   PGXC_CLASS_ALTER_DISTRIBUTION);

	/* Make the additional catalog changes visible */
	CommandCounterIncrement();
}


/*
 * ALTER TABLE <name> TO [ NODE nodelist | GROUP groupname ]
 */
static void
AtExecSubCluster(Relation rel, PGXCSubCluster *options)
{
	Oid *nodeoids;
	int numnodes;

	/* Nothing to do on Datanodes */
	if (IS_PGXC_DATANODE || options == NULL)
		return;

	/*
	 * It is not checked if the new subcluster list is the same as the old one,
	 * user might define a different distribution type.
	 */

	/* Obtain new node information */
	nodeoids = GetRelationDistributionNodes(options, &numnodes);

	/* Update pgxc_class entry */
	PgxcClassAlter(RelationGetRelid(rel),
				   '\0',
				   0,
				   0,
				   0,
				   numnodes,
				   nodeoids,
				   PGXC_CLASS_ALTER_NODES);

	/* Make the additional catalog changes visible */
	CommandCounterIncrement();
}


/*
 * ALTER TABLE <name> ADD NODE nodelist
 */
static void
AtExecAddNode(Relation rel, List *options)
{
	Oid *add_oids, *old_oids;
	int add_num, old_num;

	/* Nothing to do on Datanodes */
	if (IS_PGXC_DATANODE || options == NIL)
		return;

	/*
	 * Build a new array of sorted node Oids given the list of name nodes
	 * to be added.
	 */
	add_oids = BuildRelationDistributionNodes(options, &add_num);

	/*
	 * Then check if nodes to be added are not in existing node
	 * list and build updated list of nodes.
	 */
	old_num = get_pgxc_classnodes(RelationGetRelid(rel), &old_oids);

	/* Add elements to array */
	old_oids = add_node_list(old_oids, old_num, add_oids, add_num, &old_num);

	/* Sort once again the newly-created array of node Oids to maintain consistency */
	old_oids = SortRelationDistributionNodes(old_oids, old_num);

	/* Update pgxc_class entry */
	PgxcClassAlter(RelationGetRelid(rel),
				   '\0',
				   0,
				   0,
				   0,
				   old_num,
				   old_oids,
				   PGXC_CLASS_ALTER_NODES);

	/* Make the additional catalog changes visible */
	CommandCounterIncrement();
}


/*
 * ALTER TABLE <name> DELETE NODE nodelist
 */
static void
AtExecDeleteNode(Relation rel, List *options)
{
	Oid *del_oids, *old_oids;
	int del_num, old_num;

	/* Nothing to do on Datanodes */
	if (IS_PGXC_DATANODE || options == NIL)
		return;

	/*
	 * Build a new array of sorted node Oids given the list of name nodes
	 * to be deleted.
	 */
	del_oids = BuildRelationDistributionNodes(options, &del_num);

	/*
	 * Check if nodes to be deleted are really included in existing
	 * node list and get updated list of nodes.
	 */
	old_num = get_pgxc_classnodes(RelationGetRelid(rel), &old_oids);

	/* Delete elements on array */
	old_oids = delete_node_list(old_oids, old_num, del_oids, del_num, &old_num);

	/* Update pgxc_class entry */
	PgxcClassAlter(RelationGetRelid(rel),
				   '\0',
				   0,
				   0,
				   0,
				   old_num,
				   old_oids,
				   PGXC_CLASS_ALTER_NODES);

	/* Make the additional catalog changes visible */
	CommandCounterIncrement();
}


/*
 * ATCheckCmd
 *
 * Check ALTER TABLE restrictions in Postgres-XC
 */
static void
ATCheckCmd(Relation rel, AlterTableCmd *cmd)
{
	/* Do nothing in the case of a remote node */
	if (IS_PGXC_DATANODE || IsConnFromCoord())
		return;

	switch (cmd->subtype)
	{
		case AT_DropColumn:
			/* Distribution column cannot be dropped */
			if (IsDistColumnForRelId(RelationGetRelid(rel), cmd->name))
				ereport(ERROR,
						(errcode(ERRCODE_FEATURE_NOT_SUPPORTED),
						 errmsg("Distribution column cannot be dropped")));
			break;

		default:
			break;
	}
}


/*
 * BuildRedistribCommands
 * Evaluate new and old distribution and build the list of operations
 * necessary to perform table redistribution.
 */
static RedistribState *
BuildRedistribCommands(Oid relid, List *subCmds)
{
	RedistribState   *redistribState = makeRedistribState(relid);
	RelationLocInfo *oldLocInfo, *newLocInfo; /* Former locator info */
	Relation	rel;
	Oid		   *new_oid_array;	/* Modified list of Oids */
	int			new_num, i;	/* Modified number of Oids */
	ListCell   *item;
#ifdef XCP
	char		node_type = PGXC_NODE_DATANODE;
#endif

	/* Get necessary information about relation */
	rel = relation_open(redistribState->relid, NoLock);
	oldLocInfo = RelationGetLocInfo(rel);
	Assert(oldLocInfo);

	/*
	 * Get a copy of the locator information that will be modified by
	 * successive ALTER TABLE commands.
	 */
	newLocInfo = CopyRelationLocInfo(oldLocInfo);
	/* The node list of this locator information will be rebuilt after command scan */
	list_free(newLocInfo->nodeList);
	newLocInfo->nodeList = NULL;

	/* Get the list to be modified */
	new_num = get_pgxc_classnodes(RelationGetRelid(rel), &new_oid_array);

	foreach(item, subCmds)
	{
		AlterTableCmd *cmd = (AlterTableCmd *) lfirst(item);
		switch (cmd->subtype)
		{
			case AT_DistributeBy:
				/*
				 * Get necessary distribution information and update to new
				 * distribution type.
				 */
				GetRelationDistributionItems(redistribState->relid,
											 (DistributeBy *) cmd->def,
											 RelationGetDescr(rel),
											 &(newLocInfo->locatorType),
											 NULL,
											 NULL,
											 (AttrNumber *)&(newLocInfo->partAttrNum));
				break;
			case AT_SubCluster:
				/* Update new list of nodes */
				new_oid_array = GetRelationDistributionNodes((PGXCSubCluster *) cmd->def, &new_num);
				break;
			case AT_AddNodeList:
				{
					Oid *add_oids;
					int add_num;
					add_oids = BuildRelationDistributionNodes((List *) cmd->def, &add_num);
					/* Add elements to array */
					new_oid_array = add_node_list(new_oid_array, new_num, add_oids, add_num, &new_num);
				}
				break;
			case AT_DeleteNodeList:
				{
					Oid *del_oids;
					int del_num;
					del_oids = BuildRelationDistributionNodes((List *) cmd->def, &del_num);
					/* Delete elements from array */
					new_oid_array = delete_node_list(new_oid_array, new_num, del_oids, del_num, &new_num);
				}
				break;
			default:
				Assert(0); /* Should not happen */
		}
	}

	/* Build relation node list for new locator info */
	for (i = 0; i < new_num; i++)
#ifdef XCP
		newLocInfo->nodeList = lappend_int(newLocInfo->nodeList,
										   PGXCNodeGetNodeId(new_oid_array[i],
															 &node_type));
#else
		newLocInfo->nodeList = lappend_int(newLocInfo->nodeList,
										   PGXCNodeGetNodeId(new_oid_array[i],
															 PGXC_NODE_DATANODE));
#endif
	/* Build the command tree for table redistribution */
	PGXCRedistribCreateCommandList(redistribState, newLocInfo);

	/* Clean up */
	FreeRelationLocInfo(newLocInfo);
	pfree(new_oid_array);
	relation_close(rel, NoLock);

	return redistribState;
}


/*
 * Delete from given Oid array old_oids the given oid list del_oids
 * and build a new one.
 */
Oid *
delete_node_list(Oid *old_oids, int old_num, Oid *del_oids, int del_num, int *new_num)
{
	/* Allocate former array and data */
	Oid *new_oids = old_oids;
	int loc_new_num = old_num;
	int i;

	/*
	 * Delete from existing node Oid array the elements to be removed.
	 * An error is returned if an element to be deleted is not in existing array.
	 * It is not necessary to sort once again the result array of node Oids
	 * as here only a deletion of elements is done.
	 */
	for (i = 0; i < del_num; i++)
	{
		Oid nodeoid = del_oids[i];
		int j, position;
		bool is_listed = false;
		position = 0;

		for (j = 0; j < loc_new_num; j++)
		{
			/* Check if element can be removed */
			if (nodeoid == new_oids[j])
			{
				is_listed = true;
				position = j;
			}
		}

		/* Move all the elements from [j+1, n-1] to [j, n-2] */
		if (is_listed)
		{
			for (j = position + 1; j < loc_new_num; j++)
				new_oids[j - 1] = new_oids[j];

			loc_new_num--;

			/* Not possible to have an empty list */
			if (loc_new_num == 0)
				ereport(ERROR,
						(errcode(ERRCODE_DUPLICATE_OBJECT),
						 errmsg("Node list is empty: one node at least is mandatory")));

			new_oids = (Oid *) repalloc(new_oids, loc_new_num * sizeof(Oid));
		}
		else
			ereport(ERROR,
					(errcode(ERRCODE_DUPLICATE_OBJECT),
					 errmsg("PGXC Node %s: object not in relation node list",
							get_pgxc_nodename(nodeoid))));
	}

	/* Save new number of nodes */
	*new_num = loc_new_num;
	return new_oids;
}


/*
 * Add to given Oid array old_oids the given oid list add_oids
 * and build a new one.
 */
Oid *
add_node_list(Oid *old_oids, int old_num, Oid *add_oids, int add_num, int *new_num)
{
	/* Allocate former array and data */
	Oid *new_oids = old_oids;
	int loc_new_num = old_num;
	int i;

	/*
	 * Build new Oid list, both addition and old list are already sorted.
	 * The idea here is to go through the list of nodes to be added and
	 * add the elements one-by-one on the existing list.
	 * An error is returned if an element to be added already exists
	 * in relation node array.
	 * Here we do O(n^2) scan to avoid a dependency with the way
	 * oids are sorted by heap APIs. They are sorted once again once
	 * the addition operation is completed.
	 */
	for (i = 0; i < add_num; i++)
	{
		Oid nodeoid = add_oids[i];
		int j;

		/* Check if element is already a part of array */
		for (j = 0; j < loc_new_num; j++)
		{
			/* Item is already in node list */
			if (nodeoid == new_oids[j])
				ereport(ERROR,
						(errcode(ERRCODE_DUPLICATE_OBJECT),
						 errmsg("PGXC Node %s: object already in relation node list",
								get_pgxc_nodename(nodeoid))));
		}

		/* If we are here, element can be added safely in node array */
		loc_new_num++;
		new_oids = (Oid *) repalloc(new_oids, loc_new_num * sizeof(Oid));
		new_oids[loc_new_num - 1] = nodeoid;
	}

	/* Sort once again the newly-created array of node Oids to maintain consistency */
	new_oids = SortRelationDistributionNodes(new_oids, loc_new_num);

	/* Save new number of nodes */
	*new_num = loc_new_num;
	return new_oids;
}
#endif


/*
 * Preparation phase for SET LOGGED/UNLOGGED
 *
 * This verifies that we're not trying to change a temp table.  Also,
 * existing foreign key constraints are checked to avoid ending up with
 * permanent tables referencing unlogged tables.
 *
 * Return value is false if the operation is a no-op (in which case the
 * checks are skipped), otherwise true.
 */
static bool
ATPrepChangePersistence(Relation rel, bool toLogged)
{
	Relation	pg_constraint;
	HeapTuple	tuple;
	SysScanDesc scan;
	ScanKeyData skey[1];

	/*
	 * Disallow changing status for a temp table.  Also verify whether we can
	 * get away with doing nothing; in such cases we don't need to run the
	 * checks below, either.
	 */
	switch (rel->rd_rel->relpersistence)
	{
		case RELPERSISTENCE_TEMP:
			ereport(ERROR,
					(errcode(ERRCODE_INVALID_TABLE_DEFINITION),
					 errmsg("cannot change logged status of table %s",
							RelationGetRelationName(rel)),
					 errdetail("Table %s is temporary.",
							   RelationGetRelationName(rel)),
					 errtable(rel)));
			break;
		case RELPERSISTENCE_PERMANENT:
			if (toLogged)
				/* nothing to do */
				return false;
			break;
		case RELPERSISTENCE_UNLOGGED:
			if (!toLogged)
				/* nothing to do */
				return false;
			break;
	}

	/*
	 * Check existing foreign key constraints to preserve the invariant that
	 * no permanent tables cannot reference unlogged ones.  Self-referencing
	 * foreign keys can safely be ignored.
	 */
	pg_constraint = heap_open(ConstraintRelationId, AccessShareLock);

	/*
	 * Scan conrelid if changing to permanent, else confrelid.  This also
	 * determines whether a useful index exists.
	 */
	ScanKeyInit(&skey[0],
				toLogged ? Anum_pg_constraint_conrelid :
				Anum_pg_constraint_confrelid,
				BTEqualStrategyNumber, F_OIDEQ,
				ObjectIdGetDatum(RelationGetRelid(rel)));
	scan = systable_beginscan(pg_constraint,
							  toLogged ? ConstraintRelidIndexId : InvalidOid,
							  true, NULL, 1, skey);

	while (HeapTupleIsValid(tuple = systable_getnext(scan)))
	{
		Form_pg_constraint con = (Form_pg_constraint) GETSTRUCT(tuple);

		if (con->contype == CONSTRAINT_FOREIGN)
		{
			Oid			foreignrelid;
			Relation	foreignrel;

			/* the opposite end of what we used as scankey */
			foreignrelid = toLogged ? con->confrelid : con->conrelid;

			/* ignore if self-referencing */
			if (RelationGetRelid(rel) == foreignrelid)
				continue;

			foreignrel = relation_open(foreignrelid, AccessShareLock);

			if (toLogged)
			{
				if (foreignrel->rd_rel->relpersistence != RELPERSISTENCE_PERMANENT)
					ereport(ERROR,
							(errcode(ERRCODE_INVALID_TABLE_DEFINITION),
						 errmsg("cannot change status of table %s to logged",
								RelationGetRelationName(rel)),
						  errdetail("Table %s references unlogged table %s.",
									RelationGetRelationName(rel),
									RelationGetRelationName(foreignrel)),
							 errtableconstraint(rel, NameStr(con->conname))));
			}
			else
			{
				if (foreignrel->rd_rel->relpersistence == RELPERSISTENCE_PERMANENT)
					ereport(ERROR,
							(errcode(ERRCODE_INVALID_TABLE_DEFINITION),
					   errmsg("cannot change status of table %s to unlogged",
							  RelationGetRelationName(rel)),
					  errdetail("Logged table %s is referenced by table %s.",
								RelationGetRelationName(foreignrel),
								RelationGetRelationName(rel)),
							 errtableconstraint(rel, NameStr(con->conname))));
			}

			relation_close(foreignrel, AccessShareLock);
		}
	}

	systable_endscan(scan);

	heap_close(pg_constraint, AccessShareLock);

	return true;
}

/*
 * Execute ALTER TABLE SET SCHEMA
 */
ObjectAddress
AlterTableNamespace(AlterObjectSchemaStmt *stmt, Oid *oldschema)
{
	Relation	rel;
	Oid			relid;
	Oid			oldNspOid;
	Oid			nspOid;
	RangeVar   *newrv;
	ObjectAddresses *objsMoved;
	ObjectAddress myself;

	relid = RangeVarGetRelidExtended(stmt->relation, AccessExclusiveLock,
									 stmt->missing_ok, false,
									 RangeVarCallbackForAlterRelation,
									 (void *) stmt);

	if (!OidIsValid(relid))
	{
		ereport(NOTICE,
				(errmsg("relation \"%s\" does not exist, skipping",
						stmt->relation->relname)));
		return InvalidObjectAddress;
	}

	rel = relation_open(relid, NoLock);

	oldNspOid = RelationGetNamespace(rel);

	/* If it's an owned sequence, disallow moving it by itself. */
	if (rel->rd_rel->relkind == RELKIND_SEQUENCE)
	{
		Oid			tableId;
		int32		colId;

		if (sequenceIsOwned(relid, &tableId, &colId))
			ereport(ERROR,
					(errcode(ERRCODE_FEATURE_NOT_SUPPORTED),
				 errmsg("cannot move an owned sequence into another schema"),
					 errdetail("Sequence \"%s\" is linked to table \"%s\".",
							   RelationGetRelationName(rel),
							   get_rel_name(tableId))));
	}

	/* Get and lock schema OID and check its permissions. */
	newrv = makeRangeVar(stmt->newschema, RelationGetRelationName(rel), -1);
	nspOid = RangeVarGetAndCheckCreationNamespace(newrv, NoLock, NULL);

	/* common checks on switching namespaces */
	CheckSetNamespace(oldNspOid, nspOid, RelationRelationId, relid);

	objsMoved = new_object_addresses();
	AlterTableNamespaceInternal(rel, oldNspOid, nspOid, objsMoved);
	free_object_addresses(objsMoved);

	ObjectAddressSet(myself, RelationRelationId, relid);

	if (oldschema)
		*oldschema = oldNspOid;

	/* close rel, but keep lock until commit */
	relation_close(rel, NoLock);

	return myself;
}

/*
 * The guts of relocating a table or materialized view to another namespace:
 * besides moving the relation itself, its dependent objects are relocated to
 * the new schema.
 */
void
AlterTableNamespaceInternal(Relation rel, Oid oldNspOid, Oid nspOid,
							ObjectAddresses *objsMoved)
{
	Relation	classRel;

	Assert(objsMoved != NULL);

	/* OK, modify the pg_class row and pg_depend entry */
	classRel = heap_open(RelationRelationId, RowExclusiveLock);

	AlterRelationNamespaceInternal(classRel, RelationGetRelid(rel), oldNspOid,
								   nspOid, true, objsMoved);

	/* Fix the table's row type too */
	AlterTypeNamespaceInternal(rel->rd_rel->reltype,
							   nspOid, false, false, objsMoved);

	/* Fix other dependent stuff */
	if (rel->rd_rel->relkind == RELKIND_RELATION ||
		rel->rd_rel->relkind == RELKIND_MATVIEW)
	{
		AlterIndexNamespaces(classRel, rel, oldNspOid, nspOid, objsMoved);
		AlterSeqNamespaces(classRel, rel, oldNspOid, nspOid,
						   objsMoved, AccessExclusiveLock);
		AlterConstraintNamespaces(RelationGetRelid(rel), oldNspOid, nspOid,
								  false, objsMoved);
	}

	heap_close(classRel, RowExclusiveLock);

#ifdef PGXC
	/* Rename also sequence on GTM for a sequence */
	if (IS_PGXC_LOCAL_COORDINATOR &&
		rel->rd_rel->relkind == RELKIND_SEQUENCE &&
		!IsTempSequence(RelationGetRelid(rel)))
	{
		char *seqname = GetGlobalSeqName(rel, NULL, NULL);
		char *newseqname = GetGlobalSeqName(rel, NULL, get_namespace_name(nspOid));

		/* We also need to rename it on the GTM */
		if (RenameSequenceGTM(seqname, newseqname) < 0)
			ereport(ERROR,
					(errcode(ERRCODE_CONNECTION_FAILURE),
					 errmsg("GTM error, could not rename sequence")));

		/* Register a rename callback in case transaction is dropped */
		register_sequence_rename_cb(seqname, newseqname);

		pfree(seqname);
		pfree(newseqname);
	}
#endif

}

/*
 * The guts of relocating a relation to another namespace: fix the pg_class
 * entry, and the pg_depend entry if any.  Caller must already have
 * opened and write-locked pg_class.
 */
void
AlterRelationNamespaceInternal(Relation classRel, Oid relOid,
							   Oid oldNspOid, Oid newNspOid,
							   bool hasDependEntry,
							   ObjectAddresses *objsMoved)
{
	HeapTuple	classTup;
	Form_pg_class classForm;
	ObjectAddress thisobj;

	classTup = SearchSysCacheCopy1(RELOID, ObjectIdGetDatum(relOid));
	if (!HeapTupleIsValid(classTup))
		elog(ERROR, "cache lookup failed for relation %u", relOid);
	classForm = (Form_pg_class) GETSTRUCT(classTup);

	Assert(classForm->relnamespace == oldNspOid);

	thisobj.classId = RelationRelationId;
	thisobj.objectId = relOid;
	thisobj.objectSubId = 0;

	/*
	 * Do nothing when there's nothing to do.
	 */
	if (!object_address_present(&thisobj, objsMoved))
	{
		/* check for duplicate name (more friendly than unique-index failure) */
		if (get_relname_relid(NameStr(classForm->relname),
							  newNspOid) != InvalidOid)
			ereport(ERROR,
					(errcode(ERRCODE_DUPLICATE_TABLE),
					 errmsg("relation \"%s\" already exists in schema \"%s\"",
							NameStr(classForm->relname),
							get_namespace_name(newNspOid))));

		/* classTup is a copy, so OK to scribble on */
		classForm->relnamespace = newNspOid;

		simple_heap_update(classRel, &classTup->t_self, classTup);
		CatalogUpdateIndexes(classRel, classTup);

		/* Update dependency on schema if caller said so */
		if (hasDependEntry &&
			changeDependencyFor(RelationRelationId,
								relOid,
								NamespaceRelationId,
								oldNspOid,
								newNspOid) != 1)
			elog(ERROR, "failed to change schema dependency for relation \"%s\"",
				 NameStr(classForm->relname));

		add_exact_object_address(&thisobj, objsMoved);

		InvokeObjectPostAlterHook(RelationRelationId, relOid, 0);
	}

	heap_freetuple(classTup);
}

/*
 * Move all indexes for the specified relation to another namespace.
 *
 * Note: we assume adequate permission checking was done by the caller,
 * and that the caller has a suitable lock on the owning relation.
 */
static void
AlterIndexNamespaces(Relation classRel, Relation rel,
					 Oid oldNspOid, Oid newNspOid, ObjectAddresses *objsMoved)
{
	List	   *indexList;
	ListCell   *l;

	indexList = RelationGetIndexList(rel);

	foreach(l, indexList)
	{
		Oid			indexOid = lfirst_oid(l);
		ObjectAddress thisobj;

		thisobj.classId = RelationRelationId;
		thisobj.objectId = indexOid;
		thisobj.objectSubId = 0;

		/*
		 * Note: currently, the index will not have its own dependency on the
		 * namespace, so we don't need to do changeDependencyFor(). There's no
		 * row type in pg_type, either.
		 *
		 * XXX this objsMoved test may be pointless -- surely we have a single
		 * dependency link from a relation to each index?
		 */
		if (!object_address_present(&thisobj, objsMoved))
		{
			AlterRelationNamespaceInternal(classRel, indexOid,
										   oldNspOid, newNspOid,
										   false, objsMoved);
			add_exact_object_address(&thisobj, objsMoved);
		}
	}

	list_free(indexList);
}

/*
 * Move all SERIAL-column sequences of the specified relation to another
 * namespace.
 *
 * Note: we assume adequate permission checking was done by the caller,
 * and that the caller has a suitable lock on the owning relation.
 */
static void
AlterSeqNamespaces(Relation classRel, Relation rel,
				   Oid oldNspOid, Oid newNspOid, ObjectAddresses *objsMoved,
				   LOCKMODE lockmode)
{
	Relation	depRel;
	SysScanDesc scan;
	ScanKeyData key[2];
	HeapTuple	tup;

	/*
	 * SERIAL sequences are those having an auto dependency on one of the
	 * table's columns (we don't care *which* column, exactly).
	 */
	depRel = heap_open(DependRelationId, AccessShareLock);

	ScanKeyInit(&key[0],
				Anum_pg_depend_refclassid,
				BTEqualStrategyNumber, F_OIDEQ,
				ObjectIdGetDatum(RelationRelationId));
	ScanKeyInit(&key[1],
				Anum_pg_depend_refobjid,
				BTEqualStrategyNumber, F_OIDEQ,
				ObjectIdGetDatum(RelationGetRelid(rel)));
	/* we leave refobjsubid unspecified */

	scan = systable_beginscan(depRel, DependReferenceIndexId, true,
							  NULL, 2, key);

	while (HeapTupleIsValid(tup = systable_getnext(scan)))
	{
		Form_pg_depend depForm = (Form_pg_depend) GETSTRUCT(tup);
		Relation	seqRel;

		/* skip dependencies other than auto dependencies on columns */
		if (depForm->refobjsubid == 0 ||
			depForm->classid != RelationRelationId ||
			depForm->objsubid != 0 ||
			depForm->deptype != DEPENDENCY_AUTO)
			continue;

		/* Use relation_open just in case it's an index */
		seqRel = relation_open(depForm->objid, lockmode);

		/* skip non-sequence relations */
		if (RelationGetForm(seqRel)->relkind != RELKIND_SEQUENCE)
		{
			/* No need to keep the lock */
			relation_close(seqRel, lockmode);
			continue;
		}

		/* Fix the pg_class and pg_depend entries */
		AlterRelationNamespaceInternal(classRel, depForm->objid,
									   oldNspOid, newNspOid,
									   true, objsMoved);

		/*
		 * Sequences have entries in pg_type. We need to be careful to move
		 * them to the new namespace, too.
		 */
		AlterTypeNamespaceInternal(RelationGetForm(seqRel)->reltype,
								   newNspOid, false, false, objsMoved);

#ifdef PGXC
		/* Change also this sequence name on GTM */
		if (IS_PGXC_LOCAL_COORDINATOR &&
			!IsTempSequence(RelationGetRelid(seqRel)))
		{
			char *seqname = GetGlobalSeqName(seqRel, NULL, NULL);
			char *newseqname = GetGlobalSeqName(seqRel, NULL, get_namespace_name(newNspOid));

			/* We also need to rename it on the GTM */
			if (RenameSequenceGTM(seqname, newseqname) < 0)
				ereport(ERROR,
						(errcode(ERRCODE_CONNECTION_FAILURE),
						 errmsg("GTM error, could not rename sequence")));

			/* Register a rename callback in case transaction is dropped */
			register_sequence_rename_cb(seqname, newseqname);

			pfree(seqname);
			pfree(newseqname);
		}
#endif

		/* Now we can close it.  Keep the lock till end of transaction. */
		relation_close(seqRel, NoLock);
	}

	systable_endscan(scan);

	relation_close(depRel, AccessShareLock);
}


/*
 * This code supports
 *	CREATE TEMP TABLE ... ON COMMIT { DROP | PRESERVE ROWS | DELETE ROWS }
 *
 * Because we only support this for TEMP tables, it's sufficient to remember
 * the state in a backend-local data structure.
 */

/*
 * Register a newly-created relation's ON COMMIT action.
 */
void
register_on_commit_action(Oid relid, OnCommitAction action)
{
	OnCommitItem *oc;
	MemoryContext oldcxt;

	/*
	 * We needn't bother registering the relation unless there is an ON COMMIT
	 * action we need to take.
	 */
	if (action == ONCOMMIT_NOOP || action == ONCOMMIT_PRESERVE_ROWS)
		return;

	oldcxt = MemoryContextSwitchTo(CacheMemoryContext);

	oc = (OnCommitItem *) palloc(sizeof(OnCommitItem));
	oc->relid = relid;
	oc->oncommit = action;
	oc->creating_subid = GetCurrentSubTransactionId();
	oc->deleting_subid = InvalidSubTransactionId;

	on_commits = lcons(oc, on_commits);

	MemoryContextSwitchTo(oldcxt);
}

/*
 * Unregister any ON COMMIT action when a relation is deleted.
 *
 * Actually, we only mark the OnCommitItem entry as to be deleted after commit.
 */
void
remove_on_commit_action(Oid relid)
{
	ListCell   *l;

	foreach(l, on_commits)
	{
		OnCommitItem *oc = (OnCommitItem *) lfirst(l);

		if (oc->relid == relid)
		{
			oc->deleting_subid = GetCurrentSubTransactionId();
			break;
		}
	}
}

/*
 * Perform ON COMMIT actions.
 *
 * This is invoked just before actually committing, since it's possible
 * to encounter errors.
 */
void
PreCommit_on_commit_actions(void)
{
	ListCell   *l;
	List	   *oids_to_truncate = NIL;

	foreach(l, on_commits)
	{
		OnCommitItem *oc = (OnCommitItem *) lfirst(l);

		/* Ignore entry if already dropped in this xact */
		if (oc->deleting_subid != InvalidSubTransactionId)
			continue;

		switch (oc->oncommit)
		{
			case ONCOMMIT_NOOP:
			case ONCOMMIT_PRESERVE_ROWS:
				/* Do nothing (there shouldn't be such entries, actually) */
				break;
			case ONCOMMIT_DELETE_ROWS:

				/*
				 * If this transaction hasn't accessed any temporary
				 * relations, we can skip truncating ON COMMIT DELETE ROWS
				 * tables, as they must still be empty.
				 */
				if (MyXactAccessedTempRel)
					oids_to_truncate = lappend_oid(oids_to_truncate, oc->relid);
				break;
			case ONCOMMIT_DROP:
				{
					ObjectAddress object;

					object.classId = RelationRelationId;
					object.objectId = oc->relid;
					object.objectSubId = 0;

					/*
					 * Since this is an automatic drop, rather than one
					 * directly initiated by the user, we pass the
					 * PERFORM_DELETION_INTERNAL flag.
					 */
					performDeletion(&object,
									DROP_CASCADE, PERFORM_DELETION_INTERNAL);

					/*
					 * Note that table deletion will call
					 * remove_on_commit_action, so the entry should get marked
					 * as deleted.
					 */
					Assert(oc->deleting_subid != InvalidSubTransactionId);
					break;
				}
		}
	}
	if (oids_to_truncate != NIL)
	{
		heap_truncate(oids_to_truncate);
		CommandCounterIncrement();		/* XXX needed? */
	}
}

/*
 * Post-commit or post-abort cleanup for ON COMMIT management.
 *
 * All we do here is remove no-longer-needed OnCommitItem entries.
 *
 * During commit, remove entries that were deleted during this transaction;
 * during abort, remove those created during this transaction.
 */
void
AtEOXact_on_commit_actions(bool isCommit)
{
	ListCell   *cur_item;
	ListCell   *prev_item;

	prev_item = NULL;
	cur_item = list_head(on_commits);

	while (cur_item != NULL)
	{
		OnCommitItem *oc = (OnCommitItem *) lfirst(cur_item);

		if (isCommit ? oc->deleting_subid != InvalidSubTransactionId :
			oc->creating_subid != InvalidSubTransactionId)
		{
			/* cur_item must be removed */
			on_commits = list_delete_cell(on_commits, cur_item, prev_item);
			pfree(oc);
			if (prev_item)
				cur_item = lnext(prev_item);
			else
				cur_item = list_head(on_commits);
		}
		else
		{
			/* cur_item must be preserved */
			oc->creating_subid = InvalidSubTransactionId;
			oc->deleting_subid = InvalidSubTransactionId;
			prev_item = cur_item;
			cur_item = lnext(prev_item);
		}
	}
}

/*
 * Post-subcommit or post-subabort cleanup for ON COMMIT management.
 *
 * During subabort, we can immediately remove entries created during this
 * subtransaction.  During subcommit, just relabel entries marked during
 * this subtransaction as being the parent's responsibility.
 */
void
AtEOSubXact_on_commit_actions(bool isCommit, SubTransactionId mySubid,
							  SubTransactionId parentSubid)
{
	ListCell   *cur_item;
	ListCell   *prev_item;

	prev_item = NULL;
	cur_item = list_head(on_commits);

	while (cur_item != NULL)
	{
		OnCommitItem *oc = (OnCommitItem *) lfirst(cur_item);

		if (!isCommit && oc->creating_subid == mySubid)
		{
			/* cur_item must be removed */
			on_commits = list_delete_cell(on_commits, cur_item, prev_item);
			pfree(oc);
			if (prev_item)
				cur_item = lnext(prev_item);
			else
				cur_item = list_head(on_commits);
		}
		else
		{
			/* cur_item must be preserved */
			if (oc->creating_subid == mySubid)
				oc->creating_subid = parentSubid;
			if (oc->deleting_subid == mySubid)
				oc->deleting_subid = isCommit ? parentSubid : InvalidSubTransactionId;
			prev_item = cur_item;
			cur_item = lnext(prev_item);
		}
	}
}

/*
 * This is intended as a callback for RangeVarGetRelidExtended().  It allows
 * the relation to be locked only if (1) it's a plain table, materialized
 * view, or TOAST table and (2) the current user is the owner (or the
 * superuser).  This meets the permission-checking needs of CLUSTER, REINDEX
 * TABLE, and REFRESH MATERIALIZED VIEW; we expose it here so that it can be
 * used by all.
 */
void
RangeVarCallbackOwnsTable(const RangeVar *relation,
						  Oid relId, Oid oldRelId, void *arg)
{
	char		relkind;

	/* Nothing to do if the relation was not found. */
	if (!OidIsValid(relId))
		return;

	/*
	 * If the relation does exist, check whether it's an index.  But note that
	 * the relation might have been dropped between the time we did the name
	 * lookup and now.  In that case, there's nothing to do.
	 */
	relkind = get_rel_relkind(relId);
	if (!relkind)
		return;
	if (relkind != RELKIND_RELATION && relkind != RELKIND_TOASTVALUE &&
		relkind != RELKIND_MATVIEW)
		ereport(ERROR,
				(errcode(ERRCODE_WRONG_OBJECT_TYPE),
				 errmsg("\"%s\" is not a table or materialized view", relation->relname)));

	/* Check permissions */
	if (!pg_class_ownercheck(relId, GetUserId()))
		aclcheck_error(ACLCHECK_NOT_OWNER, ACL_KIND_CLASS, relation->relname);
}

/*
 * Callback to RangeVarGetRelidExtended(), similar to
 * RangeVarCallbackOwnsTable() but without checks on the type of the relation.
 */
void
RangeVarCallbackOwnsRelation(const RangeVar *relation,
							 Oid relId, Oid oldRelId, void *arg)
{
	HeapTuple	tuple;

	/* Nothing to do if the relation was not found. */
	if (!OidIsValid(relId))
		return;

	tuple = SearchSysCache1(RELOID, ObjectIdGetDatum(relId));
	if (!HeapTupleIsValid(tuple))		/* should not happen */
		elog(ERROR, "cache lookup failed for relation %u", relId);

	if (!pg_class_ownercheck(relId, GetUserId()))
		aclcheck_error(ACLCHECK_NOT_OWNER, ACL_KIND_CLASS,
					   relation->relname);

	if (!allowSystemTableMods &&
		IsSystemClass(relId, (Form_pg_class) GETSTRUCT(tuple)))
		ereport(ERROR,
				(errcode(ERRCODE_INSUFFICIENT_PRIVILEGE),
				 errmsg("permission denied: \"%s\" is a system catalog",
						relation->relname)));

	ReleaseSysCache(tuple);
}

/*
 * Common RangeVarGetRelid callback for rename, set schema, and alter table
 * processing.
 */
static void
RangeVarCallbackForAlterRelation(const RangeVar *rv, Oid relid, Oid oldrelid,
								 void *arg)
{
	Node	   *stmt = (Node *) arg;
	ObjectType	reltype;
	HeapTuple	tuple;
	Form_pg_class classform;
	AclResult	aclresult;
	char		relkind;

	tuple = SearchSysCache1(RELOID, ObjectIdGetDatum(relid));
	if (!HeapTupleIsValid(tuple))
		return;					/* concurrently dropped */
	classform = (Form_pg_class) GETSTRUCT(tuple);
	relkind = classform->relkind;

	/* Must own relation. */
	if (!pg_class_ownercheck(relid, GetUserId()))
		aclcheck_error(ACLCHECK_NOT_OWNER, ACL_KIND_CLASS, rv->relname);

	/* No system table modifications unless explicitly allowed. */
	if (!allowSystemTableMods && IsSystemClass(relid, classform))
		ereport(ERROR,
				(errcode(ERRCODE_INSUFFICIENT_PRIVILEGE),
				 errmsg("permission denied: \"%s\" is a system catalog",
						rv->relname)));

	/*
	 * Extract the specified relation type from the statement parse tree.
	 *
	 * Also, for ALTER .. RENAME, check permissions: the user must (still)
	 * have CREATE rights on the containing namespace.
	 */
	if (IsA(stmt, RenameStmt))
	{
		aclresult = pg_namespace_aclcheck(classform->relnamespace,
										  GetUserId(), ACL_CREATE);
		if (aclresult != ACLCHECK_OK)
			aclcheck_error(aclresult, ACL_KIND_NAMESPACE,
						   get_namespace_name(classform->relnamespace));
		reltype = ((RenameStmt *) stmt)->renameType;
	}
	else if (IsA(stmt, AlterObjectSchemaStmt))
		reltype = ((AlterObjectSchemaStmt *) stmt)->objectType;

	else if (IsA(stmt, AlterTableStmt))
		reltype = ((AlterTableStmt *) stmt)->relkind;
	else
	{
		reltype = OBJECT_TABLE; /* placate compiler */
		elog(ERROR, "unrecognized node type: %d", (int) nodeTag(stmt));
	}

	/*
	 * For compatibility with prior releases, we allow ALTER TABLE to be used
	 * with most other types of relations (but not composite types). We allow
	 * similar flexibility for ALTER INDEX in the case of RENAME, but not
	 * otherwise.  Otherwise, the user must select the correct form of the
	 * command for the relation at issue.
	 */
	if (reltype == OBJECT_SEQUENCE && relkind != RELKIND_SEQUENCE)
		ereport(ERROR,
				(errcode(ERRCODE_WRONG_OBJECT_TYPE),
				 errmsg("\"%s\" is not a sequence", rv->relname)));

	if (reltype == OBJECT_VIEW && relkind != RELKIND_VIEW)
		ereport(ERROR,
				(errcode(ERRCODE_WRONG_OBJECT_TYPE),
				 errmsg("\"%s\" is not a view", rv->relname)));

	if (reltype == OBJECT_MATVIEW && relkind != RELKIND_MATVIEW)
		ereport(ERROR,
				(errcode(ERRCODE_WRONG_OBJECT_TYPE),
				 errmsg("\"%s\" is not a materialized view", rv->relname)));

	if (reltype == OBJECT_FOREIGN_TABLE && relkind != RELKIND_FOREIGN_TABLE)
		ereport(ERROR,
				(errcode(ERRCODE_WRONG_OBJECT_TYPE),
				 errmsg("\"%s\" is not a foreign table", rv->relname)));

	if (reltype == OBJECT_TYPE && relkind != RELKIND_COMPOSITE_TYPE)
		ereport(ERROR,
				(errcode(ERRCODE_WRONG_OBJECT_TYPE),
				 errmsg("\"%s\" is not a composite type", rv->relname)));

	if (reltype == OBJECT_INDEX && relkind != RELKIND_INDEX
		&& !IsA(stmt, RenameStmt))
		ereport(ERROR,
				(errcode(ERRCODE_WRONG_OBJECT_TYPE),
				 errmsg("\"%s\" is not an index", rv->relname)));

	/*
	 * Don't allow ALTER TABLE on composite types. We want people to use ALTER
	 * TYPE for that.
	 */
	if (reltype != OBJECT_TYPE && relkind == RELKIND_COMPOSITE_TYPE)
		ereport(ERROR,
				(errcode(ERRCODE_WRONG_OBJECT_TYPE),
				 errmsg("\"%s\" is a composite type", rv->relname),
				 errhint("Use ALTER TYPE instead.")));

	/*
	 * Don't allow ALTER TABLE .. SET SCHEMA on relations that can't be moved
	 * to a different schema, such as indexes and TOAST tables.
	 */
	if (IsA(stmt, AlterObjectSchemaStmt) &&
		relkind != RELKIND_RELATION &&
		relkind != RELKIND_VIEW &&
		relkind != RELKIND_MATVIEW &&
		relkind != RELKIND_SEQUENCE &&
		relkind != RELKIND_FOREIGN_TABLE)
		ereport(ERROR,
				(errcode(ERRCODE_WRONG_OBJECT_TYPE),
				 errmsg("\"%s\" is not a table, view, materialized view, sequence, or foreign table",
						rv->relname)));

	ReleaseSysCache(tuple);
}

#ifdef PGXC
/*
 * IsTempTable
 *
 * Check if given table Oid is temporary.
 */
bool
IsTempTable(Oid relid)
{
	Relation	rel;
	bool		res;
	/*
	 * PGXCTODO: Is it correct to open without locks?
	 * we just check if this table is temporary though...
	 */
	rel = relation_open(relid, NoLock);
	res = rel->rd_rel->relpersistence == RELPERSISTENCE_TEMP;
	relation_close(rel, NoLock);
	return res;
}

bool
IsLocalTempTable(Oid relid)
{
	Relation	rel;
	bool		res;
	rel = relation_open(relid, NoLock);
	res = (rel->rd_rel->relpersistence == RELPERSISTENCE_TEMP &&
			rel->rd_locator_info == NULL);
	relation_close(rel, NoLock);
	return res;
}

/*
 * IsIndexUsingTemp
 *
 * Check if given index relation uses temporary tables.
 */
bool
IsIndexUsingTempTable(Oid relid)
{
	bool res = false;
	HeapTuple   tuple;
	Oid parent_id = InvalidOid;

	tuple = SearchSysCache1(INDEXRELID, ObjectIdGetDatum(relid));
	if (HeapTupleIsValid(tuple))
	{
		Form_pg_index index = (Form_pg_index) GETSTRUCT(tuple);
		parent_id = index->indrelid;

		/* Release system cache BEFORE looking at the parent table */
		ReleaseSysCache(tuple);

		res = IsTempTable(parent_id);
	}
	else
		res = false; /* Default case */

	return res;
}

/*
 * IsOnCommitActions
 *
 * Check if there are any on-commit actions activated.
 */
bool
IsOnCommitActions(void)
{
	return list_length(on_commits) > 0;
}

/*
 * DropTableThrowErrorExternal
 *
 * Error interface for DROP when looking for execution node type.
 */
void
DropTableThrowErrorExternal(RangeVar *relation, ObjectType removeType, bool missing_ok)
{
	char relkind;

	/* Determine required relkind */
	switch (removeType)
	{
		case OBJECT_TABLE:
			relkind = RELKIND_RELATION;
			break;

		case OBJECT_INDEX:
			relkind = RELKIND_INDEX;
			break;

		case OBJECT_SEQUENCE:
			relkind = RELKIND_SEQUENCE;
			break;

		case OBJECT_VIEW:
			relkind = RELKIND_VIEW;
			break;

		case OBJECT_FOREIGN_TABLE:
			relkind = RELKIND_FOREIGN_TABLE;
			break;

		default:
			elog(ERROR, "unrecognized drop object type: %d",
				 (int) removeType);
			relkind = 0;		/* keep compiler quiet */
			break;
	}

	DropErrorMsgNonExistent(relation, relkind, missing_ok);
}
#endif<|MERGE_RESOLUTION|>--- conflicted
+++ resolved
@@ -3,16 +3,12 @@
  * tablecmds.c
  *	  Commands for creating and altering table structures and settings
  *
-<<<<<<< HEAD
  * This Source Code Form is subject to the terms of the Mozilla Public
  * License, v. 2.0. If a copy of the MPL was not distributed with this
  * file, You can obtain one at http://mozilla.org/MPL/2.0/.
  *
  * Portions Copyright (c) 2012-2014, TransLattice, Inc.
- * Portions Copyright (c) 1996-2014, PostgreSQL Global Development Group
-=======
  * Portions Copyright (c) 1996-2015, PostgreSQL Global Development Group
->>>>>>> 4cb7d671
  * Portions Copyright (c) 1994, Regents of the University of California
  * Portions Copyright (c) 2010-2012 Postgres-XC Development Group
  *
@@ -438,7 +434,6 @@
 static void ATExecDropOf(Relation rel, LOCKMODE lockmode);
 static void ATExecReplicaIdentity(Relation rel, ReplicaIdentityStmt *stmt, LOCKMODE lockmode);
 static void ATExecGenericOptions(Relation rel, List *options);
-<<<<<<< HEAD
 #ifdef PGXC
 static void AtExecDistributeBy(Relation rel, DistributeBy *options);
 static void AtExecSubCluster(Relation rel, PGXCSubCluster *options);
@@ -449,10 +444,8 @@
 static Oid *delete_node_list(Oid *old_oids, int old_num, Oid *del_oids, int del_num, int *new_num);
 static Oid *add_node_list(Oid *old_oids, int old_num, Oid *add_oids, int add_num, int *new_num);
 #endif
-=======
 static void ATExecEnableRowSecurity(Relation rel);
 static void ATExecDisableRowSecurity(Relation rel);
->>>>>>> 4cb7d671
 
 static void copy_relation_data(SMgrRelation rel, SMgrRelation dst,
 				   ForkNumber forkNum, char relpersistence);
@@ -6853,7 +6846,7 @@
 	 * that when executing the ALTER TABLE statement.
 	 */
 	if (IS_PGXC_COORDINATOR && rel->rd_locator_info)
-		return;
+		return InvalidObjectAddress;
 #endif
 
 	Assert(IsA(cmd->def, Constraint));
