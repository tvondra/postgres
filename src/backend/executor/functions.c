--- conflicted
+++ resolved
@@ -517,7 +517,6 @@
 					   errmsg("%s is not allowed in a non-volatile function",
 							  CreateCommandTag(stmt))));
 
-<<<<<<< HEAD
 #ifdef PGXC
 			if (IS_PGXC_LOCAL_COORDINATOR)
 			{
@@ -535,10 +534,9 @@
 				}
 			}
 #endif /* PGXC */
-=======
+
 			if (IsInParallelMode() && !CommandIsReadOnly(stmt))
 				PreventCommandIfParallelMode(CreateCommandTag(stmt));
->>>>>>> 38d500ac
 
 			/* OK, build the execution_state for this query */
 			newes = (execution_state *) palloc(sizeof(execution_state));
