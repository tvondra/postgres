/*-------------------------------------------------------------------------
 *
 * equalfuncs.c
 *	  Equality functions to compare node trees.
 *
 * NOTE: we currently support comparing all node types found in parse
 * trees.  We do not support comparing executor state trees; there
 * is no need for that, and no point in maintaining all the code that
 * would be needed.  We also do not support comparing Path trees, mainly
 * because the circular linkages between RelOptInfo and Path nodes can't
 * be handled easily in a simple depth-first traversal.
 *
 * Currently, in fact, equal() doesn't know how to compare Plan trees
 * either.  This might need to be fixed someday.
 *
 * NOTE: it is intentional that parse location fields (in nodes that have
 * one) are not compared.  This is because we want, for example, a variable
 * "x" to be considered equal() to another reference to "x" in the query.
 *
 *
 * Portions Copyright (c) 1996-2016, PostgreSQL Global Development Group
 * Portions Copyright (c) 1994, Regents of the University of California
 *
 * IDENTIFICATION
 *	  src/backend/nodes/equalfuncs.c
 *
 *-------------------------------------------------------------------------
 */

#include "postgres.h"

#include "nodes/extensible.h"
#include "nodes/relation.h"
#include "utils/datum.h"


/*
 * Macros to simplify comparison of different kinds of fields.  Use these
 * wherever possible to reduce the chance for silly typos.  Note that these
 * hard-wire the convention that the local variables in an Equal routine are
 * named 'a' and 'b'.
 */

/* Compare a simple scalar field (int, float, bool, enum, etc) */
#define COMPARE_SCALAR_FIELD(fldname) \
	do { \
		if (a->fldname != b->fldname) \
			return false; \
	} while (0)

/* Compare a field that is a pointer to some kind of Node or Node tree */
#define COMPARE_NODE_FIELD(fldname) \
	do { \
		if (!equal(a->fldname, b->fldname)) \
			return false; \
	} while (0)

/* Compare a field that is a pointer to a Bitmapset */
#define COMPARE_BITMAPSET_FIELD(fldname) \
	do { \
		if (!bms_equal(a->fldname, b->fldname)) \
			return false; \
	} while (0)

/* Compare a field that is a pointer to a C string, or perhaps NULL */
#define COMPARE_STRING_FIELD(fldname) \
	do { \
		if (!equalstr(a->fldname, b->fldname)) \
			return false; \
	} while (0)

/* Macro for comparing string fields that might be NULL */
#define equalstr(a, b)	\
	(((a) != NULL && (b) != NULL) ? (strcmp(a, b) == 0) : (a) == (b))

/* Compare a field that is a pointer to a simple palloc'd object of size sz */
#define COMPARE_POINTER_FIELD(fldname, sz) \
	do { \
		if (memcmp(a->fldname, b->fldname, (sz)) != 0) \
			return false; \
	} while (0)

/* Compare a parse location field (this is a no-op, per note above) */
#define COMPARE_LOCATION_FIELD(fldname) \
	((void) 0)

/* Compare a CoercionForm field (also a no-op, per comment in primnodes.h) */
#define COMPARE_COERCIONFORM_FIELD(fldname) \
	((void) 0)


/*
 *	Stuff from primnodes.h
 */

static bool
_equalAlias(const Alias *a, const Alias *b)
{
	COMPARE_STRING_FIELD(aliasname);
	COMPARE_NODE_FIELD(colnames);

	return true;
}

static bool
_equalRangeVar(const RangeVar *a, const RangeVar *b)
{
	COMPARE_STRING_FIELD(catalogname);
	COMPARE_STRING_FIELD(schemaname);
	COMPARE_STRING_FIELD(relname);
	COMPARE_SCALAR_FIELD(inhOpt);
	COMPARE_SCALAR_FIELD(relpersistence);
	COMPARE_NODE_FIELD(alias);
	COMPARE_LOCATION_FIELD(location);

	return true;
}

static bool
_equalIntoClause(const IntoClause *a, const IntoClause *b)
{
	COMPARE_NODE_FIELD(rel);
	COMPARE_NODE_FIELD(colNames);
	COMPARE_NODE_FIELD(options);
	COMPARE_SCALAR_FIELD(onCommit);
	COMPARE_STRING_FIELD(tableSpaceName);
	COMPARE_NODE_FIELD(viewQuery);
	COMPARE_SCALAR_FIELD(skipData);

	return true;
}

/*
 * We don't need an _equalExpr because Expr is an abstract supertype which
 * should never actually get instantiated.  Also, since it has no common
 * fields except NodeTag, there's no need for a helper routine to factor
 * out comparing the common fields...
 */

static bool
_equalVar(const Var *a, const Var *b)
{
	COMPARE_SCALAR_FIELD(varno);
	COMPARE_SCALAR_FIELD(varattno);
	COMPARE_SCALAR_FIELD(vartype);
	COMPARE_SCALAR_FIELD(vartypmod);
	COMPARE_SCALAR_FIELD(varcollid);
	COMPARE_SCALAR_FIELD(varlevelsup);
	COMPARE_SCALAR_FIELD(varnoold);
	COMPARE_SCALAR_FIELD(varoattno);
	COMPARE_LOCATION_FIELD(location);

	return true;
}

static bool
_equalConst(const Const *a, const Const *b)
{
	COMPARE_SCALAR_FIELD(consttype);
	COMPARE_SCALAR_FIELD(consttypmod);
	COMPARE_SCALAR_FIELD(constcollid);
	COMPARE_SCALAR_FIELD(constlen);
	COMPARE_SCALAR_FIELD(constisnull);
	COMPARE_SCALAR_FIELD(constbyval);
	COMPARE_LOCATION_FIELD(location);

	/*
	 * We treat all NULL constants of the same type as equal. Someday this
	 * might need to change?  But datumIsEqual doesn't work on nulls, so...
	 */
	if (a->constisnull)
		return true;
	return datumIsEqual(a->constvalue, b->constvalue,
						a->constbyval, a->constlen);
}

static bool
_equalParam(const Param *a, const Param *b)
{
	COMPARE_SCALAR_FIELD(paramkind);
	COMPARE_SCALAR_FIELD(paramid);
	COMPARE_SCALAR_FIELD(paramtype);
	COMPARE_SCALAR_FIELD(paramtypmod);
	COMPARE_SCALAR_FIELD(paramcollid);
	COMPARE_LOCATION_FIELD(location);

	return true;
}

static bool
_equalAggref(const Aggref *a, const Aggref *b)
{
	COMPARE_SCALAR_FIELD(aggfnoid);
	COMPARE_SCALAR_FIELD(aggtype);
	COMPARE_SCALAR_FIELD(aggcollid);
	COMPARE_SCALAR_FIELD(inputcollid);
	/* ignore aggtranstype since it might not be set yet */
	COMPARE_NODE_FIELD(aggargtypes);
	COMPARE_NODE_FIELD(aggdirectargs);
	COMPARE_NODE_FIELD(args);
	COMPARE_NODE_FIELD(aggorder);
	COMPARE_NODE_FIELD(aggdistinct);
	COMPARE_NODE_FIELD(aggfilter);
	COMPARE_SCALAR_FIELD(aggstar);
	COMPARE_SCALAR_FIELD(aggvariadic);
	COMPARE_SCALAR_FIELD(aggkind);
	COMPARE_SCALAR_FIELD(agglevelsup);
	COMPARE_SCALAR_FIELD(aggsplit);
	COMPARE_LOCATION_FIELD(location);

	return true;
}

static bool
_equalGroupingFunc(const GroupingFunc *a, const GroupingFunc *b)
{
	COMPARE_NODE_FIELD(args);

	/*
	 * We must not compare the refs or cols field
	 */

	COMPARE_SCALAR_FIELD(agglevelsup);
	COMPARE_LOCATION_FIELD(location);

	return true;
}

static bool
_equalWindowFunc(const WindowFunc *a, const WindowFunc *b)
{
	COMPARE_SCALAR_FIELD(winfnoid);
	COMPARE_SCALAR_FIELD(wintype);
	COMPARE_SCALAR_FIELD(wincollid);
	COMPARE_SCALAR_FIELD(inputcollid);
	COMPARE_NODE_FIELD(args);
	COMPARE_NODE_FIELD(aggfilter);
	COMPARE_SCALAR_FIELD(winref);
	COMPARE_SCALAR_FIELD(winstar);
	COMPARE_SCALAR_FIELD(winagg);
	COMPARE_LOCATION_FIELD(location);

	return true;
}

static bool
_equalArrayRef(const ArrayRef *a, const ArrayRef *b)
{
	COMPARE_SCALAR_FIELD(refarraytype);
	COMPARE_SCALAR_FIELD(refelemtype);
	COMPARE_SCALAR_FIELD(reftypmod);
	COMPARE_SCALAR_FIELD(refcollid);
	COMPARE_NODE_FIELD(refupperindexpr);
	COMPARE_NODE_FIELD(reflowerindexpr);
	COMPARE_NODE_FIELD(refexpr);
	COMPARE_NODE_FIELD(refassgnexpr);

	return true;
}

static bool
_equalFuncExpr(const FuncExpr *a, const FuncExpr *b)
{
	COMPARE_SCALAR_FIELD(funcid);
	COMPARE_SCALAR_FIELD(funcresulttype);
	COMPARE_SCALAR_FIELD(funcretset);
	COMPARE_SCALAR_FIELD(funcvariadic);
	COMPARE_COERCIONFORM_FIELD(funcformat);
	COMPARE_SCALAR_FIELD(funccollid);
	COMPARE_SCALAR_FIELD(inputcollid);
	COMPARE_NODE_FIELD(args);
	COMPARE_LOCATION_FIELD(location);

	return true;
}

static bool
_equalNamedArgExpr(const NamedArgExpr *a, const NamedArgExpr *b)
{
	COMPARE_NODE_FIELD(arg);
	COMPARE_STRING_FIELD(name);
	COMPARE_SCALAR_FIELD(argnumber);
	COMPARE_LOCATION_FIELD(location);

	return true;
}

static bool
_equalOpExpr(const OpExpr *a, const OpExpr *b)
{
	COMPARE_SCALAR_FIELD(opno);

	/*
	 * Special-case opfuncid: it is allowable for it to differ if one node
	 * contains zero and the other doesn't.  This just means that the one node
	 * isn't as far along in the parse/plan pipeline and hasn't had the
	 * opfuncid cache filled yet.
	 */
	if (a->opfuncid != b->opfuncid &&
		a->opfuncid != 0 &&
		b->opfuncid != 0)
		return false;

	COMPARE_SCALAR_FIELD(opresulttype);
	COMPARE_SCALAR_FIELD(opretset);
	COMPARE_SCALAR_FIELD(opcollid);
	COMPARE_SCALAR_FIELD(inputcollid);
	COMPARE_NODE_FIELD(args);
	COMPARE_LOCATION_FIELD(location);

	return true;
}

static bool
_equalDistinctExpr(const DistinctExpr *a, const DistinctExpr *b)
{
	COMPARE_SCALAR_FIELD(opno);

	/*
	 * Special-case opfuncid: it is allowable for it to differ if one node
	 * contains zero and the other doesn't.  This just means that the one node
	 * isn't as far along in the parse/plan pipeline and hasn't had the
	 * opfuncid cache filled yet.
	 */
	if (a->opfuncid != b->opfuncid &&
		a->opfuncid != 0 &&
		b->opfuncid != 0)
		return false;

	COMPARE_SCALAR_FIELD(opresulttype);
	COMPARE_SCALAR_FIELD(opretset);
	COMPARE_SCALAR_FIELD(opcollid);
	COMPARE_SCALAR_FIELD(inputcollid);
	COMPARE_NODE_FIELD(args);
	COMPARE_LOCATION_FIELD(location);

	return true;
}

static bool
_equalNullIfExpr(const NullIfExpr *a, const NullIfExpr *b)
{
	COMPARE_SCALAR_FIELD(opno);

	/*
	 * Special-case opfuncid: it is allowable for it to differ if one node
	 * contains zero and the other doesn't.  This just means that the one node
	 * isn't as far along in the parse/plan pipeline and hasn't had the
	 * opfuncid cache filled yet.
	 */
	if (a->opfuncid != b->opfuncid &&
		a->opfuncid != 0 &&
		b->opfuncid != 0)
		return false;

	COMPARE_SCALAR_FIELD(opresulttype);
	COMPARE_SCALAR_FIELD(opretset);
	COMPARE_SCALAR_FIELD(opcollid);
	COMPARE_SCALAR_FIELD(inputcollid);
	COMPARE_NODE_FIELD(args);
	COMPARE_LOCATION_FIELD(location);

	return true;
}

static bool
_equalScalarArrayOpExpr(const ScalarArrayOpExpr *a, const ScalarArrayOpExpr *b)
{
	COMPARE_SCALAR_FIELD(opno);

	/*
	 * Special-case opfuncid: it is allowable for it to differ if one node
	 * contains zero and the other doesn't.  This just means that the one node
	 * isn't as far along in the parse/plan pipeline and hasn't had the
	 * opfuncid cache filled yet.
	 */
	if (a->opfuncid != b->opfuncid &&
		a->opfuncid != 0 &&
		b->opfuncid != 0)
		return false;

	COMPARE_SCALAR_FIELD(useOr);
	COMPARE_SCALAR_FIELD(inputcollid);
	COMPARE_NODE_FIELD(args);
	COMPARE_LOCATION_FIELD(location);

	return true;
}

static bool
_equalBoolExpr(const BoolExpr *a, const BoolExpr *b)
{
	COMPARE_SCALAR_FIELD(boolop);
	COMPARE_NODE_FIELD(args);
	COMPARE_LOCATION_FIELD(location);

	return true;
}

static bool
_equalSubLink(const SubLink *a, const SubLink *b)
{
	COMPARE_SCALAR_FIELD(subLinkType);
	COMPARE_SCALAR_FIELD(subLinkId);
	COMPARE_NODE_FIELD(testexpr);
	COMPARE_NODE_FIELD(operName);
	COMPARE_NODE_FIELD(subselect);
	COMPARE_LOCATION_FIELD(location);

	return true;
}

static bool
_equalSubPlan(const SubPlan *a, const SubPlan *b)
{
	COMPARE_SCALAR_FIELD(subLinkType);
	COMPARE_NODE_FIELD(testexpr);
	COMPARE_NODE_FIELD(paramIds);
	COMPARE_SCALAR_FIELD(plan_id);
	COMPARE_STRING_FIELD(plan_name);
	COMPARE_SCALAR_FIELD(firstColType);
	COMPARE_SCALAR_FIELD(firstColTypmod);
	COMPARE_SCALAR_FIELD(firstColCollation);
	COMPARE_SCALAR_FIELD(useHashTable);
	COMPARE_SCALAR_FIELD(unknownEqFalse);
	COMPARE_NODE_FIELD(setParam);
	COMPARE_NODE_FIELD(parParam);
	COMPARE_NODE_FIELD(args);
	COMPARE_SCALAR_FIELD(startup_cost);
	COMPARE_SCALAR_FIELD(per_call_cost);

	return true;
}

static bool
_equalAlternativeSubPlan(const AlternativeSubPlan *a, const AlternativeSubPlan *b)
{
	COMPARE_NODE_FIELD(subplans);

	return true;
}

static bool
_equalFieldSelect(const FieldSelect *a, const FieldSelect *b)
{
	COMPARE_NODE_FIELD(arg);
	COMPARE_SCALAR_FIELD(fieldnum);
	COMPARE_SCALAR_FIELD(resulttype);
	COMPARE_SCALAR_FIELD(resulttypmod);
	COMPARE_SCALAR_FIELD(resultcollid);

	return true;
}

static bool
_equalFieldStore(const FieldStore *a, const FieldStore *b)
{
	COMPARE_NODE_FIELD(arg);
	COMPARE_NODE_FIELD(newvals);
	COMPARE_NODE_FIELD(fieldnums);
	COMPARE_SCALAR_FIELD(resulttype);

	return true;
}

static bool
_equalRelabelType(const RelabelType *a, const RelabelType *b)
{
	COMPARE_NODE_FIELD(arg);
	COMPARE_SCALAR_FIELD(resulttype);
	COMPARE_SCALAR_FIELD(resulttypmod);
	COMPARE_SCALAR_FIELD(resultcollid);
	COMPARE_COERCIONFORM_FIELD(relabelformat);
	COMPARE_LOCATION_FIELD(location);

	return true;
}

static bool
_equalCoerceViaIO(const CoerceViaIO *a, const CoerceViaIO *b)
{
	COMPARE_NODE_FIELD(arg);
	COMPARE_SCALAR_FIELD(resulttype);
	COMPARE_SCALAR_FIELD(resultcollid);
	COMPARE_COERCIONFORM_FIELD(coerceformat);
	COMPARE_LOCATION_FIELD(location);

	return true;
}

static bool
_equalArrayCoerceExpr(const ArrayCoerceExpr *a, const ArrayCoerceExpr *b)
{
	COMPARE_NODE_FIELD(arg);
	COMPARE_SCALAR_FIELD(elemfuncid);
	COMPARE_SCALAR_FIELD(resulttype);
	COMPARE_SCALAR_FIELD(resulttypmod);
	COMPARE_SCALAR_FIELD(resultcollid);
	COMPARE_SCALAR_FIELD(isExplicit);
	COMPARE_COERCIONFORM_FIELD(coerceformat);
	COMPARE_LOCATION_FIELD(location);

	return true;
}

static bool
_equalConvertRowtypeExpr(const ConvertRowtypeExpr *a, const ConvertRowtypeExpr *b)
{
	COMPARE_NODE_FIELD(arg);
	COMPARE_SCALAR_FIELD(resulttype);
	COMPARE_COERCIONFORM_FIELD(convertformat);
	COMPARE_LOCATION_FIELD(location);

	return true;
}

static bool
_equalCollateExpr(const CollateExpr *a, const CollateExpr *b)
{
	COMPARE_NODE_FIELD(arg);
	COMPARE_SCALAR_FIELD(collOid);
	COMPARE_LOCATION_FIELD(location);

	return true;
}

static bool
_equalCaseExpr(const CaseExpr *a, const CaseExpr *b)
{
	COMPARE_SCALAR_FIELD(casetype);
	COMPARE_SCALAR_FIELD(casecollid);
	COMPARE_NODE_FIELD(arg);
	COMPARE_NODE_FIELD(args);
	COMPARE_NODE_FIELD(defresult);
	COMPARE_LOCATION_FIELD(location);

	return true;
}

static bool
_equalCaseWhen(const CaseWhen *a, const CaseWhen *b)
{
	COMPARE_NODE_FIELD(expr);
	COMPARE_NODE_FIELD(result);
	COMPARE_LOCATION_FIELD(location);

	return true;
}

static bool
_equalCaseTestExpr(const CaseTestExpr *a, const CaseTestExpr *b)
{
	COMPARE_SCALAR_FIELD(typeId);
	COMPARE_SCALAR_FIELD(typeMod);
	COMPARE_SCALAR_FIELD(collation);

	return true;
}

static bool
_equalArrayExpr(const ArrayExpr *a, const ArrayExpr *b)
{
	COMPARE_SCALAR_FIELD(array_typeid);
	COMPARE_SCALAR_FIELD(array_collid);
	COMPARE_SCALAR_FIELD(element_typeid);
	COMPARE_NODE_FIELD(elements);
	COMPARE_SCALAR_FIELD(multidims);
	COMPARE_LOCATION_FIELD(location);

	return true;
}

static bool
_equalRowExpr(const RowExpr *a, const RowExpr *b)
{
	COMPARE_NODE_FIELD(args);
	COMPARE_SCALAR_FIELD(row_typeid);
	COMPARE_COERCIONFORM_FIELD(row_format);
	COMPARE_NODE_FIELD(colnames);
	COMPARE_LOCATION_FIELD(location);

	return true;
}

static bool
_equalRowCompareExpr(const RowCompareExpr *a, const RowCompareExpr *b)
{
	COMPARE_SCALAR_FIELD(rctype);
	COMPARE_NODE_FIELD(opnos);
	COMPARE_NODE_FIELD(opfamilies);
	COMPARE_NODE_FIELD(inputcollids);
	COMPARE_NODE_FIELD(largs);
	COMPARE_NODE_FIELD(rargs);

	return true;
}

static bool
_equalCoalesceExpr(const CoalesceExpr *a, const CoalesceExpr *b)
{
	COMPARE_SCALAR_FIELD(coalescetype);
	COMPARE_SCALAR_FIELD(coalescecollid);
	COMPARE_NODE_FIELD(args);
	COMPARE_LOCATION_FIELD(location);

	return true;
}

static bool
_equalMinMaxExpr(const MinMaxExpr *a, const MinMaxExpr *b)
{
	COMPARE_SCALAR_FIELD(minmaxtype);
	COMPARE_SCALAR_FIELD(minmaxcollid);
	COMPARE_SCALAR_FIELD(inputcollid);
	COMPARE_SCALAR_FIELD(op);
	COMPARE_NODE_FIELD(args);
	COMPARE_LOCATION_FIELD(location);

	return true;
}

static bool
_equalSQLValueFunction(const SQLValueFunction *a, const SQLValueFunction *b)
{
	COMPARE_SCALAR_FIELD(op);
	COMPARE_SCALAR_FIELD(type);
	COMPARE_SCALAR_FIELD(typmod);
	COMPARE_LOCATION_FIELD(location);

	return true;
}

static bool
_equalXmlExpr(const XmlExpr *a, const XmlExpr *b)
{
	COMPARE_SCALAR_FIELD(op);
	COMPARE_STRING_FIELD(name);
	COMPARE_NODE_FIELD(named_args);
	COMPARE_NODE_FIELD(arg_names);
	COMPARE_NODE_FIELD(args);
	COMPARE_SCALAR_FIELD(xmloption);
	COMPARE_SCALAR_FIELD(type);
	COMPARE_SCALAR_FIELD(typmod);
	COMPARE_LOCATION_FIELD(location);

	return true;
}

static bool
_equalNullTest(const NullTest *a, const NullTest *b)
{
	COMPARE_NODE_FIELD(arg);
	COMPARE_SCALAR_FIELD(nulltesttype);
	COMPARE_SCALAR_FIELD(argisrow);
	COMPARE_LOCATION_FIELD(location);

	return true;
}

static bool
_equalBooleanTest(const BooleanTest *a, const BooleanTest *b)
{
	COMPARE_NODE_FIELD(arg);
	COMPARE_SCALAR_FIELD(booltesttype);
	COMPARE_LOCATION_FIELD(location);

	return true;
}

static bool
_equalCoerceToDomain(const CoerceToDomain *a, const CoerceToDomain *b)
{
	COMPARE_NODE_FIELD(arg);
	COMPARE_SCALAR_FIELD(resulttype);
	COMPARE_SCALAR_FIELD(resulttypmod);
	COMPARE_SCALAR_FIELD(resultcollid);
	COMPARE_COERCIONFORM_FIELD(coercionformat);
	COMPARE_LOCATION_FIELD(location);

	return true;
}

static bool
_equalCoerceToDomainValue(const CoerceToDomainValue *a, const CoerceToDomainValue *b)
{
	COMPARE_SCALAR_FIELD(typeId);
	COMPARE_SCALAR_FIELD(typeMod);
	COMPARE_SCALAR_FIELD(collation);
	COMPARE_LOCATION_FIELD(location);

	return true;
}

static bool
_equalSetToDefault(const SetToDefault *a, const SetToDefault *b)
{
	COMPARE_SCALAR_FIELD(typeId);
	COMPARE_SCALAR_FIELD(typeMod);
	COMPARE_SCALAR_FIELD(collation);
	COMPARE_LOCATION_FIELD(location);

	return true;
}

static bool
_equalCurrentOfExpr(const CurrentOfExpr *a, const CurrentOfExpr *b)
{
	COMPARE_SCALAR_FIELD(cvarno);
	COMPARE_STRING_FIELD(cursor_name);
	COMPARE_SCALAR_FIELD(cursor_param);

	return true;
}

static bool
_equalInferenceElem(const InferenceElem *a, const InferenceElem *b)
{
	COMPARE_NODE_FIELD(expr);
	COMPARE_SCALAR_FIELD(infercollid);
	COMPARE_SCALAR_FIELD(inferopclass);

	return true;
}

static bool
_equalTargetEntry(const TargetEntry *a, const TargetEntry *b)
{
	COMPARE_NODE_FIELD(expr);
	COMPARE_SCALAR_FIELD(resno);
	COMPARE_STRING_FIELD(resname);
	COMPARE_SCALAR_FIELD(ressortgroupref);
	COMPARE_SCALAR_FIELD(resorigtbl);
	COMPARE_SCALAR_FIELD(resorigcol);
	COMPARE_SCALAR_FIELD(resjunk);

	return true;
}

static bool
_equalRangeTblRef(const RangeTblRef *a, const RangeTblRef *b)
{
	COMPARE_SCALAR_FIELD(rtindex);

	return true;
}

static bool
_equalJoinExpr(const JoinExpr *a, const JoinExpr *b)
{
	COMPARE_SCALAR_FIELD(jointype);
	COMPARE_SCALAR_FIELD(isNatural);
	COMPARE_NODE_FIELD(larg);
	COMPARE_NODE_FIELD(rarg);
	COMPARE_NODE_FIELD(usingClause);
	COMPARE_NODE_FIELD(quals);
	COMPARE_NODE_FIELD(alias);
	COMPARE_SCALAR_FIELD(rtindex);

	return true;
}

static bool
_equalFromExpr(const FromExpr *a, const FromExpr *b)
{
	COMPARE_NODE_FIELD(fromlist);
	COMPARE_NODE_FIELD(quals);

	return true;
}

static bool
_equalOnConflictExpr(const OnConflictExpr *a, const OnConflictExpr *b)
{
	COMPARE_SCALAR_FIELD(action);
	COMPARE_NODE_FIELD(arbiterElems);
	COMPARE_NODE_FIELD(arbiterWhere);
	COMPARE_SCALAR_FIELD(constraint);
	COMPARE_NODE_FIELD(onConflictSet);
	COMPARE_NODE_FIELD(onConflictWhere);
	COMPARE_SCALAR_FIELD(exclRelIndex);
	COMPARE_NODE_FIELD(exclRelTlist);

	return true;
}

/*
 * Stuff from relation.h
 */

static bool
_equalPathKey(const PathKey *a, const PathKey *b)
{
	/* We assume pointer equality is sufficient to compare the eclasses */
	COMPARE_SCALAR_FIELD(pk_eclass);
	COMPARE_SCALAR_FIELD(pk_opfamily);
	COMPARE_SCALAR_FIELD(pk_strategy);
	COMPARE_SCALAR_FIELD(pk_nulls_first);

	return true;
}

static bool
_equalRestrictInfo(const RestrictInfo *a, const RestrictInfo *b)
{
	COMPARE_NODE_FIELD(clause);
	COMPARE_SCALAR_FIELD(is_pushed_down);
	COMPARE_SCALAR_FIELD(outerjoin_delayed);
	COMPARE_BITMAPSET_FIELD(required_relids);
	COMPARE_BITMAPSET_FIELD(outer_relids);
	COMPARE_BITMAPSET_FIELD(nullable_relids);

	/*
	 * We ignore all the remaining fields, since they may not be set yet, and
	 * should be derivable from the clause anyway.
	 */

	return true;
}

static bool
_equalPlaceHolderVar(const PlaceHolderVar *a, const PlaceHolderVar *b)
{
	/*
	 * We intentionally do not compare phexpr.  Two PlaceHolderVars with the
	 * same ID and levelsup should be considered equal even if the contained
	 * expressions have managed to mutate to different states.  This will
	 * happen during final plan construction when there are nested PHVs, since
	 * the inner PHV will get replaced by a Param in some copies of the outer
	 * PHV.  Another way in which it can happen is that initplan sublinks
	 * could get replaced by differently-numbered Params when sublink folding
	 * is done.  (The end result of such a situation would be some
	 * unreferenced initplans, which is annoying but not really a problem.) On
	 * the same reasoning, there is no need to examine phrels.
	 *
	 * COMPARE_NODE_FIELD(phexpr);
	 *
	 * COMPARE_BITMAPSET_FIELD(phrels);
	 */
	COMPARE_SCALAR_FIELD(phid);
	COMPARE_SCALAR_FIELD(phlevelsup);

	return true;
}

static bool
_equalSpecialJoinInfo(const SpecialJoinInfo *a, const SpecialJoinInfo *b)
{
	COMPARE_BITMAPSET_FIELD(min_lefthand);
	COMPARE_BITMAPSET_FIELD(min_righthand);
	COMPARE_BITMAPSET_FIELD(syn_lefthand);
	COMPARE_BITMAPSET_FIELD(syn_righthand);
	COMPARE_SCALAR_FIELD(jointype);
	COMPARE_SCALAR_FIELD(lhs_strict);
	COMPARE_SCALAR_FIELD(delay_upper_joins);
	COMPARE_SCALAR_FIELD(semi_can_btree);
	COMPARE_SCALAR_FIELD(semi_can_hash);
	COMPARE_NODE_FIELD(semi_operators);
	COMPARE_NODE_FIELD(semi_rhs_exprs);

	return true;
}

static bool
_equalAppendRelInfo(const AppendRelInfo *a, const AppendRelInfo *b)
{
	COMPARE_SCALAR_FIELD(parent_relid);
	COMPARE_SCALAR_FIELD(child_relid);
	COMPARE_SCALAR_FIELD(parent_reltype);
	COMPARE_SCALAR_FIELD(child_reltype);
	COMPARE_NODE_FIELD(translated_vars);
	COMPARE_SCALAR_FIELD(parent_reloid);

	return true;
}

static bool
_equalPlaceHolderInfo(const PlaceHolderInfo *a, const PlaceHolderInfo *b)
{
	COMPARE_SCALAR_FIELD(phid);
	COMPARE_NODE_FIELD(ph_var); /* should be redundant */
	COMPARE_BITMAPSET_FIELD(ph_eval_at);
	COMPARE_BITMAPSET_FIELD(ph_lateral);
	COMPARE_BITMAPSET_FIELD(ph_needed);
	COMPARE_SCALAR_FIELD(ph_width);

	return true;
}

/*
 * Stuff from extensible.h
 */
static bool
_equalExtensibleNode(const ExtensibleNode *a, const ExtensibleNode *b)
{
	const ExtensibleNodeMethods *methods;

	COMPARE_STRING_FIELD(extnodename);

	/* At this point, we know extnodename is the same for both nodes. */
	methods = GetExtensibleNodeMethods(a->extnodename, false);

	/* compare the private fields */
	if (!methods->nodeEqual(a, b))
		return false;

	return true;
}

/*
 * Stuff from parsenodes.h
 */

static bool
_equalQuery(const Query *a, const Query *b)
{
	COMPARE_SCALAR_FIELD(commandType);
	COMPARE_SCALAR_FIELD(querySource);
	/* we intentionally ignore queryId, since it might not be set */
	COMPARE_SCALAR_FIELD(canSetTag);
	COMPARE_NODE_FIELD(utilityStmt);
	COMPARE_SCALAR_FIELD(resultRelation);
	COMPARE_SCALAR_FIELD(hasAggs);
	COMPARE_SCALAR_FIELD(hasWindowFuncs);
	COMPARE_SCALAR_FIELD(hasTargetSRFs);
	COMPARE_SCALAR_FIELD(hasSubLinks);
	COMPARE_SCALAR_FIELD(hasDistinctOn);
	COMPARE_SCALAR_FIELD(hasRecursive);
	COMPARE_SCALAR_FIELD(hasModifyingCTE);
	COMPARE_SCALAR_FIELD(hasForUpdate);
	COMPARE_SCALAR_FIELD(hasRowSecurity);
	COMPARE_NODE_FIELD(cteList);
	COMPARE_NODE_FIELD(rtable);
	COMPARE_NODE_FIELD(jointree);
	COMPARE_NODE_FIELD(targetList);
	COMPARE_NODE_FIELD(onConflict);
	COMPARE_NODE_FIELD(returningList);
	COMPARE_NODE_FIELD(groupClause);
	COMPARE_NODE_FIELD(groupingSets);
	COMPARE_NODE_FIELD(havingQual);
	COMPARE_NODE_FIELD(windowClause);
	COMPARE_NODE_FIELD(distinctClause);
	COMPARE_NODE_FIELD(sortClause);
	COMPARE_NODE_FIELD(limitOffset);
	COMPARE_NODE_FIELD(limitCount);
	COMPARE_NODE_FIELD(rowMarks);
	COMPARE_NODE_FIELD(setOperations);
	COMPARE_NODE_FIELD(constraintDeps);
	COMPARE_NODE_FIELD(withCheckOptions);

	return true;
}

static bool
_equalInsertStmt(const InsertStmt *a, const InsertStmt *b)
{
	COMPARE_NODE_FIELD(relation);
	COMPARE_NODE_FIELD(cols);
	COMPARE_NODE_FIELD(selectStmt);
	COMPARE_NODE_FIELD(onConflictClause);
	COMPARE_NODE_FIELD(returningList);
	COMPARE_NODE_FIELD(withClause);

	return true;
}

static bool
_equalDeleteStmt(const DeleteStmt *a, const DeleteStmt *b)
{
	COMPARE_NODE_FIELD(relation);
	COMPARE_NODE_FIELD(usingClause);
	COMPARE_NODE_FIELD(whereClause);
	COMPARE_NODE_FIELD(returningList);
	COMPARE_NODE_FIELD(withClause);

	return true;
}

static bool
_equalUpdateStmt(const UpdateStmt *a, const UpdateStmt *b)
{
	COMPARE_NODE_FIELD(relation);
	COMPARE_NODE_FIELD(targetList);
	COMPARE_NODE_FIELD(whereClause);
	COMPARE_NODE_FIELD(fromClause);
	COMPARE_NODE_FIELD(returningList);
	COMPARE_NODE_FIELD(withClause);

	return true;
}

static bool
_equalSelectStmt(const SelectStmt *a, const SelectStmt *b)
{
	COMPARE_NODE_FIELD(distinctClause);
	COMPARE_NODE_FIELD(intoClause);
	COMPARE_NODE_FIELD(targetList);
	COMPARE_NODE_FIELD(fromClause);
	COMPARE_NODE_FIELD(whereClause);
	COMPARE_NODE_FIELD(groupClause);
	COMPARE_NODE_FIELD(havingClause);
	COMPARE_NODE_FIELD(windowClause);
	COMPARE_NODE_FIELD(valuesLists);
	COMPARE_NODE_FIELD(sortClause);
	COMPARE_NODE_FIELD(limitOffset);
	COMPARE_NODE_FIELD(limitCount);
	COMPARE_NODE_FIELD(lockingClause);
	COMPARE_NODE_FIELD(withClause);
	COMPARE_SCALAR_FIELD(op);
	COMPARE_SCALAR_FIELD(all);
	COMPARE_NODE_FIELD(larg);
	COMPARE_NODE_FIELD(rarg);

	return true;
}

static bool
_equalSetOperationStmt(const SetOperationStmt *a, const SetOperationStmt *b)
{
	COMPARE_SCALAR_FIELD(op);
	COMPARE_SCALAR_FIELD(all);
	COMPARE_NODE_FIELD(larg);
	COMPARE_NODE_FIELD(rarg);
	COMPARE_NODE_FIELD(colTypes);
	COMPARE_NODE_FIELD(colTypmods);
	COMPARE_NODE_FIELD(colCollations);
	COMPARE_NODE_FIELD(groupClauses);

	return true;
}

static bool
_equalAlterTableStmt(const AlterTableStmt *a, const AlterTableStmt *b)
{
	COMPARE_NODE_FIELD(relation);
	COMPARE_NODE_FIELD(cmds);
	COMPARE_SCALAR_FIELD(relkind);
	COMPARE_SCALAR_FIELD(missing_ok);

	return true;
}

static bool
_equalAlterTableCmd(const AlterTableCmd *a, const AlterTableCmd *b)
{
	COMPARE_SCALAR_FIELD(subtype);
	COMPARE_STRING_FIELD(name);
	COMPARE_NODE_FIELD(newowner);
	COMPARE_NODE_FIELD(def);
	COMPARE_SCALAR_FIELD(behavior);
	COMPARE_SCALAR_FIELD(missing_ok);

	return true;
}

static bool
_equalAlterDomainStmt(const AlterDomainStmt *a, const AlterDomainStmt *b)
{
	COMPARE_SCALAR_FIELD(subtype);
	COMPARE_NODE_FIELD(typeName);
	COMPARE_STRING_FIELD(name);
	COMPARE_NODE_FIELD(def);
	COMPARE_SCALAR_FIELD(behavior);
	COMPARE_SCALAR_FIELD(missing_ok);

	return true;
}

static bool
_equalGrantStmt(const GrantStmt *a, const GrantStmt *b)
{
	COMPARE_SCALAR_FIELD(is_grant);
	COMPARE_SCALAR_FIELD(targtype);
	COMPARE_SCALAR_FIELD(objtype);
	COMPARE_NODE_FIELD(objects);
	COMPARE_NODE_FIELD(privileges);
	COMPARE_NODE_FIELD(grantees);
	COMPARE_SCALAR_FIELD(grant_option);
	COMPARE_SCALAR_FIELD(behavior);

	return true;
}

static bool
_equalFuncWithArgs(const FuncWithArgs *a, const FuncWithArgs *b)
{
	COMPARE_NODE_FIELD(funcname);
	COMPARE_NODE_FIELD(funcargs);

	return true;
}

static bool
_equalAccessPriv(const AccessPriv *a, const AccessPriv *b)
{
	COMPARE_STRING_FIELD(priv_name);
	COMPARE_NODE_FIELD(cols);

	return true;
}

static bool
_equalGrantRoleStmt(const GrantRoleStmt *a, const GrantRoleStmt *b)
{
	COMPARE_NODE_FIELD(granted_roles);
	COMPARE_NODE_FIELD(grantee_roles);
	COMPARE_SCALAR_FIELD(is_grant);
	COMPARE_SCALAR_FIELD(admin_opt);
	COMPARE_NODE_FIELD(grantor);
	COMPARE_SCALAR_FIELD(behavior);

	return true;
}

static bool
_equalAlterDefaultPrivilegesStmt(const AlterDefaultPrivilegesStmt *a, const AlterDefaultPrivilegesStmt *b)
{
	COMPARE_NODE_FIELD(options);
	COMPARE_NODE_FIELD(action);

	return true;
}

static bool
_equalDeclareCursorStmt(const DeclareCursorStmt *a, const DeclareCursorStmt *b)
{
	COMPARE_STRING_FIELD(portalname);
	COMPARE_SCALAR_FIELD(options);
	COMPARE_NODE_FIELD(query);

	return true;
}

static bool
_equalClosePortalStmt(const ClosePortalStmt *a, const ClosePortalStmt *b)
{
	COMPARE_STRING_FIELD(portalname);

	return true;
}

static bool
_equalClusterStmt(const ClusterStmt *a, const ClusterStmt *b)
{
	COMPARE_NODE_FIELD(relation);
	COMPARE_STRING_FIELD(indexname);
	COMPARE_SCALAR_FIELD(verbose);

	return true;
}

static bool
_equalCopyStmt(const CopyStmt *a, const CopyStmt *b)
{
	COMPARE_NODE_FIELD(relation);
	COMPARE_NODE_FIELD(query);
	COMPARE_NODE_FIELD(attlist);
	COMPARE_SCALAR_FIELD(is_from);
	COMPARE_SCALAR_FIELD(is_program);
	COMPARE_STRING_FIELD(filename);
	COMPARE_NODE_FIELD(options);

	return true;
}

static bool
_equalCreateStmt(const CreateStmt *a, const CreateStmt *b)
{
	COMPARE_NODE_FIELD(relation);
	COMPARE_NODE_FIELD(tableElts);
	COMPARE_NODE_FIELD(inhRelations);
	COMPARE_NODE_FIELD(ofTypename);
	COMPARE_NODE_FIELD(constraints);
	COMPARE_NODE_FIELD(options);
	COMPARE_SCALAR_FIELD(oncommit);
	COMPARE_STRING_FIELD(tablespacename);
	COMPARE_SCALAR_FIELD(if_not_exists);

	return true;
}

static bool
_equalTableLikeClause(const TableLikeClause *a, const TableLikeClause *b)
{
	COMPARE_NODE_FIELD(relation);
	COMPARE_SCALAR_FIELD(options);

	return true;
}

static bool
_equalDefineStmt(const DefineStmt *a, const DefineStmt *b)
{
	COMPARE_SCALAR_FIELD(kind);
	COMPARE_SCALAR_FIELD(oldstyle);
	COMPARE_NODE_FIELD(defnames);
	COMPARE_NODE_FIELD(args);
	COMPARE_NODE_FIELD(definition);

	return true;
}

static bool
_equalDropStmt(const DropStmt *a, const DropStmt *b)
{
	COMPARE_NODE_FIELD(objects);
	COMPARE_NODE_FIELD(arguments);
	COMPARE_SCALAR_FIELD(removeType);
	COMPARE_SCALAR_FIELD(behavior);
	COMPARE_SCALAR_FIELD(missing_ok);
	COMPARE_SCALAR_FIELD(concurrent);

	return true;
}

static bool
_equalTruncateStmt(const TruncateStmt *a, const TruncateStmt *b)
{
	COMPARE_NODE_FIELD(relations);
	COMPARE_SCALAR_FIELD(restart_seqs);
	COMPARE_SCALAR_FIELD(behavior);

	return true;
}

static bool
_equalCommentStmt(const CommentStmt *a, const CommentStmt *b)
{
	COMPARE_SCALAR_FIELD(objtype);
	COMPARE_NODE_FIELD(objname);
	COMPARE_NODE_FIELD(objargs);
	COMPARE_STRING_FIELD(comment);

	return true;
}

static bool
_equalSecLabelStmt(const SecLabelStmt *a, const SecLabelStmt *b)
{
	COMPARE_SCALAR_FIELD(objtype);
	COMPARE_NODE_FIELD(objname);
	COMPARE_NODE_FIELD(objargs);
	COMPARE_STRING_FIELD(provider);
	COMPARE_STRING_FIELD(label);

	return true;
}

static bool
_equalFetchStmt(const FetchStmt *a, const FetchStmt *b)
{
	COMPARE_SCALAR_FIELD(direction);
	COMPARE_SCALAR_FIELD(howMany);
	COMPARE_STRING_FIELD(portalname);
	COMPARE_SCALAR_FIELD(ismove);

	return true;
}

static bool
_equalIndexStmt(const IndexStmt *a, const IndexStmt *b)
{
	COMPARE_STRING_FIELD(idxname);
	COMPARE_NODE_FIELD(relation);
	COMPARE_STRING_FIELD(accessMethod);
	COMPARE_STRING_FIELD(tableSpace);
	COMPARE_NODE_FIELD(indexParams);
	COMPARE_NODE_FIELD(options);
	COMPARE_NODE_FIELD(whereClause);
	COMPARE_NODE_FIELD(excludeOpNames);
	COMPARE_STRING_FIELD(idxcomment);
	COMPARE_SCALAR_FIELD(indexOid);
	COMPARE_SCALAR_FIELD(oldNode);
	COMPARE_SCALAR_FIELD(unique);
	COMPARE_SCALAR_FIELD(primary);
	COMPARE_SCALAR_FIELD(isconstraint);
	COMPARE_SCALAR_FIELD(deferrable);
	COMPARE_SCALAR_FIELD(initdeferred);
	COMPARE_SCALAR_FIELD(transformed);
	COMPARE_SCALAR_FIELD(concurrent);
	COMPARE_SCALAR_FIELD(if_not_exists);

	return true;
}

static bool
<<<<<<< HEAD
_equalChangeSetStmt(const ChangeSetStmt *a, const ChangeSetStmt *b)
=======
_equalCreateChangeSetStmt(const CreateChangeSetStmt *a, const CreateChangeSetStmt *b)
>>>>>>> f032224e
{
	COMPARE_STRING_FIELD(chsetname);
	COMPARE_NODE_FIELD(relation);
	COMPARE_STRING_FIELD(tableSpace);
	COMPARE_NODE_FIELD(chsetColumns);
	COMPARE_NODE_FIELD(options);
	COMPARE_SCALAR_FIELD(if_not_exists);

	return true;
}

static bool
<<<<<<< HEAD
_equalCubeStmt(const CubeStmt *a, const CubeStmt *b)
=======
_equalCreateCubeStmt(const CreateCubeStmt *a, const CreateCubeStmt *b)
>>>>>>> f032224e
{
	COMPARE_STRING_FIELD(cubename);
	COMPARE_NODE_FIELD(relation);
	COMPARE_STRING_FIELD(tableSpace);
	COMPARE_NODE_FIELD(cubeExprs);
	COMPARE_NODE_FIELD(options);
	COMPARE_SCALAR_FIELD(if_not_exists);

	return true;
}

static bool
_equalCreateFunctionStmt(const CreateFunctionStmt *a, const CreateFunctionStmt *b)
{
	COMPARE_SCALAR_FIELD(replace);
	COMPARE_NODE_FIELD(funcname);
	COMPARE_NODE_FIELD(parameters);
	COMPARE_NODE_FIELD(returnType);
	COMPARE_NODE_FIELD(options);
	COMPARE_NODE_FIELD(withClause);

	return true;
}

static bool
_equalFunctionParameter(const FunctionParameter *a, const FunctionParameter *b)
{
	COMPARE_STRING_FIELD(name);
	COMPARE_NODE_FIELD(argType);
	COMPARE_SCALAR_FIELD(mode);
	COMPARE_NODE_FIELD(defexpr);

	return true;
}

static bool
_equalAlterFunctionStmt(const AlterFunctionStmt *a, const AlterFunctionStmt *b)
{
	COMPARE_NODE_FIELD(func);
	COMPARE_NODE_FIELD(actions);

	return true;
}

static bool
_equalDoStmt(const DoStmt *a, const DoStmt *b)
{
	COMPARE_NODE_FIELD(args);

	return true;
}

static bool
_equalRenameStmt(const RenameStmt *a, const RenameStmt *b)
{
	COMPARE_SCALAR_FIELD(renameType);
	COMPARE_SCALAR_FIELD(relationType);
	COMPARE_NODE_FIELD(relation);
	COMPARE_NODE_FIELD(object);
	COMPARE_NODE_FIELD(objarg);
	COMPARE_STRING_FIELD(subname);
	COMPARE_STRING_FIELD(newname);
	COMPARE_SCALAR_FIELD(behavior);
	COMPARE_SCALAR_FIELD(missing_ok);

	return true;
}

static bool
_equalAlterObjectDependsStmt(const AlterObjectDependsStmt *a, const AlterObjectDependsStmt *b)
{
	COMPARE_SCALAR_FIELD(objectType);
	COMPARE_NODE_FIELD(relation);
	COMPARE_NODE_FIELD(objname);
	COMPARE_NODE_FIELD(objargs);
	COMPARE_NODE_FIELD(extname);

	return true;
}

static bool
_equalAlterObjectSchemaStmt(const AlterObjectSchemaStmt *a, const AlterObjectSchemaStmt *b)
{
	COMPARE_SCALAR_FIELD(objectType);
	COMPARE_NODE_FIELD(relation);
	COMPARE_NODE_FIELD(object);
	COMPARE_NODE_FIELD(objarg);
	COMPARE_STRING_FIELD(newschema);
	COMPARE_SCALAR_FIELD(missing_ok);

	return true;
}

static bool
_equalAlterOwnerStmt(const AlterOwnerStmt *a, const AlterOwnerStmt *b)
{
	COMPARE_SCALAR_FIELD(objectType);
	COMPARE_NODE_FIELD(relation);
	COMPARE_NODE_FIELD(object);
	COMPARE_NODE_FIELD(objarg);
	COMPARE_NODE_FIELD(newowner);

	return true;
}

static bool
_equalAlterOperatorStmt(const AlterOperatorStmt *a, const AlterOperatorStmt *b)
{
	COMPARE_NODE_FIELD(opername);
	COMPARE_NODE_FIELD(operargs);
	COMPARE_NODE_FIELD(options);

	return true;
}

static bool
_equalRuleStmt(const RuleStmt *a, const RuleStmt *b)
{
	COMPARE_NODE_FIELD(relation);
	COMPARE_STRING_FIELD(rulename);
	COMPARE_NODE_FIELD(whereClause);
	COMPARE_SCALAR_FIELD(event);
	COMPARE_SCALAR_FIELD(instead);
	COMPARE_NODE_FIELD(actions);
	COMPARE_SCALAR_FIELD(replace);

	return true;
}

static bool
_equalNotifyStmt(const NotifyStmt *a, const NotifyStmt *b)
{
	COMPARE_STRING_FIELD(conditionname);
	COMPARE_STRING_FIELD(payload);

	return true;
}

static bool
_equalListenStmt(const ListenStmt *a, const ListenStmt *b)
{
	COMPARE_STRING_FIELD(conditionname);

	return true;
}

static bool
_equalUnlistenStmt(const UnlistenStmt *a, const UnlistenStmt *b)
{
	COMPARE_STRING_FIELD(conditionname);

	return true;
}

static bool
_equalTransactionStmt(const TransactionStmt *a, const TransactionStmt *b)
{
	COMPARE_SCALAR_FIELD(kind);
	COMPARE_NODE_FIELD(options);
	COMPARE_STRING_FIELD(gid);

	return true;
}

static bool
_equalCompositeTypeStmt(const CompositeTypeStmt *a, const CompositeTypeStmt *b)
{
	COMPARE_NODE_FIELD(typevar);
	COMPARE_NODE_FIELD(coldeflist);

	return true;
}

static bool
_equalCreateEnumStmt(const CreateEnumStmt *a, const CreateEnumStmt *b)
{
	COMPARE_NODE_FIELD(typeName);
	COMPARE_NODE_FIELD(vals);

	return true;
}

static bool
_equalCreateRangeStmt(const CreateRangeStmt *a, const CreateRangeStmt *b)
{
	COMPARE_NODE_FIELD(typeName);
	COMPARE_NODE_FIELD(params);

	return true;
}

static bool
_equalAlterEnumStmt(const AlterEnumStmt *a, const AlterEnumStmt *b)
{
	COMPARE_NODE_FIELD(typeName);
	COMPARE_STRING_FIELD(oldVal);
	COMPARE_STRING_FIELD(newVal);
	COMPARE_STRING_FIELD(newValNeighbor);
	COMPARE_SCALAR_FIELD(newValIsAfter);
	COMPARE_SCALAR_FIELD(skipIfNewValExists);

	return true;
}

static bool
_equalViewStmt(const ViewStmt *a, const ViewStmt *b)
{
	COMPARE_NODE_FIELD(view);
	COMPARE_NODE_FIELD(aliases);
	COMPARE_NODE_FIELD(query);
	COMPARE_SCALAR_FIELD(replace);
	COMPARE_NODE_FIELD(options);
	COMPARE_SCALAR_FIELD(withCheckOption);

	return true;
}

static bool
_equalLoadStmt(const LoadStmt *a, const LoadStmt *b)
{
	COMPARE_STRING_FIELD(filename);

	return true;
}

static bool
_equalCreateDomainStmt(const CreateDomainStmt *a, const CreateDomainStmt *b)
{
	COMPARE_NODE_FIELD(domainname);
	COMPARE_NODE_FIELD(typeName);
	COMPARE_NODE_FIELD(collClause);
	COMPARE_NODE_FIELD(constraints);

	return true;
}

static bool
_equalCreateOpClassStmt(const CreateOpClassStmt *a, const CreateOpClassStmt *b)
{
	COMPARE_NODE_FIELD(opclassname);
	COMPARE_NODE_FIELD(opfamilyname);
	COMPARE_STRING_FIELD(amname);
	COMPARE_NODE_FIELD(datatype);
	COMPARE_NODE_FIELD(items);
	COMPARE_SCALAR_FIELD(isDefault);

	return true;
}

static bool
_equalCreateOpClassItem(const CreateOpClassItem *a, const CreateOpClassItem *b)
{
	COMPARE_SCALAR_FIELD(itemtype);
	COMPARE_NODE_FIELD(name);
	COMPARE_NODE_FIELD(args);
	COMPARE_SCALAR_FIELD(number);
	COMPARE_NODE_FIELD(order_family);
	COMPARE_NODE_FIELD(class_args);
	COMPARE_NODE_FIELD(storedtype);

	return true;
}

static bool
_equalCreateOpFamilyStmt(const CreateOpFamilyStmt *a, const CreateOpFamilyStmt *b)
{
	COMPARE_NODE_FIELD(opfamilyname);
	COMPARE_STRING_FIELD(amname);

	return true;
}

static bool
_equalAlterOpFamilyStmt(const AlterOpFamilyStmt *a, const AlterOpFamilyStmt *b)
{
	COMPARE_NODE_FIELD(opfamilyname);
	COMPARE_STRING_FIELD(amname);
	COMPARE_SCALAR_FIELD(isDrop);
	COMPARE_NODE_FIELD(items);

	return true;
}

static bool
_equalCreatedbStmt(const CreatedbStmt *a, const CreatedbStmt *b)
{
	COMPARE_STRING_FIELD(dbname);
	COMPARE_NODE_FIELD(options);

	return true;
}

static bool
_equalAlterDatabaseStmt(const AlterDatabaseStmt *a, const AlterDatabaseStmt *b)
{
	COMPARE_STRING_FIELD(dbname);
	COMPARE_NODE_FIELD(options);

	return true;
}

static bool
_equalAlterDatabaseSetStmt(const AlterDatabaseSetStmt *a, const AlterDatabaseSetStmt *b)
{
	COMPARE_STRING_FIELD(dbname);
	COMPARE_NODE_FIELD(setstmt);

	return true;
}

static bool
_equalDropdbStmt(const DropdbStmt *a, const DropdbStmt *b)
{
	COMPARE_STRING_FIELD(dbname);
	COMPARE_SCALAR_FIELD(missing_ok);

	return true;
}

static bool
_equalVacuumStmt(const VacuumStmt *a, const VacuumStmt *b)
{
	COMPARE_SCALAR_FIELD(options);
	COMPARE_NODE_FIELD(relation);
	COMPARE_NODE_FIELD(va_cols);

	return true;
}

static bool
_equalExplainStmt(const ExplainStmt *a, const ExplainStmt *b)
{
	COMPARE_NODE_FIELD(query);
	COMPARE_NODE_FIELD(options);

	return true;
}

static bool
_equalCreateTableAsStmt(const CreateTableAsStmt *a, const CreateTableAsStmt *b)
{
	COMPARE_NODE_FIELD(query);
	COMPARE_NODE_FIELD(into);
	COMPARE_SCALAR_FIELD(relkind);
	COMPARE_SCALAR_FIELD(is_select_into);
	COMPARE_SCALAR_FIELD(if_not_exists);

	return true;
}

static bool
_equalRefreshMatViewStmt(const RefreshMatViewStmt *a, const RefreshMatViewStmt *b)
{
	COMPARE_SCALAR_FIELD(concurrent);
	COMPARE_SCALAR_FIELD(skipData);
	COMPARE_NODE_FIELD(relation);

	return true;
}

static bool
_equalReplicaIdentityStmt(const ReplicaIdentityStmt *a, const ReplicaIdentityStmt *b)
{
	COMPARE_SCALAR_FIELD(identity_type);
	COMPARE_STRING_FIELD(name);

	return true;
}

static bool
_equalAlterSystemStmt(const AlterSystemStmt *a, const AlterSystemStmt *b)
{
	COMPARE_NODE_FIELD(setstmt);

	return true;
}


static bool
_equalCreateSeqStmt(const CreateSeqStmt *a, const CreateSeqStmt *b)
{
	COMPARE_NODE_FIELD(sequence);
	COMPARE_NODE_FIELD(options);
	COMPARE_SCALAR_FIELD(ownerId);
	COMPARE_SCALAR_FIELD(if_not_exists);

	return true;
}

static bool
_equalAlterSeqStmt(const AlterSeqStmt *a, const AlterSeqStmt *b)
{
	COMPARE_NODE_FIELD(sequence);
	COMPARE_NODE_FIELD(options);
	COMPARE_SCALAR_FIELD(missing_ok);

	return true;
}

static bool
_equalVariableSetStmt(const VariableSetStmt *a, const VariableSetStmt *b)
{
	COMPARE_SCALAR_FIELD(kind);
	COMPARE_STRING_FIELD(name);
	COMPARE_NODE_FIELD(args);
	COMPARE_SCALAR_FIELD(is_local);

	return true;
}

static bool
_equalVariableShowStmt(const VariableShowStmt *a, const VariableShowStmt *b)
{
	COMPARE_STRING_FIELD(name);

	return true;
}

static bool
_equalDiscardStmt(const DiscardStmt *a, const DiscardStmt *b)
{
	COMPARE_SCALAR_FIELD(target);

	return true;
}

static bool
_equalCreateTableSpaceStmt(const CreateTableSpaceStmt *a, const CreateTableSpaceStmt *b)
{
	COMPARE_STRING_FIELD(tablespacename);
	COMPARE_NODE_FIELD(owner);
	COMPARE_STRING_FIELD(location);
	COMPARE_NODE_FIELD(options);

	return true;
}

static bool
_equalDropTableSpaceStmt(const DropTableSpaceStmt *a, const DropTableSpaceStmt *b)
{
	COMPARE_STRING_FIELD(tablespacename);
	COMPARE_SCALAR_FIELD(missing_ok);

	return true;
}

static bool
_equalAlterTableSpaceOptionsStmt(const AlterTableSpaceOptionsStmt *a,
								 const AlterTableSpaceOptionsStmt *b)
{
	COMPARE_STRING_FIELD(tablespacename);
	COMPARE_NODE_FIELD(options);
	COMPARE_SCALAR_FIELD(isReset);

	return true;
}

static bool
_equalAlterTableMoveAllStmt(const AlterTableMoveAllStmt *a,
							const AlterTableMoveAllStmt *b)
{
	COMPARE_STRING_FIELD(orig_tablespacename);
	COMPARE_SCALAR_FIELD(objtype);
	COMPARE_NODE_FIELD(roles);
	COMPARE_STRING_FIELD(new_tablespacename);
	COMPARE_SCALAR_FIELD(nowait);

	return true;
}

static bool
_equalCreateExtensionStmt(const CreateExtensionStmt *a, const CreateExtensionStmt *b)
{
	COMPARE_STRING_FIELD(extname);
	COMPARE_SCALAR_FIELD(if_not_exists);
	COMPARE_NODE_FIELD(options);

	return true;
}

static bool
_equalAlterExtensionStmt(const AlterExtensionStmt *a, const AlterExtensionStmt *b)
{
	COMPARE_STRING_FIELD(extname);
	COMPARE_NODE_FIELD(options);

	return true;
}

static bool
_equalAlterExtensionContentsStmt(const AlterExtensionContentsStmt *a, const AlterExtensionContentsStmt *b)
{
	COMPARE_STRING_FIELD(extname);
	COMPARE_SCALAR_FIELD(action);
	COMPARE_SCALAR_FIELD(objtype);
	COMPARE_NODE_FIELD(objname);
	COMPARE_NODE_FIELD(objargs);

	return true;
}

static bool
_equalCreateFdwStmt(const CreateFdwStmt *a, const CreateFdwStmt *b)
{
	COMPARE_STRING_FIELD(fdwname);
	COMPARE_NODE_FIELD(func_options);
	COMPARE_NODE_FIELD(options);

	return true;
}

static bool
_equalAlterFdwStmt(const AlterFdwStmt *a, const AlterFdwStmt *b)
{
	COMPARE_STRING_FIELD(fdwname);
	COMPARE_NODE_FIELD(func_options);
	COMPARE_NODE_FIELD(options);

	return true;
}

static bool
_equalCreateForeignServerStmt(const CreateForeignServerStmt *a, const CreateForeignServerStmt *b)
{
	COMPARE_STRING_FIELD(servername);
	COMPARE_STRING_FIELD(servertype);
	COMPARE_STRING_FIELD(version);
	COMPARE_STRING_FIELD(fdwname);
	COMPARE_NODE_FIELD(options);

	return true;
}

static bool
_equalAlterForeignServerStmt(const AlterForeignServerStmt *a, const AlterForeignServerStmt *b)
{
	COMPARE_STRING_FIELD(servername);
	COMPARE_STRING_FIELD(version);
	COMPARE_NODE_FIELD(options);
	COMPARE_SCALAR_FIELD(has_version);

	return true;
}

static bool
_equalCreateUserMappingStmt(const CreateUserMappingStmt *a, const CreateUserMappingStmt *b)
{
	COMPARE_NODE_FIELD(user);
	COMPARE_STRING_FIELD(servername);
	COMPARE_NODE_FIELD(options);

	return true;
}

static bool
_equalAlterUserMappingStmt(const AlterUserMappingStmt *a, const AlterUserMappingStmt *b)
{
	COMPARE_NODE_FIELD(user);
	COMPARE_STRING_FIELD(servername);
	COMPARE_NODE_FIELD(options);

	return true;
}

static bool
_equalDropUserMappingStmt(const DropUserMappingStmt *a, const DropUserMappingStmt *b)
{
	COMPARE_NODE_FIELD(user);
	COMPARE_STRING_FIELD(servername);
	COMPARE_SCALAR_FIELD(missing_ok);

	return true;
}

static bool
_equalCreateForeignTableStmt(const CreateForeignTableStmt *a, const CreateForeignTableStmt *b)
{
	if (!_equalCreateStmt(&a->base, &b->base))
		return false;

	COMPARE_STRING_FIELD(servername);
	COMPARE_NODE_FIELD(options);

	return true;
}

static bool
_equalImportForeignSchemaStmt(const ImportForeignSchemaStmt *a, const ImportForeignSchemaStmt *b)
{
	COMPARE_STRING_FIELD(server_name);
	COMPARE_STRING_FIELD(remote_schema);
	COMPARE_STRING_FIELD(local_schema);
	COMPARE_SCALAR_FIELD(list_type);
	COMPARE_NODE_FIELD(table_list);
	COMPARE_NODE_FIELD(options);

	return true;
}

static bool
_equalCreateTransformStmt(const CreateTransformStmt *a, const CreateTransformStmt *b)
{
	COMPARE_SCALAR_FIELD(replace);
	COMPARE_NODE_FIELD(type_name);
	COMPARE_STRING_FIELD(lang);
	COMPARE_NODE_FIELD(fromsql);
	COMPARE_NODE_FIELD(tosql);

	return true;
}

static bool
_equalCreateAmStmt(const CreateAmStmt *a, const CreateAmStmt *b)
{
	COMPARE_STRING_FIELD(amname);
	COMPARE_NODE_FIELD(handler_name);
	COMPARE_SCALAR_FIELD(amtype);

	return true;
}

static bool
_equalCreateTrigStmt(const CreateTrigStmt *a, const CreateTrigStmt *b)
{
	COMPARE_STRING_FIELD(trigname);
	COMPARE_NODE_FIELD(relation);
	COMPARE_NODE_FIELD(funcname);
	COMPARE_NODE_FIELD(args);
	COMPARE_SCALAR_FIELD(row);
	COMPARE_SCALAR_FIELD(timing);
	COMPARE_SCALAR_FIELD(events);
	COMPARE_NODE_FIELD(columns);
	COMPARE_NODE_FIELD(whenClause);
	COMPARE_SCALAR_FIELD(isconstraint);
	COMPARE_NODE_FIELD(transitionRels);
	COMPARE_SCALAR_FIELD(deferrable);
	COMPARE_SCALAR_FIELD(initdeferred);
	COMPARE_NODE_FIELD(constrrel);

	return true;
}

static bool
_equalCreateEventTrigStmt(const CreateEventTrigStmt *a, const CreateEventTrigStmt *b)
{
	COMPARE_STRING_FIELD(trigname);
	COMPARE_STRING_FIELD(eventname);
	COMPARE_NODE_FIELD(whenclause);
	COMPARE_NODE_FIELD(funcname);

	return true;
}

static bool
_equalAlterEventTrigStmt(const AlterEventTrigStmt *a, const AlterEventTrigStmt *b)
{
	COMPARE_STRING_FIELD(trigname);
	COMPARE_SCALAR_FIELD(tgenabled);

	return true;
}

static bool
_equalCreatePLangStmt(const CreatePLangStmt *a, const CreatePLangStmt *b)
{
	COMPARE_SCALAR_FIELD(replace);
	COMPARE_STRING_FIELD(plname);
	COMPARE_NODE_FIELD(plhandler);
	COMPARE_NODE_FIELD(plinline);
	COMPARE_NODE_FIELD(plvalidator);
	COMPARE_SCALAR_FIELD(pltrusted);

	return true;
}

static bool
_equalCreateRoleStmt(const CreateRoleStmt *a, const CreateRoleStmt *b)
{
	COMPARE_SCALAR_FIELD(stmt_type);
	COMPARE_STRING_FIELD(role);
	COMPARE_NODE_FIELD(options);

	return true;
}

static bool
_equalAlterRoleStmt(const AlterRoleStmt *a, const AlterRoleStmt *b)
{
	COMPARE_NODE_FIELD(role);
	COMPARE_NODE_FIELD(options);
	COMPARE_SCALAR_FIELD(action);

	return true;
}

static bool
_equalAlterRoleSetStmt(const AlterRoleSetStmt *a, const AlterRoleSetStmt *b)
{
	COMPARE_NODE_FIELD(role);
	COMPARE_STRING_FIELD(database);
	COMPARE_NODE_FIELD(setstmt);

	return true;
}

static bool
_equalDropRoleStmt(const DropRoleStmt *a, const DropRoleStmt *b)
{
	COMPARE_NODE_FIELD(roles);
	COMPARE_SCALAR_FIELD(missing_ok);

	return true;
}

static bool
_equalLockStmt(const LockStmt *a, const LockStmt *b)
{
	COMPARE_NODE_FIELD(relations);
	COMPARE_SCALAR_FIELD(mode);
	COMPARE_SCALAR_FIELD(nowait);

	return true;
}

static bool
_equalConstraintsSetStmt(const ConstraintsSetStmt *a, const ConstraintsSetStmt *b)
{
	COMPARE_NODE_FIELD(constraints);
	COMPARE_SCALAR_FIELD(deferred);

	return true;
}

static bool
_equalReindexStmt(const ReindexStmt *a, const ReindexStmt *b)
{
	COMPARE_SCALAR_FIELD(kind);
	COMPARE_NODE_FIELD(relation);
	COMPARE_STRING_FIELD(name);
	COMPARE_SCALAR_FIELD(options);

	return true;
}

static bool
_equalCreateSchemaStmt(const CreateSchemaStmt *a, const CreateSchemaStmt *b)
{
	COMPARE_STRING_FIELD(schemaname);
	COMPARE_NODE_FIELD(authrole);
	COMPARE_NODE_FIELD(schemaElts);
	COMPARE_SCALAR_FIELD(if_not_exists);

	return true;
}

static bool
_equalCreateConversionStmt(const CreateConversionStmt *a, const CreateConversionStmt *b)
{
	COMPARE_NODE_FIELD(conversion_name);
	COMPARE_STRING_FIELD(for_encoding_name);
	COMPARE_STRING_FIELD(to_encoding_name);
	COMPARE_NODE_FIELD(func_name);
	COMPARE_SCALAR_FIELD(def);

	return true;
}

static bool
_equalCreateCastStmt(const CreateCastStmt *a, const CreateCastStmt *b)
{
	COMPARE_NODE_FIELD(sourcetype);
	COMPARE_NODE_FIELD(targettype);
	COMPARE_NODE_FIELD(func);
	COMPARE_SCALAR_FIELD(context);
	COMPARE_SCALAR_FIELD(inout);

	return true;
}

static bool
_equalPrepareStmt(const PrepareStmt *a, const PrepareStmt *b)
{
	COMPARE_STRING_FIELD(name);
	COMPARE_NODE_FIELD(argtypes);
	COMPARE_NODE_FIELD(query);

	return true;
}

static bool
_equalExecuteStmt(const ExecuteStmt *a, const ExecuteStmt *b)
{
	COMPARE_STRING_FIELD(name);
	COMPARE_NODE_FIELD(params);

	return true;
}

static bool
_equalDeallocateStmt(const DeallocateStmt *a, const DeallocateStmt *b)
{
	COMPARE_STRING_FIELD(name);

	return true;
}

static bool
_equalDropOwnedStmt(const DropOwnedStmt *a, const DropOwnedStmt *b)
{
	COMPARE_NODE_FIELD(roles);
	COMPARE_SCALAR_FIELD(behavior);

	return true;
}

static bool
_equalReassignOwnedStmt(const ReassignOwnedStmt *a, const ReassignOwnedStmt *b)
{
	COMPARE_NODE_FIELD(roles);
	COMPARE_NODE_FIELD(newrole);

	return true;
}

static bool
_equalAlterTSDictionaryStmt(const AlterTSDictionaryStmt *a, const AlterTSDictionaryStmt *b)
{
	COMPARE_NODE_FIELD(dictname);
	COMPARE_NODE_FIELD(options);

	return true;
}

static bool
_equalAlterTSConfigurationStmt(const AlterTSConfigurationStmt *a,
							   const AlterTSConfigurationStmt *b)
{
	COMPARE_SCALAR_FIELD(kind);
	COMPARE_NODE_FIELD(cfgname);
	COMPARE_NODE_FIELD(tokentype);
	COMPARE_NODE_FIELD(dicts);
	COMPARE_SCALAR_FIELD(override);
	COMPARE_SCALAR_FIELD(replace);
	COMPARE_SCALAR_FIELD(missing_ok);

	return true;
}

static bool
_equalCreatePolicyStmt(const CreatePolicyStmt *a, const CreatePolicyStmt *b)
{
	COMPARE_STRING_FIELD(policy_name);
	COMPARE_NODE_FIELD(table);
	COMPARE_STRING_FIELD(cmd_name);
	COMPARE_NODE_FIELD(roles);
	COMPARE_NODE_FIELD(qual);
	COMPARE_NODE_FIELD(with_check);

	return true;
}

static bool
_equalAlterPolicyStmt(const AlterPolicyStmt *a, const AlterPolicyStmt *b)
{
	COMPARE_STRING_FIELD(policy_name);
	COMPARE_NODE_FIELD(table);
	COMPARE_NODE_FIELD(roles);
	COMPARE_NODE_FIELD(qual);
	COMPARE_NODE_FIELD(with_check);

	return true;
}

static bool
_equalAExpr(const A_Expr *a, const A_Expr *b)
{
	COMPARE_SCALAR_FIELD(kind);
	COMPARE_NODE_FIELD(name);
	COMPARE_NODE_FIELD(lexpr);
	COMPARE_NODE_FIELD(rexpr);
	COMPARE_LOCATION_FIELD(location);

	return true;
}

static bool
_equalColumnRef(const ColumnRef *a, const ColumnRef *b)
{
	COMPARE_NODE_FIELD(fields);
	COMPARE_LOCATION_FIELD(location);

	return true;
}

static bool
_equalParamRef(const ParamRef *a, const ParamRef *b)
{
	COMPARE_SCALAR_FIELD(number);
	COMPARE_LOCATION_FIELD(location);

	return true;
}

static bool
_equalAConst(const A_Const *a, const A_Const *b)
{
	if (!equal(&a->val, &b->val))		/* hack for in-line Value field */
		return false;
	COMPARE_LOCATION_FIELD(location);

	return true;
}

static bool
_equalFuncCall(const FuncCall *a, const FuncCall *b)
{
	COMPARE_NODE_FIELD(funcname);
	COMPARE_NODE_FIELD(args);
	COMPARE_NODE_FIELD(agg_order);
	COMPARE_NODE_FIELD(agg_filter);
	COMPARE_SCALAR_FIELD(agg_within_group);
	COMPARE_SCALAR_FIELD(agg_star);
	COMPARE_SCALAR_FIELD(agg_distinct);
	COMPARE_SCALAR_FIELD(func_variadic);
	COMPARE_NODE_FIELD(over);
	COMPARE_LOCATION_FIELD(location);

	return true;
}

static bool
_equalAStar(const A_Star *a, const A_Star *b)
{
	return true;
}

static bool
_equalAIndices(const A_Indices *a, const A_Indices *b)
{
	COMPARE_SCALAR_FIELD(is_slice);
	COMPARE_NODE_FIELD(lidx);
	COMPARE_NODE_FIELD(uidx);

	return true;
}

static bool
_equalA_Indirection(const A_Indirection *a, const A_Indirection *b)
{
	COMPARE_NODE_FIELD(arg);
	COMPARE_NODE_FIELD(indirection);

	return true;
}

static bool
_equalA_ArrayExpr(const A_ArrayExpr *a, const A_ArrayExpr *b)
{
	COMPARE_NODE_FIELD(elements);
	COMPARE_LOCATION_FIELD(location);

	return true;
}

static bool
_equalResTarget(const ResTarget *a, const ResTarget *b)
{
	COMPARE_STRING_FIELD(name);
	COMPARE_NODE_FIELD(indirection);
	COMPARE_NODE_FIELD(val);
	COMPARE_LOCATION_FIELD(location);

	return true;
}

static bool
_equalMultiAssignRef(const MultiAssignRef *a, const MultiAssignRef *b)
{
	COMPARE_NODE_FIELD(source);
	COMPARE_SCALAR_FIELD(colno);
	COMPARE_SCALAR_FIELD(ncolumns);

	return true;
}

static bool
_equalTypeName(const TypeName *a, const TypeName *b)
{
	COMPARE_NODE_FIELD(names);
	COMPARE_SCALAR_FIELD(typeOid);
	COMPARE_SCALAR_FIELD(setof);
	COMPARE_SCALAR_FIELD(pct_type);
	COMPARE_NODE_FIELD(typmods);
	COMPARE_SCALAR_FIELD(typemod);
	COMPARE_NODE_FIELD(arrayBounds);
	COMPARE_LOCATION_FIELD(location);

	return true;
}

static bool
_equalTypeCast(const TypeCast *a, const TypeCast *b)
{
	COMPARE_NODE_FIELD(arg);
	COMPARE_NODE_FIELD(typeName);
	COMPARE_LOCATION_FIELD(location);

	return true;
}

static bool
_equalCollateClause(const CollateClause *a, const CollateClause *b)
{
	COMPARE_NODE_FIELD(arg);
	COMPARE_NODE_FIELD(collname);
	COMPARE_LOCATION_FIELD(location);

	return true;
}

static bool
_equalSortBy(const SortBy *a, const SortBy *b)
{
	COMPARE_NODE_FIELD(node);
	COMPARE_SCALAR_FIELD(sortby_dir);
	COMPARE_SCALAR_FIELD(sortby_nulls);
	COMPARE_NODE_FIELD(useOp);
	COMPARE_LOCATION_FIELD(location);

	return true;
}

static bool
_equalWindowDef(const WindowDef *a, const WindowDef *b)
{
	COMPARE_STRING_FIELD(name);
	COMPARE_STRING_FIELD(refname);
	COMPARE_NODE_FIELD(partitionClause);
	COMPARE_NODE_FIELD(orderClause);
	COMPARE_SCALAR_FIELD(frameOptions);
	COMPARE_NODE_FIELD(startOffset);
	COMPARE_NODE_FIELD(endOffset);
	COMPARE_LOCATION_FIELD(location);

	return true;
}

static bool
_equalRangeSubselect(const RangeSubselect *a, const RangeSubselect *b)
{
	COMPARE_SCALAR_FIELD(lateral);
	COMPARE_NODE_FIELD(subquery);
	COMPARE_NODE_FIELD(alias);

	return true;
}

static bool
_equalRangeFunction(const RangeFunction *a, const RangeFunction *b)
{
	COMPARE_SCALAR_FIELD(lateral);
	COMPARE_SCALAR_FIELD(ordinality);
	COMPARE_SCALAR_FIELD(is_rowsfrom);
	COMPARE_NODE_FIELD(functions);
	COMPARE_NODE_FIELD(alias);
	COMPARE_NODE_FIELD(coldeflist);

	return true;
}

static bool
_equalRangeTableSample(const RangeTableSample *a, const RangeTableSample *b)
{
	COMPARE_NODE_FIELD(relation);
	COMPARE_NODE_FIELD(method);
	COMPARE_NODE_FIELD(args);
	COMPARE_NODE_FIELD(repeatable);
	COMPARE_LOCATION_FIELD(location);

	return true;
}

static bool
_equalIndexElem(const IndexElem *a, const IndexElem *b)
{
	COMPARE_STRING_FIELD(name);
	COMPARE_NODE_FIELD(expr);
	COMPARE_STRING_FIELD(indexcolname);
	COMPARE_NODE_FIELD(collation);
	COMPARE_NODE_FIELD(opclass);
	COMPARE_SCALAR_FIELD(ordering);
	COMPARE_SCALAR_FIELD(nulls_ordering);

	return true;
}

static bool
_equalCubeElem(const CubeElem *a, const CubeElem *b)
{
	COMPARE_STRING_FIELD(name);
	COMPARE_NODE_FIELD(expr);
	COMPARE_STRING_FIELD(cubecolname);

	return true;
}

static bool
_equalColumnDef(const ColumnDef *a, const ColumnDef *b)
{
	COMPARE_STRING_FIELD(colname);
	COMPARE_NODE_FIELD(typeName);
	COMPARE_SCALAR_FIELD(inhcount);
	COMPARE_SCALAR_FIELD(is_local);
	COMPARE_SCALAR_FIELD(is_not_null);
	COMPARE_SCALAR_FIELD(is_from_type);
	COMPARE_SCALAR_FIELD(storage);
	COMPARE_NODE_FIELD(raw_default);
	COMPARE_NODE_FIELD(cooked_default);
	COMPARE_NODE_FIELD(collClause);
	COMPARE_SCALAR_FIELD(collOid);
	COMPARE_NODE_FIELD(constraints);
	COMPARE_NODE_FIELD(fdwoptions);
	COMPARE_LOCATION_FIELD(location);

	return true;
}

static bool
_equalConstraint(const Constraint *a, const Constraint *b)
{
	COMPARE_SCALAR_FIELD(contype);
	COMPARE_STRING_FIELD(conname);
	COMPARE_SCALAR_FIELD(deferrable);
	COMPARE_SCALAR_FIELD(initdeferred);
	COMPARE_LOCATION_FIELD(location);
	COMPARE_SCALAR_FIELD(is_no_inherit);
	COMPARE_NODE_FIELD(raw_expr);
	COMPARE_STRING_FIELD(cooked_expr);
	COMPARE_NODE_FIELD(keys);
	COMPARE_NODE_FIELD(exclusions);
	COMPARE_NODE_FIELD(options);
	COMPARE_STRING_FIELD(indexname);
	COMPARE_STRING_FIELD(indexspace);
	COMPARE_STRING_FIELD(access_method);
	COMPARE_NODE_FIELD(where_clause);
	COMPARE_NODE_FIELD(pktable);
	COMPARE_NODE_FIELD(fk_attrs);
	COMPARE_NODE_FIELD(pk_attrs);
	COMPARE_SCALAR_FIELD(fk_matchtype);
	COMPARE_SCALAR_FIELD(fk_upd_action);
	COMPARE_SCALAR_FIELD(fk_del_action);
	COMPARE_NODE_FIELD(old_conpfeqop);
	COMPARE_SCALAR_FIELD(old_pktable_oid);
	COMPARE_SCALAR_FIELD(skip_validation);
	COMPARE_SCALAR_FIELD(initially_valid);

	return true;
}

static bool
_equalDefElem(const DefElem *a, const DefElem *b)
{
	COMPARE_STRING_FIELD(defnamespace);
	COMPARE_STRING_FIELD(defname);
	COMPARE_NODE_FIELD(arg);
	COMPARE_SCALAR_FIELD(defaction);
	COMPARE_LOCATION_FIELD(location);

	return true;
}

static bool
_equalLockingClause(const LockingClause *a, const LockingClause *b)
{
	COMPARE_NODE_FIELD(lockedRels);
	COMPARE_SCALAR_FIELD(strength);
	COMPARE_SCALAR_FIELD(waitPolicy);
	COMPARE_LOCATION_FIELD(location);

	return true;
}

static bool
_equalRangeTblEntry(const RangeTblEntry *a, const RangeTblEntry *b)
{
	COMPARE_SCALAR_FIELD(rtekind);
	COMPARE_SCALAR_FIELD(relid);
	COMPARE_SCALAR_FIELD(relkind);
	COMPARE_NODE_FIELD(tablesample);
	COMPARE_NODE_FIELD(subquery);
	COMPARE_SCALAR_FIELD(security_barrier);
	COMPARE_SCALAR_FIELD(jointype);
	COMPARE_NODE_FIELD(joinaliasvars);
	COMPARE_NODE_FIELD(functions);
	COMPARE_SCALAR_FIELD(funcordinality);
	COMPARE_NODE_FIELD(values_lists);
	COMPARE_NODE_FIELD(values_collations);
	COMPARE_STRING_FIELD(ctename);
	COMPARE_SCALAR_FIELD(ctelevelsup);
	COMPARE_SCALAR_FIELD(self_reference);
	COMPARE_NODE_FIELD(ctecoltypes);
	COMPARE_NODE_FIELD(ctecoltypmods);
	COMPARE_NODE_FIELD(ctecolcollations);
	COMPARE_NODE_FIELD(alias);
	COMPARE_NODE_FIELD(eref);
	COMPARE_SCALAR_FIELD(lateral);
	COMPARE_SCALAR_FIELD(inh);
	COMPARE_SCALAR_FIELD(inFromCl);
	COMPARE_SCALAR_FIELD(requiredPerms);
	COMPARE_SCALAR_FIELD(checkAsUser);
	COMPARE_BITMAPSET_FIELD(selectedCols);
	COMPARE_BITMAPSET_FIELD(insertedCols);
	COMPARE_BITMAPSET_FIELD(updatedCols);
	COMPARE_NODE_FIELD(securityQuals);

	return true;
}

static bool
_equalRangeTblFunction(const RangeTblFunction *a, const RangeTblFunction *b)
{
	COMPARE_NODE_FIELD(funcexpr);
	COMPARE_SCALAR_FIELD(funccolcount);
	COMPARE_NODE_FIELD(funccolnames);
	COMPARE_NODE_FIELD(funccoltypes);
	COMPARE_NODE_FIELD(funccoltypmods);
	COMPARE_NODE_FIELD(funccolcollations);
	COMPARE_BITMAPSET_FIELD(funcparams);

	return true;
}

static bool
_equalTableSampleClause(const TableSampleClause *a, const TableSampleClause *b)
{
	COMPARE_SCALAR_FIELD(tsmhandler);
	COMPARE_NODE_FIELD(args);
	COMPARE_NODE_FIELD(repeatable);

	return true;
}

static bool
_equalWithCheckOption(const WithCheckOption *a, const WithCheckOption *b)
{
	COMPARE_SCALAR_FIELD(kind);
	COMPARE_STRING_FIELD(relname);
	COMPARE_STRING_FIELD(polname);
	COMPARE_NODE_FIELD(qual);
	COMPARE_SCALAR_FIELD(cascaded);

	return true;
}

static bool
_equalSortGroupClause(const SortGroupClause *a, const SortGroupClause *b)
{
	COMPARE_SCALAR_FIELD(tleSortGroupRef);
	COMPARE_SCALAR_FIELD(eqop);
	COMPARE_SCALAR_FIELD(sortop);
	COMPARE_SCALAR_FIELD(nulls_first);
	COMPARE_SCALAR_FIELD(hashable);

	return true;
}

static bool
_equalGroupingSet(const GroupingSet *a, const GroupingSet *b)
{
	COMPARE_SCALAR_FIELD(kind);
	COMPARE_NODE_FIELD(content);
	COMPARE_LOCATION_FIELD(location);

	return true;
}

static bool
_equalWindowClause(const WindowClause *a, const WindowClause *b)
{
	COMPARE_STRING_FIELD(name);
	COMPARE_STRING_FIELD(refname);
	COMPARE_NODE_FIELD(partitionClause);
	COMPARE_NODE_FIELD(orderClause);
	COMPARE_SCALAR_FIELD(frameOptions);
	COMPARE_NODE_FIELD(startOffset);
	COMPARE_NODE_FIELD(endOffset);
	COMPARE_SCALAR_FIELD(winref);
	COMPARE_SCALAR_FIELD(copiedOrder);

	return true;
}

static bool
_equalRowMarkClause(const RowMarkClause *a, const RowMarkClause *b)
{
	COMPARE_SCALAR_FIELD(rti);
	COMPARE_SCALAR_FIELD(strength);
	COMPARE_SCALAR_FIELD(waitPolicy);
	COMPARE_SCALAR_FIELD(pushedDown);

	return true;
}

static bool
_equalWithClause(const WithClause *a, const WithClause *b)
{
	COMPARE_NODE_FIELD(ctes);
	COMPARE_SCALAR_FIELD(recursive);
	COMPARE_LOCATION_FIELD(location);

	return true;
}

static bool
_equalInferClause(const InferClause *a, const InferClause *b)
{
	COMPARE_NODE_FIELD(indexElems);
	COMPARE_NODE_FIELD(whereClause);
	COMPARE_STRING_FIELD(conname);
	COMPARE_LOCATION_FIELD(location);

	return true;
}

static bool
_equalOnConflictClause(const OnConflictClause *a, const OnConflictClause *b)
{
	COMPARE_SCALAR_FIELD(action);
	COMPARE_NODE_FIELD(infer);
	COMPARE_NODE_FIELD(targetList);
	COMPARE_NODE_FIELD(whereClause);
	COMPARE_LOCATION_FIELD(location);

	return true;
}

static bool
_equalCommonTableExpr(const CommonTableExpr *a, const CommonTableExpr *b)
{
	COMPARE_STRING_FIELD(ctename);
	COMPARE_NODE_FIELD(aliascolnames);
	COMPARE_NODE_FIELD(ctequery);
	COMPARE_LOCATION_FIELD(location);
	COMPARE_SCALAR_FIELD(cterecursive);
	COMPARE_SCALAR_FIELD(cterefcount);
	COMPARE_NODE_FIELD(ctecolnames);
	COMPARE_NODE_FIELD(ctecoltypes);
	COMPARE_NODE_FIELD(ctecoltypmods);
	COMPARE_NODE_FIELD(ctecolcollations);

	return true;
}

static bool
_equalXmlSerialize(const XmlSerialize *a, const XmlSerialize *b)
{
	COMPARE_SCALAR_FIELD(xmloption);
	COMPARE_NODE_FIELD(expr);
	COMPARE_NODE_FIELD(typeName);
	COMPARE_LOCATION_FIELD(location);

	return true;
}

static bool
_equalRoleSpec(const RoleSpec *a, const RoleSpec *b)
{
	COMPARE_SCALAR_FIELD(roletype);
	COMPARE_STRING_FIELD(rolename);
	COMPARE_LOCATION_FIELD(location);

	return true;
}

static bool
_equalTriggerTransition(const TriggerTransition *a, const TriggerTransition *b)
{
	COMPARE_STRING_FIELD(name);
	COMPARE_SCALAR_FIELD(isNew);
	COMPARE_SCALAR_FIELD(isTable);

	return true;
}

/*
 * Stuff from pg_list.h
 */

static bool
_equalList(const List *a, const List *b)
{
	const ListCell *item_a;
	const ListCell *item_b;

	/*
	 * Try to reject by simple scalar checks before grovelling through all the
	 * list elements...
	 */
	COMPARE_SCALAR_FIELD(type);
	COMPARE_SCALAR_FIELD(length);

	/*
	 * We place the switch outside the loop for the sake of efficiency; this
	 * may not be worth doing...
	 */
	switch (a->type)
	{
		case T_List:
			forboth(item_a, a, item_b, b)
			{
				if (!equal(lfirst(item_a), lfirst(item_b)))
					return false;
			}
			break;
		case T_IntList:
			forboth(item_a, a, item_b, b)
			{
				if (lfirst_int(item_a) != lfirst_int(item_b))
					return false;
			}
			break;
		case T_OidList:
			forboth(item_a, a, item_b, b)
			{
				if (lfirst_oid(item_a) != lfirst_oid(item_b))
					return false;
			}
			break;
		default:
			elog(ERROR, "unrecognized list node type: %d",
				 (int) a->type);
			return false;		/* keep compiler quiet */
	}

	/*
	 * If we got here, we should have run out of elements of both lists
	 */
	Assert(item_a == NULL);
	Assert(item_b == NULL);

	return true;
}

/*
 * Stuff from value.h
 */

static bool
_equalValue(const Value *a, const Value *b)
{
	COMPARE_SCALAR_FIELD(type);

	switch (a->type)
	{
		case T_Integer:
			COMPARE_SCALAR_FIELD(val.ival);
			break;
		case T_Float:
		case T_String:
		case T_BitString:
			COMPARE_STRING_FIELD(val.str);
			break;
		case T_Null:
			/* nothing to do */
			break;
		default:
			elog(ERROR, "unrecognized node type: %d", (int) a->type);
			break;
	}

	return true;
}

/*
 * equal
 *	  returns whether two nodes are equal
 */
bool
equal(const void *a, const void *b)
{
	bool		retval;

	if (a == b)
		return true;

	/*
	 * note that a!=b, so only one of them can be NULL
	 */
	if (a == NULL || b == NULL)
		return false;

	/*
	 * are they the same type of nodes?
	 */
	if (nodeTag(a) != nodeTag(b))
		return false;

	switch (nodeTag(a))
	{
			/*
			 * PRIMITIVE NODES
			 */
		case T_Alias:
			retval = _equalAlias(a, b);
			break;
		case T_RangeVar:
			retval = _equalRangeVar(a, b);
			break;
		case T_IntoClause:
			retval = _equalIntoClause(a, b);
			break;
		case T_Var:
			retval = _equalVar(a, b);
			break;
		case T_Const:
			retval = _equalConst(a, b);
			break;
		case T_Param:
			retval = _equalParam(a, b);
			break;
		case T_Aggref:
			retval = _equalAggref(a, b);
			break;
		case T_GroupingFunc:
			retval = _equalGroupingFunc(a, b);
			break;
		case T_WindowFunc:
			retval = _equalWindowFunc(a, b);
			break;
		case T_ArrayRef:
			retval = _equalArrayRef(a, b);
			break;
		case T_FuncExpr:
			retval = _equalFuncExpr(a, b);
			break;
		case T_NamedArgExpr:
			retval = _equalNamedArgExpr(a, b);
			break;
		case T_OpExpr:
			retval = _equalOpExpr(a, b);
			break;
		case T_DistinctExpr:
			retval = _equalDistinctExpr(a, b);
			break;
		case T_NullIfExpr:
			retval = _equalNullIfExpr(a, b);
			break;
		case T_ScalarArrayOpExpr:
			retval = _equalScalarArrayOpExpr(a, b);
			break;
		case T_BoolExpr:
			retval = _equalBoolExpr(a, b);
			break;
		case T_SubLink:
			retval = _equalSubLink(a, b);
			break;
		case T_SubPlan:
			retval = _equalSubPlan(a, b);
			break;
		case T_AlternativeSubPlan:
			retval = _equalAlternativeSubPlan(a, b);
			break;
		case T_FieldSelect:
			retval = _equalFieldSelect(a, b);
			break;
		case T_FieldStore:
			retval = _equalFieldStore(a, b);
			break;
		case T_RelabelType:
			retval = _equalRelabelType(a, b);
			break;
		case T_CoerceViaIO:
			retval = _equalCoerceViaIO(a, b);
			break;
		case T_ArrayCoerceExpr:
			retval = _equalArrayCoerceExpr(a, b);
			break;
		case T_ConvertRowtypeExpr:
			retval = _equalConvertRowtypeExpr(a, b);
			break;
		case T_CollateExpr:
			retval = _equalCollateExpr(a, b);
			break;
		case T_CaseExpr:
			retval = _equalCaseExpr(a, b);
			break;
		case T_CaseWhen:
			retval = _equalCaseWhen(a, b);
			break;
		case T_CaseTestExpr:
			retval = _equalCaseTestExpr(a, b);
			break;
		case T_ArrayExpr:
			retval = _equalArrayExpr(a, b);
			break;
		case T_RowExpr:
			retval = _equalRowExpr(a, b);
			break;
		case T_RowCompareExpr:
			retval = _equalRowCompareExpr(a, b);
			break;
		case T_CoalesceExpr:
			retval = _equalCoalesceExpr(a, b);
			break;
		case T_MinMaxExpr:
			retval = _equalMinMaxExpr(a, b);
			break;
		case T_SQLValueFunction:
			retval = _equalSQLValueFunction(a, b);
			break;
		case T_XmlExpr:
			retval = _equalXmlExpr(a, b);
			break;
		case T_NullTest:
			retval = _equalNullTest(a, b);
			break;
		case T_BooleanTest:
			retval = _equalBooleanTest(a, b);
			break;
		case T_CoerceToDomain:
			retval = _equalCoerceToDomain(a, b);
			break;
		case T_CoerceToDomainValue:
			retval = _equalCoerceToDomainValue(a, b);
			break;
		case T_SetToDefault:
			retval = _equalSetToDefault(a, b);
			break;
		case T_CurrentOfExpr:
			retval = _equalCurrentOfExpr(a, b);
			break;
		case T_InferenceElem:
			retval = _equalInferenceElem(a, b);
			break;
		case T_TargetEntry:
			retval = _equalTargetEntry(a, b);
			break;
		case T_RangeTblRef:
			retval = _equalRangeTblRef(a, b);
			break;
		case T_FromExpr:
			retval = _equalFromExpr(a, b);
			break;
		case T_OnConflictExpr:
			retval = _equalOnConflictExpr(a, b);
			break;
		case T_JoinExpr:
			retval = _equalJoinExpr(a, b);
			break;

			/*
			 * RELATION NODES
			 */
		case T_PathKey:
			retval = _equalPathKey(a, b);
			break;
		case T_RestrictInfo:
			retval = _equalRestrictInfo(a, b);
			break;
		case T_PlaceHolderVar:
			retval = _equalPlaceHolderVar(a, b);
			break;
		case T_SpecialJoinInfo:
			retval = _equalSpecialJoinInfo(a, b);
			break;
		case T_AppendRelInfo:
			retval = _equalAppendRelInfo(a, b);
			break;
		case T_PlaceHolderInfo:
			retval = _equalPlaceHolderInfo(a, b);
			break;

		case T_List:
		case T_IntList:
		case T_OidList:
			retval = _equalList(a, b);
			break;

		case T_Integer:
		case T_Float:
		case T_String:
		case T_BitString:
		case T_Null:
			retval = _equalValue(a, b);
			break;

			/*
			 * EXTENSIBLE NODES
			 */
		case T_ExtensibleNode:
			retval = _equalExtensibleNode(a, b);
			break;

			/*
			 * PARSE NODES
			 */
		case T_Query:
			retval = _equalQuery(a, b);
			break;
		case T_InsertStmt:
			retval = _equalInsertStmt(a, b);
			break;
		case T_DeleteStmt:
			retval = _equalDeleteStmt(a, b);
			break;
		case T_UpdateStmt:
			retval = _equalUpdateStmt(a, b);
			break;
		case T_SelectStmt:
			retval = _equalSelectStmt(a, b);
			break;
		case T_SetOperationStmt:
			retval = _equalSetOperationStmt(a, b);
			break;
		case T_AlterTableStmt:
			retval = _equalAlterTableStmt(a, b);
			break;
		case T_AlterTableCmd:
			retval = _equalAlterTableCmd(a, b);
			break;
		case T_AlterDomainStmt:
			retval = _equalAlterDomainStmt(a, b);
			break;
		case T_GrantStmt:
			retval = _equalGrantStmt(a, b);
			break;
		case T_GrantRoleStmt:
			retval = _equalGrantRoleStmt(a, b);
			break;
		case T_AlterDefaultPrivilegesStmt:
			retval = _equalAlterDefaultPrivilegesStmt(a, b);
			break;
		case T_DeclareCursorStmt:
			retval = _equalDeclareCursorStmt(a, b);
			break;
		case T_ClosePortalStmt:
			retval = _equalClosePortalStmt(a, b);
			break;
		case T_ClusterStmt:
			retval = _equalClusterStmt(a, b);
			break;
		case T_CopyStmt:
			retval = _equalCopyStmt(a, b);
			break;
		case T_CreateStmt:
			retval = _equalCreateStmt(a, b);
			break;
		case T_TableLikeClause:
			retval = _equalTableLikeClause(a, b);
			break;
		case T_DefineStmt:
			retval = _equalDefineStmt(a, b);
			break;
		case T_DropStmt:
			retval = _equalDropStmt(a, b);
			break;
		case T_TruncateStmt:
			retval = _equalTruncateStmt(a, b);
			break;
		case T_CommentStmt:
			retval = _equalCommentStmt(a, b);
			break;
		case T_SecLabelStmt:
			retval = _equalSecLabelStmt(a, b);
			break;
		case T_FetchStmt:
			retval = _equalFetchStmt(a, b);
			break;
		case T_IndexStmt:
			retval = _equalIndexStmt(a, b);
			break;
<<<<<<< HEAD
		case T_ChangeSetStmt:
			retval = _equalChangeSetStmt(a, b);
			break;
		case T_CubeStmt:
			retval = _equalCubeStmt(a, b);
=======
		case T_CreateChangeSetStmt:
			retval = _equalCreateChangeSetStmt(a, b);
			break;
		case T_CreateCubeStmt:
			retval = _equalCreateCubeStmt(a, b);
>>>>>>> f032224e
			break;
		case T_CreateFunctionStmt:
			retval = _equalCreateFunctionStmt(a, b);
			break;
		case T_FunctionParameter:
			retval = _equalFunctionParameter(a, b);
			break;
		case T_AlterFunctionStmt:
			retval = _equalAlterFunctionStmt(a, b);
			break;
		case T_DoStmt:
			retval = _equalDoStmt(a, b);
			break;
		case T_RenameStmt:
			retval = _equalRenameStmt(a, b);
			break;
		case T_AlterObjectDependsStmt:
			retval = _equalAlterObjectDependsStmt(a, b);
			break;
		case T_AlterObjectSchemaStmt:
			retval = _equalAlterObjectSchemaStmt(a, b);
			break;
		case T_AlterOwnerStmt:
			retval = _equalAlterOwnerStmt(a, b);
			break;
		case T_AlterOperatorStmt:
			retval = _equalAlterOperatorStmt(a, b);
			break;
		case T_RuleStmt:
			retval = _equalRuleStmt(a, b);
			break;
		case T_NotifyStmt:
			retval = _equalNotifyStmt(a, b);
			break;
		case T_ListenStmt:
			retval = _equalListenStmt(a, b);
			break;
		case T_UnlistenStmt:
			retval = _equalUnlistenStmt(a, b);
			break;
		case T_TransactionStmt:
			retval = _equalTransactionStmt(a, b);
			break;
		case T_CompositeTypeStmt:
			retval = _equalCompositeTypeStmt(a, b);
			break;
		case T_CreateEnumStmt:
			retval = _equalCreateEnumStmt(a, b);
			break;
		case T_CreateRangeStmt:
			retval = _equalCreateRangeStmt(a, b);
			break;
		case T_AlterEnumStmt:
			retval = _equalAlterEnumStmt(a, b);
			break;
		case T_ViewStmt:
			retval = _equalViewStmt(a, b);
			break;
		case T_LoadStmt:
			retval = _equalLoadStmt(a, b);
			break;
		case T_CreateDomainStmt:
			retval = _equalCreateDomainStmt(a, b);
			break;
		case T_CreateOpClassStmt:
			retval = _equalCreateOpClassStmt(a, b);
			break;
		case T_CreateOpClassItem:
			retval = _equalCreateOpClassItem(a, b);
			break;
		case T_CreateOpFamilyStmt:
			retval = _equalCreateOpFamilyStmt(a, b);
			break;
		case T_AlterOpFamilyStmt:
			retval = _equalAlterOpFamilyStmt(a, b);
			break;
		case T_CreatedbStmt:
			retval = _equalCreatedbStmt(a, b);
			break;
		case T_AlterDatabaseStmt:
			retval = _equalAlterDatabaseStmt(a, b);
			break;
		case T_AlterDatabaseSetStmt:
			retval = _equalAlterDatabaseSetStmt(a, b);
			break;
		case T_DropdbStmt:
			retval = _equalDropdbStmt(a, b);
			break;
		case T_VacuumStmt:
			retval = _equalVacuumStmt(a, b);
			break;
		case T_ExplainStmt:
			retval = _equalExplainStmt(a, b);
			break;
		case T_CreateTableAsStmt:
			retval = _equalCreateTableAsStmt(a, b);
			break;
		case T_RefreshMatViewStmt:
			retval = _equalRefreshMatViewStmt(a, b);
			break;
		case T_ReplicaIdentityStmt:
			retval = _equalReplicaIdentityStmt(a, b);
			break;
		case T_AlterSystemStmt:
			retval = _equalAlterSystemStmt(a, b);
			break;
		case T_CreateSeqStmt:
			retval = _equalCreateSeqStmt(a, b);
			break;
		case T_AlterSeqStmt:
			retval = _equalAlterSeqStmt(a, b);
			break;
		case T_VariableSetStmt:
			retval = _equalVariableSetStmt(a, b);
			break;
		case T_VariableShowStmt:
			retval = _equalVariableShowStmt(a, b);
			break;
		case T_DiscardStmt:
			retval = _equalDiscardStmt(a, b);
			break;
		case T_CreateTableSpaceStmt:
			retval = _equalCreateTableSpaceStmt(a, b);
			break;
		case T_DropTableSpaceStmt:
			retval = _equalDropTableSpaceStmt(a, b);
			break;
		case T_AlterTableSpaceOptionsStmt:
			retval = _equalAlterTableSpaceOptionsStmt(a, b);
			break;
		case T_AlterTableMoveAllStmt:
			retval = _equalAlterTableMoveAllStmt(a, b);
			break;
		case T_CreateExtensionStmt:
			retval = _equalCreateExtensionStmt(a, b);
			break;
		case T_AlterExtensionStmt:
			retval = _equalAlterExtensionStmt(a, b);
			break;
		case T_AlterExtensionContentsStmt:
			retval = _equalAlterExtensionContentsStmt(a, b);
			break;
		case T_CreateFdwStmt:
			retval = _equalCreateFdwStmt(a, b);
			break;
		case T_AlterFdwStmt:
			retval = _equalAlterFdwStmt(a, b);
			break;
		case T_CreateForeignServerStmt:
			retval = _equalCreateForeignServerStmt(a, b);
			break;
		case T_AlterForeignServerStmt:
			retval = _equalAlterForeignServerStmt(a, b);
			break;
		case T_CreateUserMappingStmt:
			retval = _equalCreateUserMappingStmt(a, b);
			break;
		case T_AlterUserMappingStmt:
			retval = _equalAlterUserMappingStmt(a, b);
			break;
		case T_DropUserMappingStmt:
			retval = _equalDropUserMappingStmt(a, b);
			break;
		case T_CreateForeignTableStmt:
			retval = _equalCreateForeignTableStmt(a, b);
			break;
		case T_ImportForeignSchemaStmt:
			retval = _equalImportForeignSchemaStmt(a, b);
			break;
		case T_CreateTransformStmt:
			retval = _equalCreateTransformStmt(a, b);
			break;
		case T_CreateAmStmt:
			retval = _equalCreateAmStmt(a, b);
			break;
		case T_CreateTrigStmt:
			retval = _equalCreateTrigStmt(a, b);
			break;
		case T_CreateEventTrigStmt:
			retval = _equalCreateEventTrigStmt(a, b);
			break;
		case T_AlterEventTrigStmt:
			retval = _equalAlterEventTrigStmt(a, b);
			break;
		case T_CreatePLangStmt:
			retval = _equalCreatePLangStmt(a, b);
			break;
		case T_CreateRoleStmt:
			retval = _equalCreateRoleStmt(a, b);
			break;
		case T_AlterRoleStmt:
			retval = _equalAlterRoleStmt(a, b);
			break;
		case T_AlterRoleSetStmt:
			retval = _equalAlterRoleSetStmt(a, b);
			break;
		case T_DropRoleStmt:
			retval = _equalDropRoleStmt(a, b);
			break;
		case T_LockStmt:
			retval = _equalLockStmt(a, b);
			break;
		case T_ConstraintsSetStmt:
			retval = _equalConstraintsSetStmt(a, b);
			break;
		case T_ReindexStmt:
			retval = _equalReindexStmt(a, b);
			break;
		case T_CheckPointStmt:
			retval = true;
			break;
		case T_CreateSchemaStmt:
			retval = _equalCreateSchemaStmt(a, b);
			break;
		case T_CreateConversionStmt:
			retval = _equalCreateConversionStmt(a, b);
			break;
		case T_CreateCastStmt:
			retval = _equalCreateCastStmt(a, b);
			break;
		case T_PrepareStmt:
			retval = _equalPrepareStmt(a, b);
			break;
		case T_ExecuteStmt:
			retval = _equalExecuteStmt(a, b);
			break;
		case T_DeallocateStmt:
			retval = _equalDeallocateStmt(a, b);
			break;
		case T_DropOwnedStmt:
			retval = _equalDropOwnedStmt(a, b);
			break;
		case T_ReassignOwnedStmt:
			retval = _equalReassignOwnedStmt(a, b);
			break;
		case T_AlterTSDictionaryStmt:
			retval = _equalAlterTSDictionaryStmt(a, b);
			break;
		case T_AlterTSConfigurationStmt:
			retval = _equalAlterTSConfigurationStmt(a, b);
			break;
		case T_CreatePolicyStmt:
			retval = _equalCreatePolicyStmt(a, b);
			break;
		case T_AlterPolicyStmt:
			retval = _equalAlterPolicyStmt(a, b);
			break;
		case T_A_Expr:
			retval = _equalAExpr(a, b);
			break;
		case T_ColumnRef:
			retval = _equalColumnRef(a, b);
			break;
		case T_ParamRef:
			retval = _equalParamRef(a, b);
			break;
		case T_A_Const:
			retval = _equalAConst(a, b);
			break;
		case T_FuncCall:
			retval = _equalFuncCall(a, b);
			break;
		case T_A_Star:
			retval = _equalAStar(a, b);
			break;
		case T_A_Indices:
			retval = _equalAIndices(a, b);
			break;
		case T_A_Indirection:
			retval = _equalA_Indirection(a, b);
			break;
		case T_A_ArrayExpr:
			retval = _equalA_ArrayExpr(a, b);
			break;
		case T_ResTarget:
			retval = _equalResTarget(a, b);
			break;
		case T_MultiAssignRef:
			retval = _equalMultiAssignRef(a, b);
			break;
		case T_TypeCast:
			retval = _equalTypeCast(a, b);
			break;
		case T_CollateClause:
			retval = _equalCollateClause(a, b);
			break;
		case T_SortBy:
			retval = _equalSortBy(a, b);
			break;
		case T_WindowDef:
			retval = _equalWindowDef(a, b);
			break;
		case T_RangeSubselect:
			retval = _equalRangeSubselect(a, b);
			break;
		case T_RangeFunction:
			retval = _equalRangeFunction(a, b);
			break;
		case T_RangeTableSample:
			retval = _equalRangeTableSample(a, b);
			break;
		case T_TypeName:
			retval = _equalTypeName(a, b);
			break;
		case T_IndexElem:
			retval = _equalIndexElem(a, b);
			break;
		case T_CubeElem:
			retval = _equalCubeElem(a, b);
			break;
		case T_ColumnDef:
			retval = _equalColumnDef(a, b);
			break;
		case T_Constraint:
			retval = _equalConstraint(a, b);
			break;
		case T_DefElem:
			retval = _equalDefElem(a, b);
			break;
		case T_LockingClause:
			retval = _equalLockingClause(a, b);
			break;
		case T_RangeTblEntry:
			retval = _equalRangeTblEntry(a, b);
			break;
		case T_RangeTblFunction:
			retval = _equalRangeTblFunction(a, b);
			break;
		case T_TableSampleClause:
			retval = _equalTableSampleClause(a, b);
			break;
		case T_WithCheckOption:
			retval = _equalWithCheckOption(a, b);
			break;
		case T_SortGroupClause:
			retval = _equalSortGroupClause(a, b);
			break;
		case T_GroupingSet:
			retval = _equalGroupingSet(a, b);
			break;
		case T_WindowClause:
			retval = _equalWindowClause(a, b);
			break;
		case T_RowMarkClause:
			retval = _equalRowMarkClause(a, b);
			break;
		case T_WithClause:
			retval = _equalWithClause(a, b);
			break;
		case T_InferClause:
			retval = _equalInferClause(a, b);
			break;
		case T_OnConflictClause:
			retval = _equalOnConflictClause(a, b);
			break;
		case T_CommonTableExpr:
			retval = _equalCommonTableExpr(a, b);
			break;
		case T_FuncWithArgs:
			retval = _equalFuncWithArgs(a, b);
			break;
		case T_AccessPriv:
			retval = _equalAccessPriv(a, b);
			break;
		case T_XmlSerialize:
			retval = _equalXmlSerialize(a, b);
			break;
		case T_RoleSpec:
			retval = _equalRoleSpec(a, b);
			break;
		case T_TriggerTransition:
			retval = _equalTriggerTransition(a, b);
			break;

		default:
			elog(ERROR, "unrecognized node type: %d",
				 (int) nodeTag(a));
			retval = false;		/* keep compiler quiet */
			break;
	}

	return retval;
}<|MERGE_RESOLUTION|>--- conflicted
+++ resolved
@@ -1283,11 +1283,7 @@
 }
 
 static bool
-<<<<<<< HEAD
-_equalChangeSetStmt(const ChangeSetStmt *a, const ChangeSetStmt *b)
-=======
 _equalCreateChangeSetStmt(const CreateChangeSetStmt *a, const CreateChangeSetStmt *b)
->>>>>>> f032224e
 {
 	COMPARE_STRING_FIELD(chsetname);
 	COMPARE_NODE_FIELD(relation);
@@ -1300,11 +1296,7 @@
 }
 
 static bool
-<<<<<<< HEAD
-_equalCubeStmt(const CubeStmt *a, const CubeStmt *b)
-=======
 _equalCreateCubeStmt(const CreateCubeStmt *a, const CreateCubeStmt *b)
->>>>>>> f032224e
 {
 	COMPARE_STRING_FIELD(cubename);
 	COMPARE_NODE_FIELD(relation);
@@ -3076,19 +3068,11 @@
 		case T_IndexStmt:
 			retval = _equalIndexStmt(a, b);
 			break;
-<<<<<<< HEAD
-		case T_ChangeSetStmt:
-			retval = _equalChangeSetStmt(a, b);
-			break;
-		case T_CubeStmt:
-			retval = _equalCubeStmt(a, b);
-=======
 		case T_CreateChangeSetStmt:
 			retval = _equalCreateChangeSetStmt(a, b);
 			break;
 		case T_CreateCubeStmt:
 			retval = _equalCreateCubeStmt(a, b);
->>>>>>> f032224e
 			break;
 		case T_CreateFunctionStmt:
 			retval = _equalCreateFunctionStmt(a, b);
