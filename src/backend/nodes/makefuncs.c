--- conflicted
+++ resolved
@@ -184,24 +184,11 @@
 								 varlevelsup);
 			}
 			break;
-<<<<<<< HEAD
-		case RTE_VALUES:
-			toid = RECORDOID;
-			/* returns composite; same as relation case */
-			result = makeVar(varno,
-							 InvalidAttrNumber,
-							 toid,
-							 -1,
-							 InvalidOid,
-							 varlevelsup);
-			break;
 #ifdef PGXC
 		case RTE_REMOTE_DUMMY:
 			elog(ERROR, "Invalid RTE found");
 			break;
 #endif /* PGXC */
-=======
->>>>>>> 80edfd76
 		default:
 
 			/*
