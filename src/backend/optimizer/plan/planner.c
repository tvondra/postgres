--- conflicted
+++ resolved
@@ -3,16 +3,12 @@
  * planner.c
  *	  The query optimizer external interface.
  *
-<<<<<<< HEAD
  * This Source Code Form is subject to the terms of the Mozilla Public
  * License, v. 2.0. If a copy of the MPL was not distributed with this
  * file, You can obtain one at http://mozilla.org/MPL/2.0/.
  *
  * Portions Copyright (c) 2012-2014, TransLattice, Inc.
- * Portions Copyright (c) 1996-2012, PostgreSQL Global Development Group
-=======
  * Portions Copyright (c) 1996-2014, PostgreSQL Global Development Group
->>>>>>> ab76208e
  * Portions Copyright (c) 1994, Regents of the University of California
  *
  *
@@ -48,15 +44,12 @@
 #include "parser/parsetree.h"
 #include "rewrite/rewriteManip.h"
 #include "utils/rel.h"
-<<<<<<< HEAD
 #ifdef PGXC
 #include "commands/prepare.h"
 #include "pgxc/pgxc.h"
 #include "pgxc/planner.h"
 #endif
-=======
 #include "utils/selfuncs.h"
->>>>>>> ab76208e
 
 
 /* GUC parameter */
@@ -335,16 +328,12 @@
 	result->rowMarks = glob->finalrowmarks;
 	result->relationOids = glob->relationOids;
 	result->invalItems = glob->invalItems;
-<<<<<<< HEAD
-	result->nParamExec = list_length(glob->paramlist);
 #ifdef XCP
 	result->distributionType = LOCATOR_TYPE_NONE;
 	result->distributionKey = InvalidAttrNumber;
 	result->distributionNodes = NULL;
 #endif
-=======
 	result->nParamExec = glob->nParamExec;
->>>>>>> ab76208e
 
 	return result;
 }
@@ -720,7 +709,6 @@
 			else
 				rowMarks = root->rowMarks;
 
-<<<<<<< HEAD
 #ifdef XCP
 			if (root->query_level > 1)
 				ereport(ERROR,
@@ -728,11 +716,8 @@
 						 errmsg("INSERT/UPDATE/DELETE is not supported in subquery")));
 #endif
 
-			plan = (Plan *) make_modifytable(parse->commandType,
-=======
 			plan = (Plan *) make_modifytable(root,
 											 parse->commandType,
->>>>>>> ab76208e
 											 parse->canSetTag,
 									   list_make1_int(parse->resultRelation),
 											 list_make1(plan),
