--- conflicted
+++ resolved
@@ -3,16 +3,12 @@
  * subselect.c
  *	  Planning routines for subselects and parameters.
  *
-<<<<<<< HEAD
  * This Source Code Form is subject to the terms of the Mozilla Public
  * License, v. 2.0. If a copy of the MPL was not distributed with this
  * file, You can obtain one at http://mozilla.org/MPL/2.0/.
  *
  * Portions Copyright (c) 2012-2014, TransLattice, Inc.
- * Portions Copyright (c) 1996-2014, PostgreSQL Global Development Group
-=======
  * Portions Copyright (c) 1996-2015, PostgreSQL Global Development Group
->>>>>>> 4cb7d671
  * Portions Copyright (c) 1994, Regents of the University of California
  *
  * IDENTIFICATION
@@ -525,17 +521,13 @@
 
 	/* And convert to SubPlan or InitPlan format. */
 	result = build_subplan(root, plan, subroot, plan_params,
-<<<<<<< HEAD
-						   subLinkType, testexpr, true, isTopQual);
+						   subLinkType, subLinkId,
+						   testexpr, true, isTopQual);
 #ifdef PGXC
 	/* This is not necessary for a PGXC Coordinator, we just need one plan */
 	if (IS_PGXC_LOCAL_COORDINATOR)
 		return result;
 #endif
-=======
-						   subLinkType, subLinkId,
-						   testexpr, true, isTopQual);
->>>>>>> 4cb7d671
 
 	/*
 	 * If it's a correlated EXISTS with an unimportant targetlist, we might be
