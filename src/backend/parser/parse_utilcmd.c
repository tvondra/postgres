--- conflicted
+++ resolved
@@ -275,8 +275,6 @@
 	cxt.blist = NIL;
 	cxt.alist = NIL;
 	cxt.pkey = NULL;
-<<<<<<< HEAD
-	cxt.hasoids = interpretOidsOption(stmt->options, true);
 #ifdef PGXC
 #ifdef XCP
 	cxt.fallback_source = FBS_NONE;
@@ -287,7 +285,6 @@
 	cxt.distributeby = stmt->distributeby;
 	cxt.subcluster = stmt->subcluster;
 #endif
-=======
 
 	/*
 	 * Notice that we allow OIDs here only for plain tables, even though
@@ -300,7 +297,6 @@
 	 * anyway.
 	 */
 	cxt.hasoids = interpretOidsOption(stmt->options, !cxt.isforeign);
->>>>>>> 38d500ac
 
 	Assert(!stmt->ofTypename || !stmt->inhRelations);	/* grammar enforces */
 
