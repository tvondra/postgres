/*-------------------------------------------------------------------------
 *
 * postgres.c
 *	  POSTGRES C Backend Interface
 *
 * Portions Copyright (c) 1996-2010, PostgreSQL Global Development Group
 * Portions Copyright (c) 1994, Regents of the University of California
 * Portions Copyright (c) 2010-2011 Nippon Telegraph and Telephone Corporation
 *
 *
 * IDENTIFICATION
 *	  $PostgreSQL: pgsql/src/backend/tcop/postgres.c,v 1.595 2010/07/06 19:18:57 momjian Exp $
 *
 * NOTES
 *	  this is the "main" module of the postgres backend and
 *	  hence the main module of the "traffic cop".
 *
 *-------------------------------------------------------------------------
 */

#include "postgres.h"

#include <time.h>
#include <unistd.h>
#include <signal.h>
#include <fcntl.h>
#include <sys/socket.h>
#ifdef HAVE_SYS_SELECT_H
#include <sys/select.h>
#endif
#ifdef HAVE_SYS_RESOURCE_H
#include <sys/time.h>
#include <sys/resource.h>
#endif
#ifdef HAVE_GETOPT_H
#include <getopt.h>
#endif

#ifndef HAVE_GETRUSAGE
#include "rusagestub.h"
#endif

#include "access/printtup.h"
#include "access/xact.h"
#include "catalog/pg_type.h"
#include "commands/async.h"
#include "commands/prepare.h"
#include "libpq/libpq.h"
#include "libpq/pqformat.h"
#include "libpq/pqsignal.h"
#include "miscadmin.h"
#include "nodes/print.h"
#include "optimizer/planner.h"
#include "pgstat.h"
#include "pg_trace.h"
#include "parser/analyze.h"
#include "parser/parser.h"
#include "postmaster/autovacuum.h"
#include "postmaster/postmaster.h"
#include "replication/walsender.h"
#include "rewrite/rewriteHandler.h"
#include "storage/bufmgr.h"
#include "storage/ipc.h"
#include "storage/proc.h"
#include "storage/procsignal.h"
#include "storage/sinval.h"
#include "tcop/fastpath.h"
#include "tcop/pquery.h"
#include "tcop/tcopprot.h"
#include "tcop/utility.h"
#include "utils/lsyscache.h"
#include "utils/memutils.h"
#include "utils/ps_status.h"
#include "utils/snapmgr.h"
#include "mb/pg_wchar.h"

<<<<<<< HEAD
#ifdef PGXC
#include "storage/procarray.h"
#include "pgxc/pgxc.h"
#include "access/gtm.h"
/* PGXC_COORD */
#include "pgxc/execRemote.h"
#include "pgxc/planner.h"
#include "pgxc/pgxcnode.h"
#include "commands/copy.h"
/* PGXC_DATANODE */
#include "access/transam.h"
#endif
extern int	optind;
=======

>>>>>>> 1084f317
extern char *optarg;
extern int	optind;

#ifdef HAVE_INT_OPTRESET
extern int	optreset;			/* might not be declared by system headers */
#endif


/* ----------------
 *		global variables
 * ----------------
 */
const char *debug_query_string; /* client-supplied query string */

/* Note: whereToSendOutput is initialized for the bootstrap/standalone case */
CommandDest whereToSendOutput = DestDebug;

/* flag for logging end of session */
bool		Log_disconnections = false;

int			log_statement = LOGSTMT_NONE;

/* GUC variable for maximum stack depth (measured in kilobytes) */
int			max_stack_depth = 100;

/* wait N seconds to allow attach from a debugger */
int			PostAuthDelay = 0;

/* ----------------
 *		private variables
 * ----------------
 */

/* max_stack_depth converted to bytes for speed of checking */
static long max_stack_depth_bytes = 100 * 1024L;

/*
 * Stack base pointer -- initialized by PostgresMain. This is not static
 * so that PL/Java can modify it.
 */
char	   *stack_base_ptr = NULL;


/*
 * Flag to mark SIGHUP. Whenever the main loop comes around it
 * will reread the configuration file. (Better than doing the
 * reading in the signal handler, ey?)
 */
static volatile sig_atomic_t got_SIGHUP = false;

/*
 * Flag to keep track of whether we have started a transaction.
 * For extended query protocol this has to be remembered across messages.
 */
static bool xact_started = false;

/*
 * Flag to indicate that we are doing the outer loop's read-from-client,
 * as opposed to any random read from client that might happen within
 * commands like COPY FROM STDIN.
 */
static bool DoingCommandRead = false;

/*
 * Flags to implement skip-till-Sync-after-error behavior for messages of
 * the extended query protocol.
 */
static bool doing_extended_query_message = false;
static bool ignore_till_sync = false;

/*
 * If an unnamed prepared statement exists, it's stored here.
 * We keep it separate from the hashtable kept by commands/prepare.c
 * in order to reduce overhead for short-lived queries.
 */
static CachedPlanSource *unnamed_stmt_psrc = NULL;

/* workspace for building a new unnamed statement in */
static MemoryContext unnamed_stmt_context = NULL;


/* assorted command-line switches */
static const char *userDoption = NULL;	/* -D switch */

static bool EchoQuery = false;	/* -E switch */

/*
 * people who want to use EOF should #define DONTUSENEWLINE in
 * tcop/tcopdebug.h
 */
#ifndef TCOP_DONTUSENEWLINE
static int	UseNewLine = 1;		/* Use newlines query delimiters (the default) */
#else
static int	UseNewLine = 0;		/* Use EOF as query delimiters */
#endif   /* TCOP_DONTUSENEWLINE */

/* whether or not, and why, we were cancelled by conflict with recovery */
static bool RecoveryConflictPending = false;
static bool RecoveryConflictRetryable = true;
static ProcSignalReason RecoveryConflictReason;

/* ----------------------------------------------------------------
 *		decls for routines only used in this file
 * ----------------------------------------------------------------
 */
static int	InteractiveBackend(StringInfo inBuf);
static int	interactive_getc(void);
static int	SocketBackend(StringInfo inBuf);
static int	ReadCommand(StringInfo inBuf);
static List *pg_rewrite_query(Query *query);
static bool check_log_statement(List *stmt_list);
static int	errdetail_execute(List *raw_parsetree_list);
static int	errdetail_params(ParamListInfo params);
static int	errdetail_abort(void);
static int	errdetail_recovery_conflict(void);
static void start_xact_command(void);
static void finish_xact_command(void);
static bool IsTransactionExitStmt(Node *parsetree);
static bool IsTransactionExitStmtList(List *parseTrees);
static bool IsTransactionStmtList(List *parseTrees);
static void drop_unnamed_stmt(void);
static void SigHupHandler(SIGNAL_ARGS);
static void log_disconnections(int code, Datum arg);


#ifdef PGXC /* PGXC_DATANODE */
/* ----------------------------------------------------------------
 *		PG-XC routines
 * ----------------------------------------------------------------
 */

/*
 * Called when the backend is ending.
 */
static void
DataNodeShutdown (int code, Datum arg)
{
	/* Close connection with GTM, if active */
	if (IsAutoVacuumWorkerProcess())
		CloseGTM();
}
#endif

/* ----------------------------------------------------------------
 *		routines to obtain user input
 * ----------------------------------------------------------------
 */

/* ----------------
 *	InteractiveBackend() is called for user interactive connections
 *
 *	the string entered by the user is placed in its parameter inBuf,
 *	and we act like a Q message was received.
 *
 *	EOF is returned if end-of-file input is seen; time to shut down.
 * ----------------
 */

static int
InteractiveBackend(StringInfo inBuf)
{
	int			c;				/* character read from getc() */
	bool		end = false;	/* end-of-input flag */
	bool		backslashSeen = false;	/* have we seen a \ ? */

	/*
	 * display a prompt and obtain input from the user
	 */
	printf("backend> ");
	fflush(stdout);

	resetStringInfo(inBuf);

	if (UseNewLine)
	{
		/*
		 * if we are using \n as a delimiter, then read characters until the
		 * \n.
		 */
		while ((c = interactive_getc()) != EOF)
		{
			if (c == '\n')
			{
				if (backslashSeen)
				{
					/* discard backslash from inBuf */
					inBuf->data[--inBuf->len] = '\0';
					backslashSeen = false;
					continue;
				}
				else
				{
					/* keep the newline character */
					appendStringInfoChar(inBuf, '\n');
					break;
				}
			}
			else if (c == '\\')
				backslashSeen = true;
			else
				backslashSeen = false;

			appendStringInfoChar(inBuf, (char) c);
		}

		if (c == EOF)
			end = true;
	}
	else
	{
		/*
		 * otherwise read characters until EOF.
		 */
		while ((c = interactive_getc()) != EOF)
			appendStringInfoChar(inBuf, (char) c);

		/* No input before EOF signal means time to quit. */
		if (inBuf->len == 0)
			end = true;
	}

	if (end)
		return EOF;

	/*
	 * otherwise we have a user query so process it.
	 */

	/* Add '\0' to make it look the same as message case. */
	appendStringInfoChar(inBuf, (char) '\0');

	/*
	 * if the query echo flag was given, print the query..
	 */
	if (EchoQuery)
		printf("statement: %s\n", inBuf->data);
	fflush(stdout);

	return 'Q';
}

/*
 * interactive_getc -- collect one character from stdin
 *
 * Even though we are not reading from a "client" process, we still want to
 * respond to signals, particularly SIGTERM/SIGQUIT.  Hence we must use
 * prepare_for_client_read and client_read_ended.
 */
static int
interactive_getc(void)
{
	int			c;

	prepare_for_client_read();
	c = getc(stdin);
	client_read_ended();
	return c;
}

/* ----------------
 *	SocketBackend()		Is called for frontend-backend connections
 *
 *	Returns the message type code, and loads message body data into inBuf.
 *
 *	EOF is returned if the connection is lost.
 * ----------------
 */
static int
SocketBackend(StringInfo inBuf)
{
	int			qtype;

	/*
	 * Get message type code from the frontend.
	 */
	qtype = pq_getbyte();

	if (qtype == EOF)			/* frontend disconnected */
	{
		ereport(COMMERROR,
				(errcode(ERRCODE_PROTOCOL_VIOLATION),
				 errmsg("unexpected EOF on client connection")));
		return qtype;
	}

	/*
	 * Validate message type code before trying to read body; if we have lost
	 * sync, better to say "command unknown" than to run out of memory because
	 * we used garbage as a length word.
	 *
	 * This also gives us a place to set the doing_extended_query_message flag
	 * as soon as possible.
	 */
	switch (qtype)
	{
		case 'Q':				/* simple query */
			doing_extended_query_message = false;
			if (PG_PROTOCOL_MAJOR(FrontendProtocol) < 3)
			{
				/* old style without length word; convert */
				if (pq_getstring(inBuf))
				{
					ereport(COMMERROR,
							(errcode(ERRCODE_PROTOCOL_VIOLATION),
							 errmsg("unexpected EOF on client connection")));
					return EOF;
				}
			}
			break;

		case 'F':				/* fastpath function call */
			/* we let fastpath.c cope with old-style input of this */
			doing_extended_query_message = false;
			break;

		case 'X':				/* terminate */
			doing_extended_query_message = false;
			ignore_till_sync = false;
			break;

		case 'B':				/* bind */
		case 'C':				/* close */
		case 'D':				/* describe */
		case 'E':				/* execute */
		case 'H':				/* flush */
		case 'P':				/* parse */
			doing_extended_query_message = true;
			/* these are only legal in protocol 3 */
			if (PG_PROTOCOL_MAJOR(FrontendProtocol) < 3)
				ereport(FATAL,
						(errcode(ERRCODE_PROTOCOL_VIOLATION),
						 errmsg("invalid frontend message type %d", qtype)));
			break;

		case 'S':				/* sync */
			/* stop any active skip-till-Sync */
			ignore_till_sync = false;
			/* mark not-extended, so that a new error doesn't begin skip */
			doing_extended_query_message = false;
			/* only legal in protocol 3 */
			if (PG_PROTOCOL_MAJOR(FrontendProtocol) < 3)
				ereport(FATAL,
						(errcode(ERRCODE_PROTOCOL_VIOLATION),
						 errmsg("invalid frontend message type %d", qtype)));
			break;

		case 'd':				/* copy data */
		case 'c':				/* copy done */
		case 'f':				/* copy fail */
			doing_extended_query_message = false;
			/* these are only legal in protocol 3 */
			if (PG_PROTOCOL_MAJOR(FrontendProtocol) < 3)
				ereport(FATAL,
						(errcode(ERRCODE_PROTOCOL_VIOLATION),
						 errmsg("invalid frontend message type %d", qtype)));
			break;
#ifdef PGXC /* PGXC_DATANODE */
		case 'g':				/* GXID */
		case 's':				/* Snapshot */
		case 't':				/* Timestamp */
			break;
#endif

		default:

			/*
			 * Otherwise we got garbage from the frontend.	We treat this as
			 * fatal because we have probably lost message boundary sync, and
			 * there's no good way to recover.
			 */
			ereport(FATAL,
					(errcode(ERRCODE_PROTOCOL_VIOLATION),
					 errmsg("invalid frontend message type %d", qtype)));
			break;
	}

	/*
	 * In protocol version 3, all frontend messages have a length word next
	 * after the type code; we can read the message contents independently of
	 * the type.
	 */
	if (PG_PROTOCOL_MAJOR(FrontendProtocol) >= 3)
	{
		if (pq_getmessage(inBuf, 0))
			return EOF;			/* suitable message already logged */
	}

	return qtype;
}

/* ----------------
 *		ReadCommand reads a command from either the frontend or
 *		standard input, places it in inBuf, and returns the
 *		message type code (first byte of the message).
 *		EOF is returned if end of file.
 * ----------------
 */
static int
ReadCommand(StringInfo inBuf)
{
	int			result;

	if (whereToSendOutput == DestRemote)
		result = SocketBackend(inBuf);
	else
		result = InteractiveBackend(inBuf);
	return result;
}

/*
 * prepare_for_client_read -- set up to possibly block on client input
 *
 * This must be called immediately before any low-level read from the
 * client connection.  It is necessary to do it at a sufficiently low level
 * that there won't be any other operations except the read kernel call
 * itself between this call and the subsequent client_read_ended() call.
 * In particular there mustn't be use of malloc() or other potentially
 * non-reentrant libc functions.  This restriction makes it safe for us
 * to allow interrupt service routines to execute nontrivial code while
 * we are waiting for input.
 */
void
prepare_for_client_read(void)
{
	if (DoingCommandRead)
	{
		/* Enable immediate processing of asynchronous signals */
		EnableNotifyInterrupt();
		EnableCatchupInterrupt();

		/* Allow cancel/die interrupts to be processed while waiting */
		ImmediateInterruptOK = true;

		/* And don't forget to detect one that already arrived */
		CHECK_FOR_INTERRUPTS();
	}
}

/*
 * client_read_ended -- get out of the client-input state
 */
void
client_read_ended(void)
{
	if (DoingCommandRead)
	{
		ImmediateInterruptOK = false;

		DisableNotifyInterrupt();
		DisableCatchupInterrupt();
	}
}


/*
 * Parse a query string and pass it through the rewriter.
 *
 * A list of Query nodes is returned, since the string might contain
 * multiple queries and/or the rewriter might expand one query to several.
 *
 * NOTE: this routine is no longer used for processing interactive queries,
 * but it is still needed for parsing of SQL function bodies.
 */
List *
pg_parse_and_rewrite(const char *query_string,	/* string to execute */
					 Oid *paramTypes,	/* parameter types */
					 int numParams)		/* number of parameters */
{
	List	   *raw_parsetree_list;
	List	   *querytree_list;
	ListCell   *list_item;

	/*
	 * (1) parse the request string into a list of raw parse trees.
	 */
	raw_parsetree_list = pg_parse_query(query_string);

	/*
	 * (2) Do parse analysis and rule rewrite.
	 */
	querytree_list = NIL;
	foreach(list_item, raw_parsetree_list)
	{
		Node	   *parsetree = (Node *) lfirst(list_item);

		querytree_list = list_concat(querytree_list,
									 pg_analyze_and_rewrite(parsetree,
															query_string,
															paramTypes,
															numParams));
	}

	return querytree_list;
}

/*
 * Do raw parsing (only).
 *
 * A list of parsetrees is returned, since there might be multiple
 * commands in the given string.
 *
 * NOTE: for interactive queries, it is important to keep this routine
 * separate from the analysis & rewrite stages.  Analysis and rewriting
 * cannot be done in an aborted transaction, since they require access to
 * database tables.  So, we rely on the raw parser to determine whether
 * we've seen a COMMIT or ABORT command; when we are in abort state, other
 * commands are not processed any further than the raw parse stage.
 */
List *
pg_parse_query(const char *query_string)
{
	List	   *raw_parsetree_list;

	TRACE_POSTGRESQL_QUERY_PARSE_START(query_string);

	if (log_parser_stats)
		ResetUsage();

	raw_parsetree_list = raw_parser(query_string);

	if (log_parser_stats)
		ShowUsage("PARSER STATISTICS");

#ifdef COPY_PARSE_PLAN_TREES
	/* Optional debugging check: pass raw parsetrees through copyObject() */
	{
		List	   *new_list = (List *) copyObject(raw_parsetree_list);

		/* This checks both copyObject() and the equal() routines... */
		if (!equal(new_list, raw_parsetree_list))
			elog(WARNING, "copyObject() failed to produce an equal raw parse tree");
		else
			raw_parsetree_list = new_list;
	}
#endif

	TRACE_POSTGRESQL_QUERY_PARSE_DONE(query_string);

	return raw_parsetree_list;
}

/*
 * Given a raw parsetree (gram.y output), and optionally information about
 * types of parameter symbols ($n), perform parse analysis and rule rewriting.
 *
 * A list of Query nodes is returned, since either the analyzer or the
 * rewriter might expand one query to several.
 *
 * NOTE: for reasons mentioned above, this must be separate from raw parsing.
 */
List *
pg_analyze_and_rewrite(Node *parsetree, const char *query_string,
					   Oid *paramTypes, int numParams)
{
	Query	   *query;
	List	   *querytree_list;

	TRACE_POSTGRESQL_QUERY_REWRITE_START(query_string);

	/*
	 * (1) Perform parse analysis.
	 */
	if (log_parser_stats)
		ResetUsage();

	query = parse_analyze(parsetree, query_string, paramTypes, numParams);

	if (log_parser_stats)
		ShowUsage("PARSE ANALYSIS STATISTICS");

	/*
	 * (2) Rewrite the queries, as necessary
	 */
	querytree_list = pg_rewrite_query(query);

#ifdef PGXC
        if (IS_PGXC_COORDINATOR && !IsConnFromCoord())
        {
                ListCell   *lc;

                foreach(lc, querytree_list)
                {
                        Query *query = (Query *) lfirst(lc);

                        if (query->sql_statement == NULL)
                                query->sql_statement = pstrdup(query_string);
                }
        }
#endif

	TRACE_POSTGRESQL_QUERY_REWRITE_DONE(query_string);

	return querytree_list;
}

/*
 * Do parse analysis and rewriting.  This is the same as pg_analyze_and_rewrite
 * except that external-parameter resolution is determined by parser callback
 * hooks instead of a fixed list of parameter datatypes.
 */
List *
pg_analyze_and_rewrite_params(Node *parsetree,
							  const char *query_string,
							  ParserSetupHook parserSetup,
							  void *parserSetupArg)
{
	ParseState *pstate;
	Query	   *query;
	List	   *querytree_list;

	Assert(query_string != NULL);		/* required as of 8.4 */

	TRACE_POSTGRESQL_QUERY_REWRITE_START(query_string);

	/*
	 * (1) Perform parse analysis.
	 */
	if (log_parser_stats)
		ResetUsage();

	pstate = make_parsestate(NULL);
	pstate->p_sourcetext = query_string;
	(*parserSetup) (pstate, parserSetupArg);

	query = transformStmt(pstate, parsetree);

	free_parsestate(pstate);

	if (log_parser_stats)
		ShowUsage("PARSE ANALYSIS STATISTICS");

	/*
	 * (2) Rewrite the queries, as necessary
	 */
	querytree_list = pg_rewrite_query(query);

	TRACE_POSTGRESQL_QUERY_REWRITE_DONE(query_string);

	return querytree_list;
}

/*
 * Perform rewriting of a query produced by parse analysis.
 *
 * Note: query must just have come from the parser, because we do not do
 * AcquireRewriteLocks() on it.
 */
static List *
pg_rewrite_query(Query *query)
{
	List	   *querytree_list;

	if (Debug_print_parse)
		elog_node_display(LOG, "parse tree", query,
						  Debug_pretty_print);

	if (log_parser_stats)
		ResetUsage();

	if (query->commandType == CMD_UTILITY)
	{
		/* don't rewrite utilities, just dump 'em into result list */
		querytree_list = list_make1(query);
	}
	else
	{
		/* rewrite regular queries */
		querytree_list = QueryRewrite(query);
	}

	if (log_parser_stats)
		ShowUsage("REWRITER STATISTICS");

#ifdef COPY_PARSE_PLAN_TREES
	/* Optional debugging check: pass querytree output through copyObject() */
	{
		List	   *new_list;

		new_list = (List *) copyObject(querytree_list);
		/* This checks both copyObject() and the equal() routines... */
		if (!equal(new_list, querytree_list))
			elog(WARNING, "copyObject() failed to produce equal parse tree");
		else
			querytree_list = new_list;
	}
#endif

	if (Debug_print_rewritten)
		elog_node_display(LOG, "rewritten parse tree", querytree_list,
						  Debug_pretty_print);

	return querytree_list;
}


/*
 * Generate a plan for a single already-rewritten query.
 * This is a thin wrapper around planner() and takes the same parameters.
 */
PlannedStmt *
pg_plan_query(Query *querytree, int cursorOptions, ParamListInfo boundParams)
{
	PlannedStmt *plan;

	/* Utility commands have no plans. */
	if (querytree->commandType == CMD_UTILITY)
		return NULL;

	/* Planner must have a snapshot in case it calls user-defined functions. */
	Assert(ActiveSnapshotSet());

	TRACE_POSTGRESQL_QUERY_PLAN_START();

	if (log_planner_stats)
		ResetUsage();

	/* call the optimizer */
	plan = planner(querytree, cursorOptions, boundParams);

	if (log_planner_stats)
		ShowUsage("PLANNER STATISTICS");

#ifdef COPY_PARSE_PLAN_TREES
	/* Optional debugging check: pass plan output through copyObject() */
	{
		PlannedStmt *new_plan = (PlannedStmt *) copyObject(plan);

		/*
		 * equal() currently does not have routines to compare Plan nodes, so
		 * don't try to test equality here.  Perhaps fix someday?
		 */
#ifdef NOT_USED
		/* This checks both copyObject() and the equal() routines... */
		if (!equal(new_plan, plan))
			elog(WARNING, "copyObject() failed to produce an equal plan tree");
		else
#endif
			plan = new_plan;
	}
#endif

	/*
	 * Print plan if debugging.
	 */
	if (Debug_print_plan)
		elog_node_display(LOG, "plan", plan, Debug_pretty_print);

	TRACE_POSTGRESQL_QUERY_PLAN_DONE();

	return plan;
}

/*
 * Generate plans for a list of already-rewritten queries.
 *
 * Normal optimizable statements generate PlannedStmt entries in the result
 * list.  Utility statements are simply represented by their statement nodes.
 */
List *
pg_plan_queries(List *querytrees, int cursorOptions, ParamListInfo boundParams)
{
	List	   *stmt_list = NIL;
	ListCell   *query_list;

	foreach(query_list, querytrees)
	{
		Query	   *query = (Query *) lfirst(query_list);
		Node	   *stmt;

		if (query->commandType == CMD_UTILITY)
		{
			/* Utility commands have no plans. */
			stmt = query->utilityStmt;
		}
		else
		{
			stmt = (Node *) pg_plan_query(query, cursorOptions, boundParams);
		}

		stmt_list = lappend(stmt_list, stmt);
	}

	return stmt_list;
}


/*
 * exec_simple_query
 *
 * Execute a "simple Query" protocol message.
 */
static void
exec_simple_query(const char *query_string)
{
	CommandDest dest = whereToSendOutput;
	MemoryContext oldcontext;
	List	   *parsetree_list;
	ListCell   *parsetree_item;
	bool		save_log_statement_stats = log_statement_stats;
	bool		was_logged = false;
	bool		isTopLevel;
	char		msec_str[32];

	/*
	 * Report query to various monitoring facilities.
	 */
	debug_query_string = query_string;

	pgstat_report_activity(query_string);

	TRACE_POSTGRESQL_QUERY_START(query_string);

	/*
	 * We use save_log_statement_stats so ShowUsage doesn't report incorrect
	 * results because ResetUsage wasn't called.
	 */
	if (save_log_statement_stats)
		ResetUsage();

	/*
	 * Start up a transaction command.	All queries generated by the
	 * query_string will be in this same command block, *unless* we find a
	 * BEGIN/COMMIT/ABORT statement; we have to force a new xact command after
	 * one of those, else bad things will happen in xact.c. (Note that this
	 * will normally change current memory context.)
	 */
	start_xact_command();

	/*
	 * Zap any pre-existing unnamed statement.	(While not strictly necessary,
	 * it seems best to define simple-Query mode as if it used the unnamed
	 * statement and portal; this ensures we recover any storage used by prior
	 * unnamed operations.)
	 */
	drop_unnamed_stmt();

	/*
	 * Switch to appropriate context for constructing parsetrees.
	 */
	oldcontext = MemoryContextSwitchTo(MessageContext);

	/*
	 * Do basic parsing of the query or queries (this should be safe even if
	 * we are in aborted transaction state!)
	 */
	parsetree_list = pg_parse_query(query_string);

	/* Log immediately if dictated by log_statement */
	if (check_log_statement(parsetree_list))
	{
		ereport(LOG,
				(errmsg("statement: %s", query_string),
				 errhidestmt(true),
				 errdetail_execute(parsetree_list)));
		was_logged = true;
	}

	/*
	 * Switch back to transaction context to enter the loop.
	 */
	MemoryContextSwitchTo(oldcontext);

	/*
	 * We'll tell PortalRun it's a top-level command iff there's exactly one
	 * raw parsetree.  If more than one, it's effectively a transaction block
	 * and we want PreventTransactionChain to reject unsafe commands. (Note:
	 * we're assuming that query rewrite cannot add commands that are
	 * significant to PreventTransactionChain.)
	 */
	isTopLevel = (list_length(parsetree_list) == 1);

	/*
	 * Run through the raw parsetree(s) and process each one.
	 */
	foreach(parsetree_item, parsetree_list)
	{
		Node	   *parsetree = (Node *) lfirst(parsetree_item);
		bool		snapshot_set = false;
		const char *commandTag;
		char		completionTag[COMPLETION_TAG_BUFSIZE];
		List	   *querytree_list,
				   *plantree_list;
		Portal		portal;
		DestReceiver *receiver;
		int16		format;
#ifdef PGXC

		/*
		 * By default we do not want Datanodes or client Coordinators to contact GTM directly,
		 * it should get this information passed down to it.
		 */
		if (IS_PGXC_DATANODE || IsConnFromCoord())
			SetForceXidFromGTM(false);
#endif

		/*
		 * Get the command name for use in status display (it also becomes the
		 * default completion tag, down inside PortalRun).	Set ps_status and
		 * do any special start-of-SQL-command processing needed by the
		 * destination.
		 */
		commandTag = CreateCommandTag(parsetree);

		set_ps_display(commandTag, false);

		BeginCommand(commandTag, dest);

		/*
		 * If we are in an aborted transaction, reject all commands except
		 * COMMIT/ABORT.  It is important that this test occur before we try
		 * to do parse analysis, rewrite, or planning, since all those phases
		 * try to do database accesses, which may fail in abort state. (It
		 * might be safe to allow some additional utility commands in this
		 * state, but not many...)
		 */
		if (IsAbortedTransactionBlockState() &&
			!IsTransactionExitStmt(parsetree))
			ereport(ERROR,
					(errcode(ERRCODE_IN_FAILED_SQL_TRANSACTION),
					 errmsg("current transaction is aborted, "
						  "commands ignored until end of transaction block"),
					 errdetail_abort()));

		/* Make sure we are in a transaction command */
		start_xact_command();

		/* If we got a cancel signal in parsing or prior command, quit */
		CHECK_FOR_INTERRUPTS();

		/*
		 * Set up a snapshot if parse analysis/planning will need one.
		 */
		if (analyze_requires_snapshot(parsetree))
		{
			PushActiveSnapshot(GetTransactionSnapshot());
			snapshot_set = true;
		}

		/*
		 * OK to analyze, rewrite, and plan this query.
		 *
		 * Switch to appropriate context for constructing querytrees (again,
		 * these must outlive the execution context).
		 */
		oldcontext = MemoryContextSwitchTo(MessageContext);

		querytree_list = pg_analyze_and_rewrite(parsetree, query_string,
												NULL, 0);

		plantree_list = pg_plan_queries(querytree_list, 0, NULL);

		/* Done with the snapshot used for parsing/planning */
		if (snapshot_set)
			PopActiveSnapshot();

		/* If we got a cancel signal in analysis or planning, quit */
		CHECK_FOR_INTERRUPTS();

#ifdef PGXC
		/* PGXC_DATANODE */
		/* Force getting Xid from GTM if not autovacuum, but a vacuum */
		if (IS_PGXC_DATANODE && IsA(parsetree, VacuumStmt) && IsPostmasterEnvironment)
			SetForceXidFromGTM(true);
#endif

		/*
		 * Create unnamed portal to run the query or queries in. If there
		 * already is one, silently drop it.
		 */
		portal = CreatePortal("", true, true);
		/* Don't display the portal in pg_cursors */
		portal->visible = false;

		/*
		 * We don't have to copy anything into the portal, because everything
		 * we are passing here is in MessageContext, which will outlive the
		 * portal anyway.
		 */
		PortalDefineQuery(portal,
						  NULL,
						  query_string,
						  commandTag,
						  plantree_list,
						  NULL);

		/*
		 * Start the portal.  No parameters here.
		 */
		PortalStart(portal, NULL, InvalidSnapshot);

		/*
		 * Select the appropriate output format: text unless we are doing a
		 * FETCH from a binary cursor.	(Pretty grotty to have to do this here
		 * --- but it avoids grottiness in other places.  Ah, the joys of
		 * backward compatibility...)
		 */
		format = 0;				/* TEXT is default */
		if (IsA(parsetree, FetchStmt))
		{
			FetchStmt  *stmt = (FetchStmt *) parsetree;

			if (!stmt->ismove)
			{
				Portal		fportal = GetPortalByName(stmt->portalname);

				if (PortalIsValid(fportal) &&
					(fportal->cursorOptions & CURSOR_OPT_BINARY))
					format = 1; /* BINARY */
			}
		}
		PortalSetResultFormat(portal, 1, &format);

		/*
		 * Now we can create the destination receiver object.
		 */
		receiver = CreateDestReceiver(dest);
		if (dest == DestRemote)
			SetRemoteDestReceiverParams(receiver, portal);

		/*
		 * Switch back to transaction context for execution.
		 */
		MemoryContextSwitchTo(oldcontext);

		/*
		 * Run the portal to completion, and then drop it (and the receiver).
		 */
		(void) PortalRun(portal,
						 FETCH_ALL,
						 isTopLevel,
						 receiver,
						 receiver,
						 completionTag);

		(*receiver->rDestroy) (receiver);

		PortalDrop(portal, false);

		if (IsA(parsetree, TransactionStmt))
		{
			/*
			 * If this was a transaction control statement, commit it. We will
			 * start a new xact command for the next command (if any).
			 */
			finish_xact_command();
		}
		else if (lnext(parsetree_item) == NULL)
		{
			/*
			 * If this is the last parsetree of the query string, close down
			 * transaction statement before reporting command-complete.  This
			 * is so that any end-of-transaction errors are reported before
			 * the command-complete message is issued, to avoid confusing
			 * clients who will expect either a command-complete message or an
			 * error, not one and then the other.  But for compatibility with
			 * historical Postgres behavior, we do not force a transaction
			 * boundary between queries appearing in a single query string.
			 */
			finish_xact_command();
		}
		else
		{
			/*
			 * We need a CommandCounterIncrement after every query, except
			 * those that start or end a transaction block.
			 */
			CommandCounterIncrement();
		}

		/*
		 * Tell client that we're done with this query.  Note we emit exactly
		 * one EndCommand report for each raw parsetree, thus one for each SQL
		 * command the client sent, regardless of rewriting. (But a command
		 * aborted by error will not send an EndCommand report at all.)
		 */
		EndCommand(completionTag, dest);
	}							/* end loop over parsetrees */

	/*
	 * Close down transaction statement, if one is open.
	 */
	finish_xact_command();

	/*
	 * If there were no parsetrees, return EmptyQueryResponse message.
	 */
	if (!parsetree_list)
		NullCommand(dest);

	/*
	 * Emit duration logging if appropriate.
	 */
	switch (check_log_duration(msec_str, was_logged))
	{
		case 1:
			ereport(LOG,
					(errmsg("duration: %s ms", msec_str),
					 errhidestmt(true)));
			break;
		case 2:
			ereport(LOG,
					(errmsg("duration: %s ms  statement: %s",
							msec_str, query_string),
					 errhidestmt(true),
					 errdetail_execute(parsetree_list)));
			break;
	}

	if (save_log_statement_stats)
		ShowUsage("QUERY STATISTICS");

	TRACE_POSTGRESQL_QUERY_DONE(query_string);

	debug_query_string = NULL;
}

/*
 * exec_parse_message
 *
 * Execute a "Parse" protocol message.
 */
static void
exec_parse_message(const char *query_string,	/* string to execute */
				   const char *stmt_name,		/* name for prepared stmt */
				   Oid *paramTypes,		/* parameter types */
				   int numParams)		/* number of parameters */
{
	MemoryContext oldcontext;
	List	   *parsetree_list;
	Node	   *raw_parse_tree;
	const char *commandTag;
	List	   *querytree_list,
			   *stmt_list;
	bool		is_named;
	bool		fully_planned;
	bool		save_log_statement_stats = log_statement_stats;
	char		msec_str[32];

	/*
	 * Report query to various monitoring facilities.
	 */
	debug_query_string = query_string;

	pgstat_report_activity(query_string);

	set_ps_display("PARSE", false);

	if (save_log_statement_stats)
		ResetUsage();

	ereport(DEBUG2,
			(errmsg("parse %s: %s",
					*stmt_name ? stmt_name : "<unnamed>",
					query_string)));

	/*
	 * Start up a transaction command so we can run parse analysis etc. (Note
	 * that this will normally change current memory context.) Nothing happens
	 * if we are already in one.
	 */
	start_xact_command();

	/*
	 * Switch to appropriate context for constructing parsetrees.
	 *
	 * We have two strategies depending on whether the prepared statement is
	 * named or not.  For a named prepared statement, we do parsing in
	 * MessageContext and copy the finished trees into the prepared
	 * statement's plancache entry; then the reset of MessageContext releases
	 * temporary space used by parsing and planning.  For an unnamed prepared
	 * statement, we assume the statement isn't going to hang around long, so
	 * getting rid of temp space quickly is probably not worth the costs of
	 * copying parse/plan trees.  So in this case, we create the plancache
	 * entry's context here, and do all the parsing work therein.
	 */
	is_named = (stmt_name[0] != '\0');
	if (is_named)
	{
		/* Named prepared statement --- parse in MessageContext */
		oldcontext = MemoryContextSwitchTo(MessageContext);
	}
	else
	{
		/* Unnamed prepared statement --- release any prior unnamed stmt */
		drop_unnamed_stmt();
		/* Create context for parsing/planning */
		unnamed_stmt_context =
			AllocSetContextCreate(CacheMemoryContext,
								  "unnamed prepared statement",
								  ALLOCSET_DEFAULT_MINSIZE,
								  ALLOCSET_DEFAULT_INITSIZE,
								  ALLOCSET_DEFAULT_MAXSIZE);
		oldcontext = MemoryContextSwitchTo(unnamed_stmt_context);
	}

	/*
	 * Do basic parsing of the query or queries (this should be safe even if
	 * we are in aborted transaction state!)
	 */
	parsetree_list = pg_parse_query(query_string);

	/*
	 * We only allow a single user statement in a prepared statement. This is
	 * mainly to keep the protocol simple --- otherwise we'd need to worry
	 * about multiple result tupdescs and things like that.
	 */
	if (list_length(parsetree_list) > 1)
		ereport(ERROR,
				(errcode(ERRCODE_SYNTAX_ERROR),
		errmsg("cannot insert multiple commands into a prepared statement")));

	if (parsetree_list != NIL)
	{
		Query	   *query;
		bool		snapshot_set = false;
		int			i;

		raw_parse_tree = (Node *) linitial(parsetree_list);

		/*
		 * Get the command name for possible use in status display.
		 */
		commandTag = CreateCommandTag(raw_parse_tree);

		/*
		 * If we are in an aborted transaction, reject all commands except
		 * COMMIT/ROLLBACK.  It is important that this test occur before we
		 * try to do parse analysis, rewrite, or planning, since all those
		 * phases try to do database accesses, which may fail in abort state.
		 * (It might be safe to allow some additional utility commands in this
		 * state, but not many...)
		 */
		if (IsAbortedTransactionBlockState() &&
			!IsTransactionExitStmt(raw_parse_tree))
			ereport(ERROR,
					(errcode(ERRCODE_IN_FAILED_SQL_TRANSACTION),
					 errmsg("current transaction is aborted, "
						  "commands ignored until end of transaction block"),
					 errdetail_abort()));

		/*
		 * Set up a snapshot if parse analysis/planning will need one.
		 */
		if (analyze_requires_snapshot(raw_parse_tree))
		{
			PushActiveSnapshot(GetTransactionSnapshot());
			snapshot_set = true;
		}

		/*
		 * OK to analyze, rewrite, and plan this query.  Note that the
		 * originally specified parameter set is not required to be complete,
		 * so we have to use parse_analyze_varparams().
		 *
		 * XXX must use copyObject here since parse analysis scribbles on its
		 * input, and we need the unmodified raw parse tree for possible
		 * replanning later.
		 */
		if (log_parser_stats)
			ResetUsage();

		query = parse_analyze_varparams(copyObject(raw_parse_tree),
										query_string,
										&paramTypes,
										&numParams);

		/*
		 * Check all parameter types got determined.
		 */
		for (i = 0; i < numParams; i++)
		{
			Oid			ptype = paramTypes[i];

			if (ptype == InvalidOid || ptype == UNKNOWNOID)
				ereport(ERROR,
						(errcode(ERRCODE_INDETERMINATE_DATATYPE),
					 errmsg("could not determine data type of parameter $%d",
							i + 1)));
		}

		if (log_parser_stats)
			ShowUsage("PARSE ANALYSIS STATISTICS");

		querytree_list = pg_rewrite_query(query);
#ifdef PGXC
		if (IS_PGXC_COORDINATOR && !IsConnFromCoord())
		{
			ListCell   *lc;

			foreach(lc, querytree_list)
			{
				Query *query = (Query *) lfirst(lc);
				query->sql_statement = pstrdup(query_string);
			}
		}
#endif

		/*
		 * If this is the unnamed statement and it has parameters, defer query
		 * planning until Bind.  Otherwise do it now.
		 */
		if (!is_named && numParams > 0)
		{
			stmt_list = querytree_list;
			fully_planned = false;
		}
		else
		{
			stmt_list = pg_plan_queries(querytree_list, 0, NULL);
			fully_planned = true;
		}

		/* Done with the snapshot used for parsing/planning */
		if (snapshot_set)
			PopActiveSnapshot();
	}
	else
	{
		/* Empty input string.	This is legal. */
		raw_parse_tree = NULL;
		commandTag = NULL;
		stmt_list = NIL;
		fully_planned = true;
	}

	/* If we got a cancel signal in analysis or planning, quit */
	CHECK_FOR_INTERRUPTS();

	/*
	 * Store the query as a prepared statement.  See above comments.
	 */
	if (is_named)
	{
		StorePreparedStatement(stmt_name,
							   raw_parse_tree,
							   query_string,
							   commandTag,
							   paramTypes,
							   numParams,
							   0,		/* default cursor options */
							   stmt_list,
							   false);
	}
	else
	{
		/*
		 * paramTypes and query_string need to be copied into
		 * unnamed_stmt_context.  The rest is there already
		 */
		Oid		   *newParamTypes;

		if (numParams > 0)
		{
			newParamTypes = (Oid *) palloc(numParams * sizeof(Oid));
			memcpy(newParamTypes, paramTypes, numParams * sizeof(Oid));
		}
		else
			newParamTypes = NULL;

		unnamed_stmt_psrc = FastCreateCachedPlan(raw_parse_tree,
												 pstrdup(query_string),
												 commandTag,
												 newParamTypes,
												 numParams,
												 0,		/* cursor options */
												 stmt_list,
												 fully_planned,
												 true,
												 unnamed_stmt_context);
		/* context now belongs to the plancache entry */
		unnamed_stmt_context = NULL;
	}

	MemoryContextSwitchTo(oldcontext);

	/*
	 * We do NOT close the open transaction command here; that only happens
	 * when the client sends Sync.	Instead, do CommandCounterIncrement just
	 * in case something happened during parse/plan.
	 */
	CommandCounterIncrement();

	/*
	 * Send ParseComplete.
	 */
	if (whereToSendOutput == DestRemote)
		pq_putemptymessage('1');

	/*
	 * Emit duration logging if appropriate.
	 */
	switch (check_log_duration(msec_str, false))
	{
		case 1:
			ereport(LOG,
					(errmsg("duration: %s ms", msec_str),
					 errhidestmt(true)));
			break;
		case 2:
			ereport(LOG,
					(errmsg("duration: %s ms  parse %s: %s",
							msec_str,
							*stmt_name ? stmt_name : "<unnamed>",
							query_string),
					 errhidestmt(true)));
			break;
	}

	if (save_log_statement_stats)
		ShowUsage("PARSE MESSAGE STATISTICS");

	debug_query_string = NULL;
}

/*
 * exec_bind_message
 *
 * Process a "Bind" message to create a portal from a prepared statement
 */
static void
exec_bind_message(StringInfo input_message)
{
	const char *portal_name;
	const char *stmt_name;
	int			numPFormats;
	int16	   *pformats = NULL;
	int			numParams;
	int			numRFormats;
	int16	   *rformats = NULL;
	CachedPlanSource *psrc;
	CachedPlan *cplan;
	Portal		portal;
	char	   *query_string;
	char	   *saved_stmt_name;
	ParamListInfo params;
	List	   *plan_list;
	MemoryContext oldContext;
	bool		save_log_statement_stats = log_statement_stats;
	bool		snapshot_set = false;
	char		msec_str[32];

	/* Get the fixed part of the message */
	portal_name = pq_getmsgstring(input_message);
	stmt_name = pq_getmsgstring(input_message);

	ereport(DEBUG2,
			(errmsg("bind %s to %s",
					*portal_name ? portal_name : "<unnamed>",
					*stmt_name ? stmt_name : "<unnamed>")));

	/* Find prepared statement */
	if (stmt_name[0] != '\0')
	{
		PreparedStatement *pstmt;

		pstmt = FetchPreparedStatement(stmt_name, true);
		psrc = pstmt->plansource;
	}
	else
	{
		/* Unnamed statements are re-prepared for every bind */
		psrc = unnamed_stmt_psrc;
		if (!psrc)
			ereport(ERROR,
					(errcode(ERRCODE_UNDEFINED_PSTATEMENT),
					 errmsg("unnamed prepared statement does not exist")));
	}

	/*
	 * Report query to various monitoring facilities.
	 */
	debug_query_string = psrc->query_string;

	pgstat_report_activity(psrc->query_string);

	set_ps_display("BIND", false);

	if (save_log_statement_stats)
		ResetUsage();

	/*
	 * Start up a transaction command so we can call functions etc. (Note that
	 * this will normally change current memory context.) Nothing happens if
	 * we are already in one.
	 */
	start_xact_command();

	/* Switch back to message context */
	MemoryContextSwitchTo(MessageContext);

	/* Get the parameter format codes */
	numPFormats = pq_getmsgint(input_message, 2);
	if (numPFormats > 0)
	{
		int			i;

		pformats = (int16 *) palloc(numPFormats * sizeof(int16));
		for (i = 0; i < numPFormats; i++)
			pformats[i] = pq_getmsgint(input_message, 2);
	}

	/* Get the parameter value count */
	numParams = pq_getmsgint(input_message, 2);

	if (numPFormats > 1 && numPFormats != numParams)
		ereport(ERROR,
				(errcode(ERRCODE_PROTOCOL_VIOLATION),
			errmsg("bind message has %d parameter formats but %d parameters",
				   numPFormats, numParams)));

	if (numParams != psrc->num_params)
		ereport(ERROR,
				(errcode(ERRCODE_PROTOCOL_VIOLATION),
				 errmsg("bind message supplies %d parameters, but prepared statement \"%s\" requires %d",
						numParams, stmt_name, psrc->num_params)));

	/*
	 * If we are in aborted transaction state, the only portals we can
	 * actually run are those containing COMMIT or ROLLBACK commands. We
	 * disallow binding anything else to avoid problems with infrastructure
	 * that expects to run inside a valid transaction.	We also disallow
	 * binding any parameters, since we can't risk calling user-defined I/O
	 * functions.
	 */
	if (IsAbortedTransactionBlockState() &&
		(!IsTransactionExitStmt(psrc->raw_parse_tree) ||
		 numParams != 0))
		ereport(ERROR,
				(errcode(ERRCODE_IN_FAILED_SQL_TRANSACTION),
				 errmsg("current transaction is aborted, "
						"commands ignored until end of transaction block"),
				 errdetail_abort()));

	/*
	 * Create the portal.  Allow silent replacement of an existing portal only
	 * if the unnamed portal is specified.
	 */
	if (portal_name[0] == '\0')
		portal = CreatePortal(portal_name, true, true);
	else
		portal = CreatePortal(portal_name, false, false);

	/*
	 * Prepare to copy stuff into the portal's memory context.  We do all this
	 * copying first, because it could possibly fail (out-of-memory) and we
	 * don't want a failure to occur between RevalidateCachedPlan and
	 * PortalDefineQuery; that would result in leaking our plancache refcount.
	 */
	oldContext = MemoryContextSwitchTo(PortalGetHeapMemory(portal));

	/* Copy the plan's query string into the portal */
	query_string = pstrdup(psrc->query_string);

	/* Likewise make a copy of the statement name, unless it's unnamed */
	if (stmt_name[0])
		saved_stmt_name = pstrdup(stmt_name);
	else
		saved_stmt_name = NULL;

	/*
	 * Set a snapshot if we have parameters to fetch (since the input
	 * functions might need it) or the query isn't a utility command (and
	 * hence could require redoing parse analysis and planning).
	 */
	if (numParams > 0 || analyze_requires_snapshot(psrc->raw_parse_tree))
	{
		PushActiveSnapshot(GetTransactionSnapshot());
		snapshot_set = true;
	}

	/*
	 * Fetch parameters, if any, and store in the portal's memory context.
	 */
	if (numParams > 0)
	{
		int			paramno;

		/* sizeof(ParamListInfoData) includes the first array element */
		params = (ParamListInfo) palloc(sizeof(ParamListInfoData) +
								   (numParams - 1) *sizeof(ParamExternData));
		/* we have static list of params, so no hooks needed */
		params->paramFetch = NULL;
		params->paramFetchArg = NULL;
		params->parserSetup = NULL;
		params->parserSetupArg = NULL;
		params->numParams = numParams;

		for (paramno = 0; paramno < numParams; paramno++)
		{
			Oid			ptype = psrc->param_types[paramno];
			int32		plength;
			Datum		pval;
			bool		isNull;
			StringInfoData pbuf;
			char		csave;
			int16		pformat;

			plength = pq_getmsgint(input_message, 4);
			isNull = (plength == -1);

			if (!isNull)
			{
				const char *pvalue = pq_getmsgbytes(input_message, plength);

				/*
				 * Rather than copying data around, we just set up a phony
				 * StringInfo pointing to the correct portion of the message
				 * buffer.	We assume we can scribble on the message buffer so
				 * as to maintain the convention that StringInfos have a
				 * trailing null.  This is grotty but is a big win when
				 * dealing with very large parameter strings.
				 */
				pbuf.data = (char *) pvalue;
				pbuf.maxlen = plength + 1;
				pbuf.len = plength;
				pbuf.cursor = 0;

				csave = pbuf.data[plength];
				pbuf.data[plength] = '\0';
			}
			else
			{
				pbuf.data = NULL;		/* keep compiler quiet */
				csave = 0;
			}

			if (numPFormats > 1)
				pformat = pformats[paramno];
			else if (numPFormats > 0)
				pformat = pformats[0];
			else
				pformat = 0;	/* default = text */

			if (pformat == 0)	/* text mode */
			{
				Oid			typinput;
				Oid			typioparam;
				char	   *pstring;

				getTypeInputInfo(ptype, &typinput, &typioparam);

				/*
				 * We have to do encoding conversion before calling the
				 * typinput routine.
				 */
				if (isNull)
					pstring = NULL;
				else
					pstring = pg_client_to_server(pbuf.data, plength);

				pval = OidInputFunctionCall(typinput, pstring, typioparam, -1);

				/* Free result of encoding conversion, if any */
				if (pstring && pstring != pbuf.data)
					pfree(pstring);
			}
			else if (pformat == 1)		/* binary mode */
			{
				Oid			typreceive;
				Oid			typioparam;
				StringInfo	bufptr;

				/*
				 * Call the parameter type's binary input converter
				 */
				getTypeBinaryInputInfo(ptype, &typreceive, &typioparam);

				if (isNull)
					bufptr = NULL;
				else
					bufptr = &pbuf;

				pval = OidReceiveFunctionCall(typreceive, bufptr, typioparam, -1);

				/* Trouble if it didn't eat the whole buffer */
				if (!isNull && pbuf.cursor != pbuf.len)
					ereport(ERROR,
							(errcode(ERRCODE_INVALID_BINARY_REPRESENTATION),
							 errmsg("incorrect binary data format in bind parameter %d",
									paramno + 1)));
			}
			else
			{
				ereport(ERROR,
						(errcode(ERRCODE_INVALID_PARAMETER_VALUE),
						 errmsg("unsupported format code: %d",
								pformat)));
				pval = 0;		/* keep compiler quiet */
			}

			/* Restore message buffer contents */
			if (!isNull)
				pbuf.data[plength] = csave;

			params->params[paramno].value = pval;
			params->params[paramno].isnull = isNull;

			/*
			 * We mark the params as CONST.  This has no effect if we already
			 * did planning, but if we didn't, it licenses the planner to
			 * substitute the parameters directly into the one-shot plan we
			 * will generate below.
			 */
			params->params[paramno].pflags = PARAM_FLAG_CONST;
			params->params[paramno].ptype = ptype;
		}
	}
	else
		params = NULL;

	/* Done storing stuff in portal's context */
	MemoryContextSwitchTo(oldContext);

	/* Get the result format codes */
	numRFormats = pq_getmsgint(input_message, 2);
	if (numRFormats > 0)
	{
		int			i;

		rformats = (int16 *) palloc(numRFormats * sizeof(int16));
		for (i = 0; i < numRFormats; i++)
			rformats[i] = pq_getmsgint(input_message, 2);
	}

	pq_getmsgend(input_message);

	if (psrc->fully_planned)
	{
		/*
		 * Revalidate the cached plan; this may result in replanning.  Any
		 * cruft will be generated in MessageContext.  The plan refcount will
		 * be assigned to the Portal, so it will be released at portal
		 * destruction.
		 */
		cplan = RevalidateCachedPlan(psrc, false);
		plan_list = cplan->stmt_list;
	}
	else
	{
		List	   *query_list;

		/*
		 * Revalidate the cached plan; this may result in redoing parse
		 * analysis and rewriting (but not planning).  Any cruft will be
		 * generated in MessageContext.  The plan refcount is assigned to
		 * CurrentResourceOwner.
		 */
		cplan = RevalidateCachedPlan(psrc, true);

		/*
		 * We didn't plan the query before, so do it now.  This allows the
		 * planner to make use of the concrete parameter values we now have.
		 * Because we use PARAM_FLAG_CONST, the plan is good only for this set
		 * of param values, and so we generate the plan in the portal's own
		 * memory context where it will be thrown away after use. As in
		 * exec_parse_message, we make no attempt to recover planner temporary
		 * memory until the end of the operation.
		 *
		 * XXX because the planner has a bad habit of scribbling on its input,
		 * we have to make a copy of the parse trees.  FIXME someday.
		 */
		oldContext = MemoryContextSwitchTo(PortalGetHeapMemory(portal));
		query_list = copyObject(cplan->stmt_list);
		plan_list = pg_plan_queries(query_list, 0, params);
		MemoryContextSwitchTo(oldContext);

		/* We no longer need the cached plan refcount ... */
		ReleaseCachedPlan(cplan, true);
		/* ... and we don't want the portal to depend on it, either */
		cplan = NULL;
	}

	/*
	 * Now we can define the portal.
	 *
	 * DO NOT put any code that could possibly throw an error between the
	 * above "RevalidateCachedPlan(psrc, false)" call and here.
	 */
	PortalDefineQuery(portal,
					  saved_stmt_name,
					  query_string,
					  psrc->commandTag,
					  plan_list,
					  cplan);

	/* Done with the snapshot used for parameter I/O and parsing/planning */
	if (snapshot_set)
		PopActiveSnapshot();

	/*
	 * And we're ready to start portal execution.
	 */
	PortalStart(portal, params, InvalidSnapshot);

	/*
	 * Apply the result format requests to the portal.
	 */
	PortalSetResultFormat(portal, numRFormats, rformats);

	/*
	 * Send BindComplete.
	 */
	if (whereToSendOutput == DestRemote)
		pq_putemptymessage('2');

	/*
	 * Emit duration logging if appropriate.
	 */
	switch (check_log_duration(msec_str, false))
	{
		case 1:
			ereport(LOG,
					(errmsg("duration: %s ms", msec_str),
					 errhidestmt(true)));
			break;
		case 2:
			ereport(LOG,
					(errmsg("duration: %s ms  bind %s%s%s: %s",
							msec_str,
							*stmt_name ? stmt_name : "<unnamed>",
							*portal_name ? "/" : "",
							*portal_name ? portal_name : "",
							psrc->query_string),
					 errhidestmt(true),
					 errdetail_params(params)));
			break;
	}

	if (save_log_statement_stats)
		ShowUsage("BIND MESSAGE STATISTICS");

	debug_query_string = NULL;
}

/*
 * exec_execute_message
 *
 * Process an "Execute" message for a portal
 */
static void
exec_execute_message(const char *portal_name, long max_rows)
{
	CommandDest dest;
	DestReceiver *receiver;
	Portal		portal;
	bool		completed;
	char		completionTag[COMPLETION_TAG_BUFSIZE];
	const char *sourceText;
	const char *prepStmtName;
	ParamListInfo portalParams;
	bool		save_log_statement_stats = log_statement_stats;
	bool		is_xact_command;
	bool		execute_is_fetch;
	bool		was_logged = false;
	char		msec_str[32];

	/* Adjust destination to tell printtup.c what to do */
	dest = whereToSendOutput;
	if (dest == DestRemote)
		dest = DestRemoteExecute;

	portal = GetPortalByName(portal_name);
	if (!PortalIsValid(portal))
		ereport(ERROR,
				(errcode(ERRCODE_UNDEFINED_CURSOR),
				 errmsg("portal \"%s\" does not exist", portal_name)));

	/*
	 * If the original query was a null string, just return
	 * EmptyQueryResponse.
	 */
	if (portal->commandTag == NULL)
	{
		Assert(portal->stmts == NIL);
		NullCommand(dest);
		return;
	}

	/* Does the portal contain a transaction command? */
	is_xact_command = IsTransactionStmtList(portal->stmts);

	/*
	 * We must copy the sourceText and prepStmtName into MessageContext in
	 * case the portal is destroyed during finish_xact_command. Can avoid the
	 * copy if it's not an xact command, though.
	 */
	if (is_xact_command)
	{
		sourceText = pstrdup(portal->sourceText);
		if (portal->prepStmtName)
			prepStmtName = pstrdup(portal->prepStmtName);
		else
			prepStmtName = "<unnamed>";

		/*
		 * An xact command shouldn't have any parameters, which is a good
		 * thing because they wouldn't be around after finish_xact_command.
		 */
		portalParams = NULL;
	}
	else
	{
		sourceText = portal->sourceText;
		if (portal->prepStmtName)
			prepStmtName = portal->prepStmtName;
		else
			prepStmtName = "<unnamed>";
		portalParams = portal->portalParams;
	}

	/*
	 * Report query to various monitoring facilities.
	 */
	debug_query_string = sourceText;

	pgstat_report_activity(sourceText);

	set_ps_display(portal->commandTag, false);

	if (save_log_statement_stats)
		ResetUsage();

	BeginCommand(portal->commandTag, dest);

	/*
	 * Create dest receiver in MessageContext (we don't want it in transaction
	 * context, because that may get deleted if portal contains VACUUM).
	 */
	receiver = CreateDestReceiver(dest);
	if (dest == DestRemoteExecute)
		SetRemoteDestReceiverParams(receiver, portal);

	/*
	 * Ensure we are in a transaction command (this should normally be the
	 * case already due to prior BIND).
	 */
	start_xact_command();

	/*
	 * If we re-issue an Execute protocol request against an existing portal,
	 * then we are only fetching more rows rather than completely re-executing
	 * the query from the start. atStart is never reset for a v3 portal, so we
	 * are safe to use this check.
	 */
	execute_is_fetch = !portal->atStart;

	/* Log immediately if dictated by log_statement */
	if (check_log_statement(portal->stmts))
	{
		ereport(LOG,
				(errmsg("%s %s%s%s: %s",
						execute_is_fetch ?
						_("execute fetch from") :
						_("execute"),
						prepStmtName,
						*portal_name ? "/" : "",
						*portal_name ? portal_name : "",
						sourceText),
				 errhidestmt(true),
				 errdetail_params(portalParams)));
		was_logged = true;
	}

	/*
	 * If we are in aborted transaction state, the only portals we can
	 * actually run are those containing COMMIT or ROLLBACK commands.
	 */
	if (IsAbortedTransactionBlockState() &&
		!IsTransactionExitStmtList(portal->stmts))
		ereport(ERROR,
				(errcode(ERRCODE_IN_FAILED_SQL_TRANSACTION),
				 errmsg("current transaction is aborted, "
						"commands ignored until end of transaction block"),
				 errdetail_abort()));

	/* Check for cancel signal before we start execution */
	CHECK_FOR_INTERRUPTS();

	/*
	 * Okay to run the portal.
	 */
	if (max_rows <= 0)
		max_rows = FETCH_ALL;

	completed = PortalRun(portal,
						  max_rows,
						  true, /* always top level */
						  receiver,
						  receiver,
						  completionTag);

	(*receiver->rDestroy) (receiver);

	if (completed)
	{
		if (is_xact_command)
		{
			/*
			 * If this was a transaction control statement, commit it.	We
			 * will start a new xact command for the next command (if any).
			 */
			finish_xact_command();
		}
		else
		{
			/*
			 * We need a CommandCounterIncrement after every query, except
			 * those that start or end a transaction block.
			 */
			CommandCounterIncrement();
		}

		/* Send appropriate CommandComplete to client */
		EndCommand(completionTag, dest);
	}
	else
	{
		/* Portal run not complete, so send PortalSuspended */
		if (whereToSendOutput == DestRemote)
			pq_putemptymessage('s');
	}

	/*
	 * Emit duration logging if appropriate.
	 */
	switch (check_log_duration(msec_str, was_logged))
	{
		case 1:
			ereport(LOG,
					(errmsg("duration: %s ms", msec_str),
					 errhidestmt(true)));
			break;
		case 2:
			ereport(LOG,
					(errmsg("duration: %s ms  %s %s%s%s: %s",
							msec_str,
							execute_is_fetch ?
							_("execute fetch from") :
							_("execute"),
							prepStmtName,
							*portal_name ? "/" : "",
							*portal_name ? portal_name : "",
							sourceText),
					 errhidestmt(true),
					 errdetail_params(portalParams)));
			break;
	}

	if (save_log_statement_stats)
		ShowUsage("EXECUTE MESSAGE STATISTICS");

	debug_query_string = NULL;
}

/*
 * check_log_statement
 *		Determine whether command should be logged because of log_statement
 *
 * parsetree_list can be either raw grammar output or a list of planned
 * statements
 */
static bool
check_log_statement(List *stmt_list)
{
	ListCell   *stmt_item;

	if (log_statement == LOGSTMT_NONE)
		return false;
	if (log_statement == LOGSTMT_ALL)
		return true;

	/* Else we have to inspect the statement(s) to see whether to log */
	foreach(stmt_item, stmt_list)
	{
		Node	   *stmt = (Node *) lfirst(stmt_item);

		if (GetCommandLogLevel(stmt) <= log_statement)
			return true;
	}

	return false;
}

/*
 * check_log_duration
 *		Determine whether current command's duration should be logged
 *
 * Returns:
 *		0 if no logging is needed
 *		1 if just the duration should be logged
 *		2 if duration and query details should be logged
 *
 * If logging is needed, the duration in msec is formatted into msec_str[],
 * which must be a 32-byte buffer.
 *
 * was_logged should be TRUE if caller already logged query details (this
 * essentially prevents 2 from being returned).
 */
int
check_log_duration(char *msec_str, bool was_logged)
{
	if (log_duration || log_min_duration_statement >= 0)
	{
		long		secs;
		int			usecs;
		int			msecs;
		bool		exceeded;

		TimestampDifference(GetCurrentStatementStartTimestamp(),
							GetCurrentTimestamp(),
							&secs, &usecs);
		msecs = usecs / 1000;

		/*
		 * This odd-looking test for log_min_duration_statement being exceeded
		 * is designed to avoid integer overflow with very long durations:
		 * don't compute secs * 1000 until we've verified it will fit in int.
		 */
		exceeded = (log_min_duration_statement == 0 ||
					(log_min_duration_statement > 0 &&
					 (secs > log_min_duration_statement / 1000 ||
					  secs * 1000 + msecs >= log_min_duration_statement)));

		if (exceeded || log_duration)
		{
			snprintf(msec_str, 32, "%ld.%03d",
					 secs * 1000 + msecs, usecs % 1000);
			if (exceeded && !was_logged)
				return 2;
			else
				return 1;
		}
	}

	return 0;
}

/*
 * errdetail_execute
 *
 * Add an errdetail() line showing the query referenced by an EXECUTE, if any.
 * The argument is the raw parsetree list.
 */
static int
errdetail_execute(List *raw_parsetree_list)
{
	ListCell   *parsetree_item;

	foreach(parsetree_item, raw_parsetree_list)
	{
		Node	   *parsetree = (Node *) lfirst(parsetree_item);

		if (IsA(parsetree, ExecuteStmt))
		{
			ExecuteStmt *stmt = (ExecuteStmt *) parsetree;
			PreparedStatement *pstmt;

			pstmt = FetchPreparedStatement(stmt->name, false);
			if (pstmt)
			{
				errdetail("prepare: %s", pstmt->plansource->query_string);
				return 0;
			}
		}
	}

	return 0;
}

/*
 * errdetail_params
 *
 * Add an errdetail() line showing bind-parameter data, if available.
 */
static int
errdetail_params(ParamListInfo params)
{
	/* We mustn't call user-defined I/O functions when in an aborted xact */
	if (params && params->numParams > 0 && !IsAbortedTransactionBlockState())
	{
		StringInfoData param_str;
		MemoryContext oldcontext;
		int			paramno;

		/* Make sure any trash is generated in MessageContext */
		oldcontext = MemoryContextSwitchTo(MessageContext);

		initStringInfo(&param_str);

		for (paramno = 0; paramno < params->numParams; paramno++)
		{
			ParamExternData *prm = &params->params[paramno];
			Oid			typoutput;
			bool		typisvarlena;
			char	   *pstring;
			char	   *p;

			appendStringInfo(&param_str, "%s$%d = ",
							 paramno > 0 ? ", " : "",
							 paramno + 1);

			if (prm->isnull || !OidIsValid(prm->ptype))
			{
				appendStringInfoString(&param_str, "NULL");
				continue;
			}

			getTypeOutputInfo(prm->ptype, &typoutput, &typisvarlena);

			pstring = OidOutputFunctionCall(typoutput, prm->value);

			appendStringInfoCharMacro(&param_str, '\'');
			for (p = pstring; *p; p++)
			{
				if (*p == '\'') /* double single quotes */
					appendStringInfoCharMacro(&param_str, *p);
				appendStringInfoCharMacro(&param_str, *p);
			}
			appendStringInfoCharMacro(&param_str, '\'');

			pfree(pstring);
		}

		errdetail("parameters: %s", param_str.data);

		pfree(param_str.data);

		MemoryContextSwitchTo(oldcontext);
	}

	return 0;
}

/*
 * errdetail_abort
 *
 * Add an errdetail() line showing abort reason, if any.
 */
static int
errdetail_abort(void)
{
	if (MyProc->recoveryConflictPending)
		errdetail("abort reason: recovery conflict");

	return 0;
}

/*
 * errdetail_recovery_conflict
 *
 * Add an errdetail() line showing conflict source.
 */
static int
errdetail_recovery_conflict(void)
{
	switch (RecoveryConflictReason)
	{
		case PROCSIG_RECOVERY_CONFLICT_BUFFERPIN:
			errdetail("User was holding shared buffer pin for too long.");
			break;
		case PROCSIG_RECOVERY_CONFLICT_LOCK:
			errdetail("User was holding a relation lock for too long.");
			break;
		case PROCSIG_RECOVERY_CONFLICT_TABLESPACE:
			errdetail("User was or might have been using tablespace that must be dropped.");
			break;
		case PROCSIG_RECOVERY_CONFLICT_SNAPSHOT:
			errdetail("User query might have needed to see row versions that must be removed.");
			break;
		case PROCSIG_RECOVERY_CONFLICT_STARTUP_DEADLOCK:
			errdetail("User transaction caused buffer deadlock with recovery.");
			break;
		case PROCSIG_RECOVERY_CONFLICT_DATABASE:
			errdetail("User was connected to a database that must be dropped.");
			break;
		default:
			break;
			/* no errdetail */
	}

	return 0;
}

/*
 * exec_describe_statement_message
 *
 * Process a "Describe" message for a prepared statement
 */
static void
exec_describe_statement_message(const char *stmt_name)
{
	CachedPlanSource *psrc;
	StringInfoData buf;
	int			i;

	/*
	 * Start up a transaction command. (Note that this will normally change
	 * current memory context.) Nothing happens if we are already in one.
	 */
	start_xact_command();

	/* Switch back to message context */
	MemoryContextSwitchTo(MessageContext);

	/* Find prepared statement */
	if (stmt_name[0] != '\0')
	{
		PreparedStatement *pstmt;

		pstmt = FetchPreparedStatement(stmt_name, true);
		psrc = pstmt->plansource;
	}
	else
	{
		/* special-case the unnamed statement */
		psrc = unnamed_stmt_psrc;
		if (!psrc)
			ereport(ERROR,
					(errcode(ERRCODE_UNDEFINED_PSTATEMENT),
					 errmsg("unnamed prepared statement does not exist")));
	}

	/* Prepared statements shouldn't have changeable result descs */
	Assert(psrc->fixed_result);

	/*
	 * If we are in aborted transaction state, we can't run
	 * SendRowDescriptionMessage(), because that needs catalog accesses. (We
	 * can't do RevalidateCachedPlan, either, but that's a lesser problem.)
	 * Hence, refuse to Describe statements that return data.  (We shouldn't
	 * just refuse all Describes, since that might break the ability of some
	 * clients to issue COMMIT or ROLLBACK commands, if they use code that
	 * blindly Describes whatever it does.)  We can Describe parameters
	 * without doing anything dangerous, so we don't restrict that.
	 */
	if (IsAbortedTransactionBlockState() &&
		psrc->resultDesc)
		ereport(ERROR,
				(errcode(ERRCODE_IN_FAILED_SQL_TRANSACTION),
				 errmsg("current transaction is aborted, "
						"commands ignored until end of transaction block"),
				 errdetail_abort()));

	if (whereToSendOutput != DestRemote)
		return;					/* can't actually do anything... */

	/*
	 * First describe the parameters...
	 */
	pq_beginmessage(&buf, 't'); /* parameter description message type */
	pq_sendint(&buf, psrc->num_params, 2);

	for (i = 0; i < psrc->num_params; i++)
	{
		Oid			ptype = psrc->param_types[i];

		pq_sendint(&buf, (int) ptype, 4);
	}
	pq_endmessage(&buf);

	/*
	 * Next send RowDescription or NoData to describe the result...
	 */
	if (psrc->resultDesc)
	{
		CachedPlan *cplan;
		List	   *tlist;

		/* Make sure the plan is up to date */
		cplan = RevalidateCachedPlan(psrc, true);

		/* Get the primary statement and find out what it returns */
		tlist = FetchStatementTargetList(PortalListGetPrimaryStmt(cplan->stmt_list));

		SendRowDescriptionMessage(psrc->resultDesc, tlist, NULL);

		ReleaseCachedPlan(cplan, true);
	}
	else
		pq_putemptymessage('n');	/* NoData */

}

/*
 * exec_describe_portal_message
 *
 * Process a "Describe" message for a portal
 */
static void
exec_describe_portal_message(const char *portal_name)
{
	Portal		portal;

	/*
	 * Start up a transaction command. (Note that this will normally change
	 * current memory context.) Nothing happens if we are already in one.
	 */
	start_xact_command();

	/* Switch back to message context */
	MemoryContextSwitchTo(MessageContext);

	portal = GetPortalByName(portal_name);
	if (!PortalIsValid(portal))
		ereport(ERROR,
				(errcode(ERRCODE_UNDEFINED_CURSOR),
				 errmsg("portal \"%s\" does not exist", portal_name)));

	/*
	 * If we are in aborted transaction state, we can't run
	 * SendRowDescriptionMessage(), because that needs catalog accesses.
	 * Hence, refuse to Describe portals that return data.	(We shouldn't just
	 * refuse all Describes, since that might break the ability of some
	 * clients to issue COMMIT or ROLLBACK commands, if they use code that
	 * blindly Describes whatever it does.)
	 */
	if (IsAbortedTransactionBlockState() &&
		portal->tupDesc)
		ereport(ERROR,
				(errcode(ERRCODE_IN_FAILED_SQL_TRANSACTION),
				 errmsg("current transaction is aborted, "
						"commands ignored until end of transaction block"),
				 errdetail_abort()));

	if (whereToSendOutput != DestRemote)
		return;					/* can't actually do anything... */

	if (portal->tupDesc)
		SendRowDescriptionMessage(portal->tupDesc,
								  FetchPortalTargetList(portal),
								  portal->formats);
	else
		pq_putemptymessage('n');	/* NoData */
}


/*
 * Convenience routines for starting/committing a single command.
 */
static void
start_xact_command(void)
{
	if (!xact_started)
	{
		ereport(DEBUG3,
				(errmsg_internal("StartTransactionCommand")));
		StartTransactionCommand();

		/* Set statement timeout running, if any */
		/* NB: this mustn't be enabled until we are within an xact */
		if (StatementTimeout > 0)
			enable_sig_alarm(StatementTimeout, true);
		else
			cancel_from_timeout = false;

		xact_started = true;
	}
}

static void
finish_xact_command(void)
{
	if (xact_started)
	{
		/* Cancel any active statement timeout before committing */
		disable_sig_alarm(true);

		/* Now commit the command */
		ereport(DEBUG3,
				(errmsg_internal("CommitTransactionCommand")));

		CommitTransactionCommand();

#ifdef MEMORY_CONTEXT_CHECKING
		/* Check all memory contexts that weren't freed during commit */
		/* (those that were, were checked before being deleted) */
		MemoryContextCheck(TopMemoryContext);
#endif

#ifdef SHOW_MEMORY_STATS
		/* Print mem stats after each commit for leak tracking */
		MemoryContextStats(TopMemoryContext);
#endif

		xact_started = false;
	}
}


/*
 * Convenience routines for checking whether a statement is one of the
 * ones that we allow in transaction-aborted state.
 */

/* Test a bare parsetree */
static bool
IsTransactionExitStmt(Node *parsetree)
{
	if (parsetree && IsA(parsetree, TransactionStmt))
	{
		TransactionStmt *stmt = (TransactionStmt *) parsetree;

		if (stmt->kind == TRANS_STMT_COMMIT ||
			stmt->kind == TRANS_STMT_PREPARE ||
			stmt->kind == TRANS_STMT_ROLLBACK ||
			stmt->kind == TRANS_STMT_ROLLBACK_TO)
			return true;
	}
	return false;
}

/* Test a list that might contain Query nodes or bare parsetrees */
static bool
IsTransactionExitStmtList(List *parseTrees)
{
	if (list_length(parseTrees) == 1)
	{
		Node	   *stmt = (Node *) linitial(parseTrees);

		if (IsA(stmt, Query))
		{
			Query	   *query = (Query *) stmt;

			if (query->commandType == CMD_UTILITY &&
				IsTransactionExitStmt(query->utilityStmt))
				return true;
		}
		else if (IsTransactionExitStmt(stmt))
			return true;
	}
	return false;
}

/* Test a list that might contain Query nodes or bare parsetrees */
static bool
IsTransactionStmtList(List *parseTrees)
{
	if (list_length(parseTrees) == 1)
	{
		Node	   *stmt = (Node *) linitial(parseTrees);

		if (IsA(stmt, Query))
		{
			Query	   *query = (Query *) stmt;

			if (query->commandType == CMD_UTILITY &&
				IsA(query->utilityStmt, TransactionStmt))
				return true;
		}
		else if (IsA(stmt, TransactionStmt))
			return true;
	}
	return false;
}

/* Release any existing unnamed prepared statement */
static void
drop_unnamed_stmt(void)
{
	/* Release any completed unnamed statement */
	if (unnamed_stmt_psrc)
		DropCachedPlan(unnamed_stmt_psrc);
	unnamed_stmt_psrc = NULL;

	/*
	 * If we failed while trying to build a prior unnamed statement, we may
	 * have a memory context that wasn't assigned to a completed plancache
	 * entry.  If so, drop it to avoid a permanent memory leak.
	 */
	if (unnamed_stmt_context)
		MemoryContextDelete(unnamed_stmt_context);
	unnamed_stmt_context = NULL;
}


/* --------------------------------
 *		signal handler routines used in PostgresMain()
 * --------------------------------
 */

/*
 * quickdie() occurs when signalled SIGQUIT by the postmaster.
 *
 * Some backend has bought the farm,
 * so we need to stop what we're doing and exit.
 */
void
quickdie(SIGNAL_ARGS)
{
	sigaddset(&BlockSig, SIGQUIT);		/* prevent nested calls */
	PG_SETMASK(&BlockSig);

	/*
	 * If we're aborting out of client auth, don't risk trying to send
	 * anything to the client; we will likely violate the protocol, not to
	 * mention that we may have interrupted the guts of OpenSSL or some
	 * authentication library.
	 */
	if (ClientAuthInProgress && whereToSendOutput == DestRemote)
		whereToSendOutput = DestNone;

	/*
	 * Ideally this should be ereport(FATAL), but then we'd not get control
	 * back...
	 */
	ereport(WARNING,
			(errcode(ERRCODE_CRASH_SHUTDOWN),
			 errmsg("terminating connection because of crash of another server process"),
	errdetail("The postmaster has commanded this server process to roll back"
			  " the current transaction and exit, because another"
			  " server process exited abnormally and possibly corrupted"
			  " shared memory."),
			 errhint("In a moment you should be able to reconnect to the"
					 " database and repeat your command.")));

	/*
	 * We DO NOT want to run proc_exit() callbacks -- we're here because
	 * shared memory may be corrupted, so we don't want to try to clean up our
	 * transaction.  Just nail the windows shut and get out of town.  Now that
	 * there's an atexit callback to prevent third-party code from breaking
	 * things by calling exit() directly, we have to reset the callbacks
	 * explicitly to make this work as intended.
	 */
	on_exit_reset();

	/*
	 * Note we do exit(2) not exit(0).	This is to force the postmaster into a
	 * system reset cycle if some idiot DBA sends a manual SIGQUIT to a random
	 * backend.  This is necessary precisely because we don't clean up our
	 * shared memory state.  (The "dead man switch" mechanism in pmsignal.c
	 * should ensure the postmaster sees this as a crash, too, but no harm in
	 * being doubly sure.)
	 */
	exit(2);
}

/*
 * Shutdown signal from postmaster: abort transaction and exit
 * at soonest convenient time
 */
void
die(SIGNAL_ARGS)
{
	int			save_errno = errno;

	/* Don't joggle the elbow of proc_exit */
	if (!proc_exit_inprogress)
	{
		InterruptPending = true;
		ProcDiePending = true;

		/*
		 * If it's safe to interrupt, and we're waiting for input or a lock,
		 * service the interrupt immediately
		 */
		if (ImmediateInterruptOK && InterruptHoldoffCount == 0 &&
			CritSectionCount == 0)
		{
			/* bump holdoff count to make ProcessInterrupts() a no-op */
			/* until we are done getting ready for it */
			InterruptHoldoffCount++;
			LockWaitCancel();	/* prevent CheckDeadLock from running */
			DisableNotifyInterrupt();
			DisableCatchupInterrupt();
			InterruptHoldoffCount--;
			ProcessInterrupts();
		}
	}

	errno = save_errno;
}


/*
 * Query-cancel signal from postmaster: abort current transaction
 * at soonest convenient time
 */
void
StatementCancelHandler(SIGNAL_ARGS)
{
	int			save_errno = errno;

	/*
	 * Don't joggle the elbow of proc_exit
	 */
	if (!proc_exit_inprogress)
	{
		InterruptPending = true;
		QueryCancelPending = true;

		/*
		 * If it's safe to interrupt, and we're waiting for input or a lock,
		 * service the interrupt immediately
		 */
		if (ImmediateInterruptOK && InterruptHoldoffCount == 0 &&
			CritSectionCount == 0)
		{
			/* bump holdoff count to make ProcessInterrupts() a no-op */
			/* until we are done getting ready for it */
			InterruptHoldoffCount++;
			LockWaitCancel();	/* prevent CheckDeadLock from running */
			DisableNotifyInterrupt();
			DisableCatchupInterrupt();
			InterruptHoldoffCount--;
			ProcessInterrupts();
		}
	}

	errno = save_errno;
}

/* signal handler for floating point exception */
void
FloatExceptionHandler(SIGNAL_ARGS)
{
	ereport(ERROR,
			(errcode(ERRCODE_FLOATING_POINT_EXCEPTION),
			 errmsg("floating-point exception"),
			 errdetail("An invalid floating-point operation was signaled. "
					   "This probably means an out-of-range result or an "
					   "invalid operation, such as division by zero.")));
}

/* SIGHUP: set flag to re-read config file at next convenient time */
static void
SigHupHandler(SIGNAL_ARGS)
{
	got_SIGHUP = true;
}

/*
 * RecoveryConflictInterrupt: out-of-line portion of recovery conflict
 * handling ollowing receipt of SIGUSR1. Designed to be similar to die()
 * and StatementCancelHandler(). Called only by a normal user backend
 * that begins a transaction during recovery.
 */
void
RecoveryConflictInterrupt(ProcSignalReason reason)
{
	int			save_errno = errno;

	/*
	 * Don't joggle the elbow of proc_exit
	 */
	if (!proc_exit_inprogress)
	{
		RecoveryConflictReason = reason;
		switch (reason)
		{
			case PROCSIG_RECOVERY_CONFLICT_STARTUP_DEADLOCK:

				/*
				 * If we aren't waiting for a lock we can never deadlock.
				 */
				if (!IsWaitingForLock())
					return;

				/* Intentional drop through to check wait for pin */

			case PROCSIG_RECOVERY_CONFLICT_BUFFERPIN:

				/*
				 * If we aren't blocking the Startup process there is nothing
				 * more to do.
				 */
				if (!HoldingBufferPinThatDelaysRecovery())
					return;

				MyProc->recoveryConflictPending = true;

				/* Intentional drop through to error handling */

			case PROCSIG_RECOVERY_CONFLICT_LOCK:
			case PROCSIG_RECOVERY_CONFLICT_TABLESPACE:
			case PROCSIG_RECOVERY_CONFLICT_SNAPSHOT:

				/*
				 * If we aren't in a transaction any longer then ignore.
				 */
				if (!IsTransactionOrTransactionBlock())
					return;

				/*
				 * If we can abort just the current subtransaction then we are
				 * OK to throw an ERROR to resolve the conflict. Otherwise
				 * drop through to the FATAL case.
				 *
				 * XXX other times that we can throw just an ERROR *may* be
				 * PROCSIG_RECOVERY_CONFLICT_LOCK if no locks are held in
				 * parent transactions
				 *
				 * PROCSIG_RECOVERY_CONFLICT_SNAPSHOT if no snapshots are held
				 * by parent transactions and the transaction is not
				 * serializable
				 *
				 * PROCSIG_RECOVERY_CONFLICT_TABLESPACE if no temp files or
				 * cursors open in parent transactions
				 */
				if (!IsSubTransaction())
				{
					/*
					 * If we already aborted then we no longer need to cancel.
					 * We do this here since we do not wish to ignore aborted
					 * subtransactions, which must cause FATAL, currently.
					 */
					if (IsAbortedTransactionBlockState())
						return;

					RecoveryConflictPending = true;
					QueryCancelPending = true;
					InterruptPending = true;
					break;
				}

				/* Intentional drop through to session cancel */

			case PROCSIG_RECOVERY_CONFLICT_DATABASE:
				RecoveryConflictPending = true;
				ProcDiePending = true;
				InterruptPending = true;
				break;

			default:
				elog(FATAL, "Unknown conflict mode");
		}

		Assert(RecoveryConflictPending && (QueryCancelPending || ProcDiePending));

		/*
		 * All conflicts apart from database cause dynamic errors where the
		 * command or transaction can be retried at a later point with some
		 * potential for success. No need to reset this, since non-retryable
		 * conflict errors are currently FATAL.
		 */
		if (reason == PROCSIG_RECOVERY_CONFLICT_DATABASE)
			RecoveryConflictRetryable = false;

		/*
		 * If it's safe to interrupt, and we're waiting for input or a lock,
		 * service the interrupt immediately
		 */
		if (ImmediateInterruptOK && InterruptHoldoffCount == 0 &&
			CritSectionCount == 0)
		{
			/* bump holdoff count to make ProcessInterrupts() a no-op */
			/* until we are done getting ready for it */
			InterruptHoldoffCount++;
			LockWaitCancel();	/* prevent CheckDeadLock from running */
			DisableNotifyInterrupt();
			DisableCatchupInterrupt();
			InterruptHoldoffCount--;
			ProcessInterrupts();
		}
	}

	errno = save_errno;
}

/*
 * ProcessInterrupts: out-of-line portion of CHECK_FOR_INTERRUPTS() macro
 *
 * If an interrupt condition is pending, and it's safe to service it,
 * then clear the flag and accept the interrupt.  Called only when
 * InterruptPending is true.
 */
void
ProcessInterrupts(void)
{
	/* OK to accept interrupt now? */
	if (InterruptHoldoffCount != 0 || CritSectionCount != 0)
		return;
	InterruptPending = false;
	if (ProcDiePending)
	{
		ProcDiePending = false;
		QueryCancelPending = false;		/* ProcDie trumps QueryCancel */
		ImmediateInterruptOK = false;	/* not idle anymore */
		DisableNotifyInterrupt();
		DisableCatchupInterrupt();
		/* As in quickdie, don't risk sending to client during auth */
		if (ClientAuthInProgress && whereToSendOutput == DestRemote)
			whereToSendOutput = DestNone;
		if (IsAutoVacuumWorkerProcess())
			ereport(FATAL,
					(errcode(ERRCODE_ADMIN_SHUTDOWN),
					 errmsg("terminating autovacuum process due to administrator command")));
		else if (RecoveryConflictPending && RecoveryConflictRetryable)
			ereport(FATAL,
					(errcode(ERRCODE_T_R_SERIALIZATION_FAILURE),
			  errmsg("terminating connection due to conflict with recovery"),
					 errdetail_recovery_conflict()));
		else if (RecoveryConflictPending)
			ereport(FATAL,
					(errcode(ERRCODE_ADMIN_SHUTDOWN),
			  errmsg("terminating connection due to conflict with recovery"),
					 errdetail_recovery_conflict()));
		else
			ereport(FATAL,
					(errcode(ERRCODE_ADMIN_SHUTDOWN),
			 errmsg("terminating connection due to administrator command")));
	}
	if (QueryCancelPending)
	{
		QueryCancelPending = false;
		if (ClientAuthInProgress)
		{
			ImmediateInterruptOK = false;		/* not idle anymore */
			DisableNotifyInterrupt();
			DisableCatchupInterrupt();
			/* As in quickdie, don't risk sending to client during auth */
			if (whereToSendOutput == DestRemote)
				whereToSendOutput = DestNone;
			ereport(ERROR,
					(errcode(ERRCODE_QUERY_CANCELED),
					 errmsg("canceling authentication due to timeout")));
		}
		if (cancel_from_timeout)
		{
			ImmediateInterruptOK = false;		/* not idle anymore */
			DisableNotifyInterrupt();
			DisableCatchupInterrupt();
			ereport(ERROR,
					(errcode(ERRCODE_QUERY_CANCELED),
					 errmsg("canceling statement due to statement timeout")));
		}
		if (IsAutoVacuumWorkerProcess())
		{
			ImmediateInterruptOK = false;		/* not idle anymore */
			DisableNotifyInterrupt();
			DisableCatchupInterrupt();
			ereport(ERROR,
					(errcode(ERRCODE_QUERY_CANCELED),
					 errmsg("canceling autovacuum task")));
		}
		if (RecoveryConflictPending)
		{
			ImmediateInterruptOK = false;		/* not idle anymore */
			RecoveryConflictPending = false;
			DisableNotifyInterrupt();
			DisableCatchupInterrupt();
			if (DoingCommandRead)
				ereport(FATAL,
						(errcode(ERRCODE_T_R_SERIALIZATION_FAILURE),
						 errmsg("terminating connection due to conflict with recovery"),
						 errdetail_recovery_conflict(),
				 errhint("In a moment you should be able to reconnect to the"
						 " database and repeat your command.")));
			else
				ereport(ERROR,
						(errcode(ERRCODE_T_R_SERIALIZATION_FAILURE),
				 errmsg("canceling statement due to conflict with recovery"),
						 errdetail_recovery_conflict()));
		}

		/*
		 * If we are reading a command from the client, just ignore the cancel
		 * request --- sending an extra error message won't accomplish
		 * anything.  Otherwise, go ahead and throw the error.
		 */
		if (!DoingCommandRead)
		{
			ImmediateInterruptOK = false;		/* not idle anymore */
			DisableNotifyInterrupt();
			DisableCatchupInterrupt();
			ereport(ERROR,
					(errcode(ERRCODE_QUERY_CANCELED),
					 errmsg("canceling statement due to user request")));
		}
	}
	/* If we get here, do nothing (probably, QueryCancelPending was reset) */
}


/*
 * check_stack_depth: check for excessively deep recursion
 *
 * This should be called someplace in any recursive routine that might possibly
 * recurse deep enough to overflow the stack.  Most Unixen treat stack
 * overflow as an unrecoverable SIGSEGV, so we want to error out ourselves
 * before hitting the hardware limit.
 */
void
check_stack_depth(void)
{
	char		stack_top_loc;
	long		stack_depth;

	/*
	 * Compute distance from PostgresMain's local variables to my own
	 */
	stack_depth = (long) (stack_base_ptr - &stack_top_loc);

	/*
	 * Take abs value, since stacks grow up on some machines, down on others
	 */
	if (stack_depth < 0)
		stack_depth = -stack_depth;

	/*
	 * Trouble?
	 *
	 * The test on stack_base_ptr prevents us from erroring out if called
	 * during process setup or in a non-backend process.  Logically it should
	 * be done first, but putting it here avoids wasting cycles during normal
	 * cases.
	 */
	if (stack_depth > max_stack_depth_bytes &&
		stack_base_ptr != NULL)
	{
		ereport(ERROR,
				(errcode(ERRCODE_STATEMENT_TOO_COMPLEX),
				 errmsg("stack depth limit exceeded"),
		 errhint("Increase the configuration parameter \"max_stack_depth\", "
		   "after ensuring the platform's stack depth limit is adequate.")));
	}
}

/* GUC assign hook for max_stack_depth */
bool
assign_max_stack_depth(int newval, bool doit, GucSource source)
{
	long		newval_bytes = newval * 1024L;
	long		stack_rlimit = get_stack_depth_rlimit();

	if (stack_rlimit > 0 && newval_bytes > stack_rlimit - STACK_DEPTH_SLOP)
	{
		ereport(GUC_complaint_elevel(source),
				(errcode(ERRCODE_INVALID_PARAMETER_VALUE),
				 errmsg("\"max_stack_depth\" must not exceed %ldkB",
						(stack_rlimit - STACK_DEPTH_SLOP) / 1024L),
				 errhint("Increase the platform's stack depth limit via \"ulimit -s\" or local equivalent.")));
		return false;
	}
	if (doit)
		max_stack_depth_bytes = newval_bytes;
	return true;
}


/*
 * set_debug_options --- apply "-d N" command line option
 *
 * -d is not quite the same as setting log_min_messages because it enables
 * other output options.
 */
void
set_debug_options(int debug_flag, GucContext context, GucSource source)
{
	if (debug_flag > 0)
	{
		char		debugstr[64];

		sprintf(debugstr, "debug%d", debug_flag);
		SetConfigOption("log_min_messages", debugstr, context, source);
	}
	else
		SetConfigOption("log_min_messages", "notice", context, source);

	if (debug_flag >= 1 && context == PGC_POSTMASTER)
	{
		SetConfigOption("log_connections", "true", context, source);
		SetConfigOption("log_disconnections", "true", context, source);
	}
	if (debug_flag >= 2)
		SetConfigOption("log_statement", "all", context, source);
	if (debug_flag >= 3)
		SetConfigOption("debug_print_parse", "true", context, source);
	if (debug_flag >= 4)
		SetConfigOption("debug_print_plan", "true", context, source);
	if (debug_flag >= 5)
		SetConfigOption("debug_print_rewritten", "true", context, source);
}


bool
set_plan_disabling_options(const char *arg, GucContext context, GucSource source)
{
	char	   *tmp = NULL;

	switch (arg[0])
	{
		case 's':				/* seqscan */
			tmp = "enable_seqscan";
			break;
		case 'i':				/* indexscan */
			tmp = "enable_indexscan";
			break;
		case 'b':				/* bitmapscan */
			tmp = "enable_bitmapscan";
			break;
		case 't':				/* tidscan */
			tmp = "enable_tidscan";
			break;
		case 'n':				/* nestloop */
			tmp = "enable_nestloop";
			break;
		case 'm':				/* mergejoin */
			tmp = "enable_mergejoin";
			break;
		case 'h':				/* hashjoin */
			tmp = "enable_hashjoin";
			break;
	}
	if (tmp)
	{
		SetConfigOption(tmp, "false", context, source);
		return true;
	}
	else
		return false;
}


const char *
get_stats_option_name(const char *arg)
{
	switch (arg[0])
	{
		case 'p':
			if (optarg[1] == 'a')		/* "parser" */
				return "log_parser_stats";
			else if (optarg[1] == 'l')	/* "planner" */
				return "log_planner_stats";
			break;

		case 'e':				/* "executor" */
			return "log_executor_stats";
			break;
	}

	return NULL;
}


/* ----------------------------------------------------------------
 * process_postgres_switches
 *	   Parse command line arguments for PostgresMain
 *
 * This is called twice, once for the "secure" options coming from the
 * postmaster or command line, and once for the "insecure" options coming
 * from the client's startup packet.  The latter have the same syntax but
 * may be restricted in what they can do.
 *
 * argv[0] is ignored in either case (it's assumed to be the program name).
 *
 * ctx is PGC_POSTMASTER for secure options, PGC_BACKEND for insecure options
 * coming from the client, or PGC_SUSET for insecure options coming from
 * a superuser client.
 *
 * Returns the database name extracted from the command line, if any.
 * ----------------------------------------------------------------
 */
const char *
process_postgres_switches(int argc, char *argv[], GucContext ctx)
{
	const char *dbname;
	bool		secure = (ctx == PGC_POSTMASTER);
	int			errs = 0;
	GucSource	gucsource;
<<<<<<< HEAD
	bool		am_superuser;
	int			firstchar;
	char		stack_base;
	StringInfoData input_message;
	sigjmp_buf	local_sigjmp_buf;
	volatile bool send_ready_for_query = true;

#ifdef PGXC /* PGXC_DATANODE */
	/* Snapshot info */
	int 			xmin;
	int 			xmax;
	int				xcnt;
	int 		   *xip;
	/* Timestamp info */
	TimestampTz		timestamp;
	char		   *remote_conn_type = NULL;

	remoteConnType = REMOTE_CONN_APP;
#endif

#define PendingConfigOption(name,val) \
	(guc_names = lappend(guc_names, pstrdup(name)), \
	 guc_values = lappend(guc_values, pstrdup(val)))

	/*
	 * initialize globals (already done if under postmaster, but not if
	 * standalone; cheap enough to do over)
	 */
	MyProcPid = getpid();

	MyStartTime = time(NULL);

	/*
	 * Fire up essential subsystems: error and memory management
	 *
	 * If we are running under the postmaster, this is done already.
	 */
	if (!IsUnderPostmaster)
		MemoryContextInit();

	set_ps_display("startup", false);

	SetProcessingMode(InitProcessing);

	/* Set up reference point for stack depth checking */
	stack_base_ptr = &stack_base;
=======
	int			flag;
>>>>>>> 1084f317

	if (secure)
	{
		gucsource = PGC_S_ARGV; /* switches came from command line */

		/* Ignore the initial --single argument, if present */
		if (argc > 1 && strcmp(argv[1], "--single") == 0)
		{
			argv++;
			argc--;
		}
	}
	else
	{
		gucsource = PGC_S_CLIENT;		/* switches came from client */
	}

	/*
	 * Parse command-line options.	CAUTION: keep this in sync with
	 * postmaster/postmaster.c (the option sets should not conflict) and with
	 * the common help() function in main/main.c.
	 */
<<<<<<< HEAD
#ifdef PGXC
	while ((flag = getopt(argc, argv, "A:B:Cc:D:d:EeFf:h:ijk:lN:nOo:Pp:r:S:sTt:v:W:Xy:z:-:")) != -1)
#else
	while ((flag = getopt(argc, argv, "A:B:c:D:d:EeFf:h:ijk:lN:nOo:Pp:r:S:sTt:v:W:y:-:")) != -1)
#endif
=======
	while ((flag = getopt(argc, argv, "A:B:c:D:d:EeFf:h:ijk:lN:nOo:Pp:r:S:sTt:v:W:-:")) != -1)
>>>>>>> 1084f317
	{
		switch (flag)
		{
			case 'A':
				SetConfigOption("debug_assertions", optarg, ctx, gucsource);
				break;

			case 'B':
				SetConfigOption("shared_buffers", optarg, ctx, gucsource);
				break;

#ifdef PGXC
			case 'C':
				isPGXCCoordinator = true;
				break;
#endif

			case 'D':
				if (secure)
					userDoption = strdup(optarg);
				break;

			case 'd':
				set_debug_options(atoi(optarg), ctx, gucsource);
				break;

			case 'E':
				EchoQuery = true;
				break;

			case 'e':
				SetConfigOption("datestyle", "euro", ctx, gucsource);
				break;

			case 'F':
				SetConfigOption("fsync", "false", ctx, gucsource);
				break;

			case 'f':
				if (!set_plan_disabling_options(optarg, ctx, gucsource))
					errs++;
				break;

			case 'h':
				SetConfigOption("listen_addresses", optarg, ctx, gucsource);
				break;

			case 'i':
				SetConfigOption("listen_addresses", "*", ctx, gucsource);
				break;

			case 'j':
				UseNewLine = 0;
				break;

			case 'k':
				SetConfigOption("unix_socket_directory", optarg, ctx, gucsource);
				break;

			case 'l':
				SetConfigOption("ssl", "true", ctx, gucsource);
				break;

			case 'N':
				SetConfigOption("max_connections", optarg, ctx, gucsource);
				break;

			case 'n':
				/* ignored for consistency with postmaster */
				break;

			case 'O':
				SetConfigOption("allow_system_table_mods", "true", ctx, gucsource);
				break;

			case 'o':
				errs++;
				break;

			case 'P':
				SetConfigOption("ignore_system_indexes", "true", ctx, gucsource);
				break;

			case 'p':
				SetConfigOption("port", optarg, ctx, gucsource);
				break;

			case 'r':
				/* send output (stdout and stderr) to the given file */
				if (secure)
					strlcpy(OutputFileName, optarg, MAXPGPATH);
				break;

			case 'S':
				SetConfigOption("work_mem", optarg, ctx, gucsource);
				break;

			case 's':
				SetConfigOption("log_statement_stats", "true", ctx, gucsource);
				break;

			case 'T':
				/* ignored for consistency with postmaster */
				break;

			case 't':
				{
					const char *tmp = get_stats_option_name(optarg);

					if (tmp)
						SetConfigOption(tmp, "true", ctx, gucsource);
					else
						errs++;
					break;
				}

			case 'v':

				/*
				 * -v is no longer used in normal operation, since
				 * FrontendProtocol is already set before we get here. We keep
				 * the switch only for possible use in standalone operation,
				 * in case we ever support using normal FE/BE protocol with a
				 * standalone backend.
				 */
				if (secure)
					FrontendProtocol = (ProtocolVersion) atoi(optarg);
				break;

			case 'W':
				SetConfigOption("post_auth_delay", optarg, ctx, gucsource);
				break;

<<<<<<< HEAD
#ifdef PGXC
			case 'X':
				isPGXCDataNode = true;
				break;
#endif
			case 'y':

				/*
				 * y - special flag passed if backend was forked by a
				 * postmaster.
				 */
				if (secure)
				{
					dbname = strdup(optarg);

					secure = false;		/* subsequent switches are NOT secure */
					ctx = PGC_BACKEND;
					gucsource = PGC_S_CLIENT;
				}
				break;

=======
>>>>>>> 1084f317
			case 'c':
			case '-':
				{
					char	   *name,
							   *value;

					ParseLongOption(optarg, &name, &value);
					if (!value)
					{
						if (flag == '-')
							ereport(ERROR,
									(errcode(ERRCODE_SYNTAX_ERROR),
									 errmsg("--%s requires a value",
											optarg)));
						else
							ereport(ERROR,
									(errcode(ERRCODE_SYNTAX_ERROR),
									 errmsg("-c %s requires a value",
											optarg)));
					}
					SetConfigOption(name, value, ctx, gucsource);
					free(name);
					if (value)
						free(value);
					break;
				}

			default:
				errs++;
				break;
		}
	}

#ifdef PGXC
	/*
	 * Make sure we specified the mode if Coordinator or Data Node.
	 * Allow for the exception of initdb by checking config option
	 */
	if (!IS_PGXC_COORDINATOR && !IS_PGXC_DATANODE && IsUnderPostmaster)
	{
		ereport(FATAL,
				(errcode(ERRCODE_SYNTAX_ERROR),
			 errmsg("PG-XC: must start as either a Coordinator (-C) or Data Node (-X)\n")));
	}
	if (!IsPostmasterEnvironment)
	{
		/* Treat it as a data node for initdb to work properly */
		isPGXCDataNode = true;
	}
#endif

	/*
	 * Should be no more arguments except an optional database name, and
	 * that's only in the secure case.
	 */
	if (errs || argc - optind > 1 || (argc != optind && !secure))
	{
		/* spell the error message a bit differently depending on context */
		if (IsUnderPostmaster)
			ereport(FATAL,
					(errcode(ERRCODE_SYNTAX_ERROR),
				 errmsg("invalid command-line arguments for server process"),
			  errhint("Try \"%s --help\" for more information.", progname)));
		else
			ereport(FATAL,
					(errcode(ERRCODE_SYNTAX_ERROR),
					 errmsg("%s: invalid command-line arguments",
							progname),
			  errhint("Try \"%s --help\" for more information.", progname)));
	}

	if (argc - optind == 1)
		dbname = strdup(argv[optind]);
	else
		dbname = NULL;

	/*
	 * Reset getopt(3) library so that it will work correctly in subprocesses
	 * or when this function is called a second time with another array.
	 */
	optind = 1;
#ifdef HAVE_INT_OPTRESET
	optreset = 1;				/* some systems need this too */
#endif

	return dbname;
}


/* ----------------------------------------------------------------
 * PostgresMain
 *	   postgres main loop -- all backends, interactive or otherwise start here
 *
 * argc/argv are the command line arguments to be used.  (When being forked
 * by the postmaster, these are not the original argv array of the process.)
 * username is the (possibly authenticated) PostgreSQL user name to be used
 * for the session.
 * ----------------------------------------------------------------
 */
int
PostgresMain(int argc, char *argv[], const char *username)
{
	const char *dbname;
	int			firstchar;
	char		stack_base;
	StringInfoData input_message;
	sigjmp_buf	local_sigjmp_buf;
	volatile bool send_ready_for_query = true;

	/*
	 * Initialize globals (already done if under postmaster, but not if
	 * standalone).
	 */
	if (!IsUnderPostmaster)
	{
		MyProcPid = getpid();

		MyStartTime = time(NULL);
	}

	/*
	 * Fire up essential subsystems: error and memory management
	 *
	 * If we are running under the postmaster, this is done already.
	 */
	if (!IsUnderPostmaster)
		MemoryContextInit();

	SetProcessingMode(InitProcessing);

	/* Set up reference point for stack depth checking */
	stack_base_ptr = &stack_base;

	/* Compute paths, if we didn't inherit them from postmaster */
	if (my_exec_path[0] == '\0')
	{
		if (find_my_exec(argv[0], my_exec_path) < 0)
			elog(FATAL, "%s: could not locate my own executable path",
				 argv[0]);
	}

	if (pkglib_path[0] == '\0')
		get_pkglib_path(my_exec_path, pkglib_path);

	/*
	 * Set default values for command-line options.
	 */
	if (!IsUnderPostmaster)
		InitializeGUCOptions();

	/*
	 * Parse command-line options.
	 */
	dbname = process_postgres_switches(argc, argv, PGC_POSTMASTER);

	/* Must have gotten a database name, or have a default (the username) */
	if (dbname == NULL)
	{
		dbname = username;
		if (dbname == NULL)
			ereport(FATAL,
					(errcode(ERRCODE_INVALID_PARAMETER_VALUE),
					 errmsg("%s: no database nor user name specified",
							progname)));
	}

	/* Acquire configuration parameters, unless inherited from postmaster */
	if (!IsUnderPostmaster)
	{
		if (!SelectConfigFiles(userDoption, progname))
			proc_exit(1);
		/* If timezone is not set, determine what the OS uses */
		pg_timezone_initialize();
		/* If timezone_abbreviations is not set, select default */
		pg_timezone_abbrev_initialize();
	}

	/*
	 * You might expect to see a setsid() call here, but it's not needed,
	 * because if we are under a postmaster then BackendInitialize() did it.
	 */

	/*
	 * Set up signal handlers and masks.
	 *
	 * Note that postmaster blocked all signals before forking child process,
	 * so there is no race condition whereby we might receive a signal before
	 * we have set up the handler.
	 *
	 * Also note: it's best not to use any signals that are SIG_IGNored in the
	 * postmaster.	If such a signal arrives before we are able to change the
	 * handler to non-SIG_IGN, it'll get dropped.  Instead, make a dummy
	 * handler in the postmaster to reserve the signal. (Of course, this isn't
	 * an issue for signals that are locally generated, such as SIGALRM and
	 * SIGPIPE.)
	 */
	if (am_walsender)
		WalSndSignals();
	else
	{
		pqsignal(SIGHUP, SigHupHandler);		/* set flag to read config
												 * file */
		pqsignal(SIGINT, StatementCancelHandler);		/* cancel current query */
		pqsignal(SIGTERM, die); /* cancel current query and exit */

		/*
		 * In a standalone backend, SIGQUIT can be generated from the keyboard
		 * easily, while SIGTERM cannot, so we make both signals do die()
		 * rather than quickdie().
		 */
		if (IsUnderPostmaster)
			pqsignal(SIGQUIT, quickdie);		/* hard crash time */
		else
			pqsignal(SIGQUIT, die);		/* cancel current query and exit */
		pqsignal(SIGALRM, handle_sig_alarm);	/* timeout conditions */

		/*
		 * Ignore failure to write to frontend. Note: if frontend closes
		 * connection, we will notice it and exit cleanly when control next
		 * returns to outer loop.  This seems safer than forcing exit in the
		 * midst of output during who-knows-what operation...
		 */
		pqsignal(SIGPIPE, SIG_IGN);
		pqsignal(SIGUSR1, procsignal_sigusr1_handler);
		pqsignal(SIGUSR2, SIG_IGN);
		pqsignal(SIGFPE, FloatExceptionHandler);

		/*
		 * Reset some signals that are accepted by postmaster but not by
		 * backend
		 */
		pqsignal(SIGCHLD, SIG_DFL);		/* system() requires this on some
										 * platforms */
	}

	pqinitmask();

	if (IsUnderPostmaster)
	{
		/* We allow SIGQUIT (quickdie) at all times */
		sigdelset(&BlockSig, SIGQUIT);
	}

	PG_SETMASK(&BlockSig);		/* block everything except SIGQUIT */

	if (!IsUnderPostmaster)
	{
		/*
		 * Validate we have been given a reasonable-looking DataDir (if under
		 * postmaster, assume postmaster did this already).
		 */
		Assert(DataDir);
		ValidatePgVersion(DataDir);

		/* Change into DataDir (if under postmaster, was done already) */
		ChangeToDataDir();

		/*
		 * Create lockfile for data directory.
		 */
		CreateDataDirLockFile(false);
	}

	/* Early initialization */
	BaseInit();

	/*
	 * Create a per-backend PGPROC struct in shared memory, except in the
	 * EXEC_BACKEND case where this was done in SubPostmasterMain. We must do
	 * this before we can use LWLocks (and in the EXEC_BACKEND case we already
	 * had to do some stuff with LWLocks).
	 */
#ifdef EXEC_BACKEND
	if (!IsUnderPostmaster)
		InitProcess();
#else
	InitProcess();
#endif

	/* We need to allow SIGINT, etc during the initial transaction */
	PG_SETMASK(&UnBlockSig);

	/*
	 * General initialization.
	 *
	 * NOTE: if you are tempted to add code in this vicinity, consider putting
	 * it inside InitPostgres() instead.  In particular, anything that
	 * involves database access should be there, not here.
	 */
	InitPostgres(dbname, InvalidOid, username, NULL);

	/*
	 * If the PostmasterContext is still around, recycle the space; we don't
	 * need it anymore after InitPostgres completes.  Note this does not trash
	 * *MyProcPort, because ConnCreate() allocated that space with malloc()
	 * ... else we'd need to copy the Port data first.  Also, subsidiary data
	 * such as the username isn't lost either; see ProcessStartupPacket().
	 */
	if (PostmasterContext)
	{
		MemoryContextDelete(PostmasterContext);
		PostmasterContext = NULL;
	}

	SetProcessingMode(NormalProcessing);

	/*
	 * Now all GUC states are fully set up.  Report them to client if
	 * appropriate.
	 */
	BeginReportingGUCOptions();

	/*
	 * Also set up handler to log session end; we have to wait till now to be
	 * sure Log_disconnections has its final value.
	 */
	if (IsUnderPostmaster && Log_disconnections)
		on_proc_exit(log_disconnections, 0);

	/* If this is a WAL sender process, we're done with initialization. */
	if (am_walsender)
		proc_exit(WalSenderMain());

	/*
	 * process any libraries that should be preloaded at backend start (this
	 * likewise can't be done until GUC settings are complete)
	 */
	process_local_preload_libraries();

	/*
	 * Send this backend's cancellation info to the frontend.
	 */
	if (whereToSendOutput == DestRemote &&
		PG_PROTOCOL_MAJOR(FrontendProtocol) >= 2)
	{
		StringInfoData buf;

		pq_beginmessage(&buf, 'K');
		pq_sendint(&buf, (int32) MyProcPid, sizeof(int32));
		pq_sendint(&buf, (int32) MyCancelKey, sizeof(int32));
		pq_endmessage(&buf);
		/* Need not flush since ReadyForQuery will do it. */
	}

	/* Welcome banner for standalone case */
	if (whereToSendOutput == DestDebug)
		printf("\nPostgreSQL stand-alone backend %s\n", PG_VERSION);

	/*
	 * Create the memory context we will use in the main loop.
	 *
	 * MessageContext is reset once per iteration of the main loop, ie, upon
	 * completion of processing of each command message from the client.
	 */
	MessageContext = AllocSetContextCreate(TopMemoryContext,
										   "MessageContext",
										   ALLOCSET_DEFAULT_MINSIZE,
										   ALLOCSET_DEFAULT_INITSIZE,
										   ALLOCSET_DEFAULT_MAXSIZE);

	/*
	 * Remember stand-alone backend startup time
	 */
	if (!IsUnderPostmaster)
		PgStartTime = GetCurrentTimestamp();

#ifdef PGXC /* PGXC_COORD */
	/* If this postmaster is launched from another Coord, do not initialize handles. skip it */
	if (IS_PGXC_COORDINATOR && !IsConnFromCoord())
	{
		InitMultinodeExecutor();
		/* If we exit, first try and clean connections and send to pool */
		on_proc_exit (PGXCNodeCleanAndRelease, 0);
	}
	if (IS_PGXC_DATANODE)
	{
		/* If we exit, first try and clean connection to GTM */
		on_proc_exit (DataNodeShutdown, 0);
	}
#endif

	/*
	 * POSTGRES main processing loop begins here
	 *
	 * If an exception is encountered, processing resumes here so we abort the
	 * current transaction and start a new one.
	 *
	 * You might wonder why this isn't coded as an infinite loop around a
	 * PG_TRY construct.  The reason is that this is the bottom of the
	 * exception stack, and so with PG_TRY there would be no exception handler
	 * in force at all during the CATCH part.  By leaving the outermost setjmp
	 * always active, we have at least some chance of recovering from an error
	 * during error recovery.  (If we get into an infinite loop thereby, it
	 * will soon be stopped by overflow of elog.c's internal state stack.)
	 */

	if (sigsetjmp(local_sigjmp_buf, 1) != 0)
	{
		/*
		 * NOTE: if you are tempted to add more code in this if-block,
		 * consider the high probability that it should be in
		 * AbortTransaction() instead.	The only stuff done directly here
		 * should be stuff that is guaranteed to apply *only* for outer-level
		 * error recovery, such as adjusting the FE/BE protocol status.
		 */

		/* Since not using PG_TRY, must reset error stack by hand */
		error_context_stack = NULL;

		/* Prevent interrupts while cleaning up */
		HOLD_INTERRUPTS();

		/*
		 * Forget any pending QueryCancel request, since we're returning to
		 * the idle loop anyway, and cancel the statement timer if running.
		 */
		QueryCancelPending = false;
		disable_sig_alarm(true);
		QueryCancelPending = false;		/* again in case timeout occurred */

		/*
		 * Turn off these interrupts too.  This is only needed here and not in
		 * other exception-catching places since these interrupts are only
		 * enabled while we wait for client input.
		 */
		DoingCommandRead = false;
		DisableNotifyInterrupt();
		DisableCatchupInterrupt();

		/* Make sure libpq is in a good state */
		pq_comm_reset();

		/* Report the error to the client and/or server log */
		EmitErrorReport();

		/*
		 * Make sure debug_query_string gets reset before we possibly clobber
		 * the storage it points at.
		 */
		debug_query_string = NULL;

		/*
		 * Abort the current transaction in order to recover.
		 */
#ifdef PGXC
		/*
		 * Temporarily do not abort if we are already in an abort state.
		 * This change tries to handle the case where the error data stack fills up.
		*/
		AbortCurrentTransactionOnce();
#else
		AbortCurrentTransaction();
#endif

		/*
		 * Now return to normal top-level context and clear ErrorContext for
		 * next time.
		 */
		MemoryContextSwitchTo(TopMemoryContext);
		FlushErrorState();

		/*
		 * If we were handling an extended-query-protocol message, initiate
		 * skip till next Sync.  This also causes us not to issue
		 * ReadyForQuery (until we get Sync).
		 */
		if (doing_extended_query_message)
			ignore_till_sync = true;

		/* We don't have a transaction command open anymore */
		xact_started = false;

		/* Now we can allow interrupts again */
		RESUME_INTERRUPTS();
	}

	/* We can now handle ereport(ERROR) */
	PG_exception_stack = &local_sigjmp_buf;

	if (!ignore_till_sync)
		send_ready_for_query = true;	/* initially, or after error */

	/*
	 * Non-error queries loop here.
	 */
	for (;;)
	{
		/*
		 * At top of loop, reset extended-query-message flag, so that any
		 * errors encountered in "idle" state don't provoke skip.
		 */
		doing_extended_query_message = false;

		/*
		 * Release storage left over from prior query cycle, and create a new
		 * query input buffer in the cleared MessageContext.
		 */
		MemoryContextSwitchTo(MessageContext);
		MemoryContextResetAndDeleteChildren(MessageContext);

		initStringInfo(&input_message);

		/*
		 * (1) If we've reached idle state, tell the frontend we're ready for
		 * a new query.
		 *
		 * Note: this includes fflush()'ing the last of the prior output.
		 *
		 * This is also a good time to send collected statistics to the
		 * collector, and to update the PS stats display.  We avoid doing
		 * those every time through the message loop because it'd slow down
		 * processing of batched messages, and because we don't want to report
		 * uncommitted updates (that confuses autovacuum).	The notification
		 * processor wants a call too, if we are not in a transaction block.
		 */
		if (send_ready_for_query)
		{
			if (IsAbortedTransactionBlockState())
			{
				set_ps_display("idle in transaction (aborted)", false);
				pgstat_report_activity("<IDLE> in transaction (aborted)");
			}
			else if (IsTransactionOrTransactionBlock())
			{
				set_ps_display("idle in transaction", false);
				pgstat_report_activity("<IDLE> in transaction");
			}
			else
			{
				ProcessCompletedNotifies();
				pgstat_report_stat(false);

				set_ps_display("idle", false);
				pgstat_report_activity("<IDLE>");
			}

			ReadyForQuery(whereToSendOutput);
#ifdef PGXC
			/*
			 * Helps us catch any problems where we did not send down a snapshot
			 * when it was expected.
			 */
			if (IS_PGXC_DATANODE || IsConnFromCoord())
				UnsetGlobalSnapshotData();
#endif

			send_ready_for_query = false;
		}

		/*
		 * (2) Allow asynchronous signals to be executed immediately if they
		 * come in while we are waiting for client input. (This must be
		 * conditional since we don't want, say, reads on behalf of COPY FROM
		 * STDIN doing the same thing.)
		 */
		DoingCommandRead = true;

		/*
		 * (3) read a command (loop blocks here)
		 */
		firstchar = ReadCommand(&input_message);

		/*
		 * (4) disable async signal conditions again.
		 */
		DoingCommandRead = false;

		/*
		 * (5) check for any other interesting events that happened while we
		 * slept.
		 */
		if (got_SIGHUP)
		{
			got_SIGHUP = false;
			ProcessConfigFile(PGC_SIGHUP);
		}

		/*
		 * (6) process the command.  But ignore it if we're skipping till
		 * Sync.
		 */
		if (ignore_till_sync && firstchar != EOF)
			continue;

		switch (firstchar)
		{
			case 'Q':			/* simple query */
				{
					const char *query_string;

					/* Set statement_timestamp() */
					SetCurrentStatementStartTimestamp();

					query_string = pq_getmsgstring(&input_message);
					pq_getmsgend(&input_message);

					exec_simple_query(query_string);

					send_ready_for_query = true;
				}
				break;

			case 'P':			/* parse */
				{
					const char *stmt_name;
					const char *query_string;
					int			numParams;
					Oid		   *paramTypes = NULL;

					/* Set statement_timestamp() */
					SetCurrentStatementStartTimestamp();

					stmt_name = pq_getmsgstring(&input_message);
					query_string = pq_getmsgstring(&input_message);
					numParams = pq_getmsgint(&input_message, 2);
					if (numParams > 0)
					{
						int			i;

						paramTypes = (Oid *) palloc(numParams * sizeof(Oid));
						for (i = 0; i < numParams; i++)
							paramTypes[i] = pq_getmsgint(&input_message, 4);
					}
					pq_getmsgend(&input_message);

					exec_parse_message(query_string, stmt_name,
									   paramTypes, numParams);
				}
				break;

			case 'B':			/* bind */
				/* Set statement_timestamp() */
				SetCurrentStatementStartTimestamp();

				/*
				 * this message is complex enough that it seems best to put
				 * the field extraction out-of-line
				 */
				exec_bind_message(&input_message);
				break;

			case 'E':			/* execute */
				{
					const char *portal_name;
					int			max_rows;

					/* Set statement_timestamp() */
					SetCurrentStatementStartTimestamp();

					portal_name = pq_getmsgstring(&input_message);
					max_rows = pq_getmsgint(&input_message, 4);
					pq_getmsgend(&input_message);

					exec_execute_message(portal_name, max_rows);
				}
				break;

			case 'F':			/* fastpath function call */
				/* Set statement_timestamp() */
				SetCurrentStatementStartTimestamp();

				/* Tell the collector what we're doing */
				pgstat_report_activity("<FASTPATH> function call");

				/* start an xact for this function invocation */
				start_xact_command();

				/*
				 * Note: we may at this point be inside an aborted
				 * transaction.  We can't throw error for that until we've
				 * finished reading the function-call message, so
				 * HandleFunctionRequest() must check for it after doing so.
				 * Be careful not to do anything that assumes we're inside a
				 * valid transaction here.
				 */

				/* switch back to message context */
				MemoryContextSwitchTo(MessageContext);

				if (HandleFunctionRequest(&input_message) == EOF)
				{
					/* lost frontend connection during F message input */

					/*
					 * Reset whereToSendOutput to prevent ereport from
					 * attempting to send any more messages to client.
					 */
					if (whereToSendOutput == DestRemote)
						whereToSendOutput = DestNone;

					proc_exit(0);
				}

				/* commit the function-invocation transaction */
				finish_xact_command();

				send_ready_for_query = true;
				break;

			case 'C':			/* close */
				{
					int			close_type;
					const char *close_target;

					close_type = pq_getmsgbyte(&input_message);
					close_target = pq_getmsgstring(&input_message);
					pq_getmsgend(&input_message);

					switch (close_type)
					{
						case 'S':
							if (close_target[0] != '\0')
								DropPreparedStatement(close_target, false);
							else
							{
								/* special-case the unnamed statement */
								drop_unnamed_stmt();
							}
							break;
						case 'P':
							{
								Portal		portal;

								portal = GetPortalByName(close_target);
								if (PortalIsValid(portal))
									PortalDrop(portal, false);
							}
							break;
						default:
							ereport(ERROR,
									(errcode(ERRCODE_PROTOCOL_VIOLATION),
								   errmsg("invalid CLOSE message subtype %d",
										  close_type)));
							break;
					}

					if (whereToSendOutput == DestRemote)
						pq_putemptymessage('3');		/* CloseComplete */
				}
				break;

			case 'D':			/* describe */
				{
					int			describe_type;
					const char *describe_target;

					/* Set statement_timestamp() (needed for xact) */
					SetCurrentStatementStartTimestamp();

					describe_type = pq_getmsgbyte(&input_message);
					describe_target = pq_getmsgstring(&input_message);
					pq_getmsgend(&input_message);

					switch (describe_type)
					{
						case 'S':
							exec_describe_statement_message(describe_target);
							break;
						case 'P':
							exec_describe_portal_message(describe_target);
							break;
						default:
							ereport(ERROR,
									(errcode(ERRCODE_PROTOCOL_VIOLATION),
								errmsg("invalid DESCRIBE message subtype %d",
									   describe_type)));
							break;
					}
				}
				break;

			case 'H':			/* flush */
				pq_getmsgend(&input_message);
				if (whereToSendOutput == DestRemote)
					pq_flush();
				break;

			case 'S':			/* sync */
				pq_getmsgend(&input_message);
				finish_xact_command();
				send_ready_for_query = true;
				break;

				/*
				 * 'X' means that the frontend is closing down the socket. EOF
				 * means unexpected loss of frontend connection. Either way,
				 * perform normal shutdown.
				 */
			case 'X':
			case EOF:

				/*
				 * Reset whereToSendOutput to prevent ereport from attempting
				 * to send any more messages to client.
				 */
				if (whereToSendOutput == DestRemote)
					whereToSendOutput = DestNone;

				/*
				 * NOTE: if you are tempted to add more code here, DON'T!
				 * Whatever you had in mind to do should be set up as an
				 * on_proc_exit or on_shmem_exit callback, instead. Otherwise
				 * it will fail to be called during other backend-shutdown
				 * scenarios.
				 */
				proc_exit(0);

			case 'd':			/* copy data */
			case 'c':			/* copy done */
			case 'f':			/* copy fail */

				/*
				 * Accept but ignore these messages, per protocol spec; we
				 * probably got here because a COPY failed, and the frontend
				 * is still sending data.
				 */
				break;
#ifdef PGXC
			case 'g':			/* gxid */
				{
					/* Set the GXID we were passed down */
					TransactionId gxid = (TransactionId) pq_getmsgint(&input_message, 4);
					elog(DEBUG1, "Received new gxid %u", gxid);
					SetNextTransactionId(gxid);
					pq_getmsgend(&input_message);
				}
				break;

			case 's':			/* snapshot */
				/* Set the snapshot we were passed down */
				xmin = pq_getmsgint(&input_message, 4);
				xmax = pq_getmsgint(&input_message, 4);
				RecentGlobalXmin = pq_getmsgint(&input_message, 4);
				xcnt = pq_getmsgint(&input_message, 4);
				if (xcnt > 0)
				{
					int i;
					xip = malloc(xcnt * 4);
					if (xip == NULL)
					{
						ereport(ERROR,
								(errcode(ERRCODE_OUT_OF_MEMORY),
								 errmsg("out of memory")));
					}
					for (i = 0; i < xcnt; i++)
					       xip[i] = pq_getmsgint(&input_message, 4);
				}
				else
					xip = NULL;
				pq_getmsgend(&input_message);
				SetGlobalSnapshotData(xmin, xmax, xcnt, xip);
				break;

			case 't':			/* timestamp */
				timestamp = (TimestampTz) pq_getmsgint64(&input_message);
				pq_getmsgend(&input_message);

				/*
				 * Set in xact.x the static Timestamp difference value with GTM
				 * and the timestampreceivedvalues for Datanode reference
				 */
				SetCurrentGTMDeltaTimestamp(timestamp);
				break;
#endif /* PGXC */

			default:
				ereport(FATAL,
						(errcode(ERRCODE_PROTOCOL_VIOLATION),
						 errmsg("invalid frontend message type %d",
								firstchar)));
		}
	}							/* end of input-reading loop */

	/* can't get here because the above loop never exits */
	Assert(false);

	return 1;					/* keep compiler quiet */
}


/*
 * Obtain platform stack depth limit (in bytes)
 *
 * Return -1 if unlimited or not known
 */
long
get_stack_depth_rlimit(void)
{
#if defined(HAVE_GETRLIMIT) && defined(RLIMIT_STACK)
	static long val = 0;

	/* This won't change after process launch, so check just once */
	if (val == 0)
	{
		struct rlimit rlim;

		if (getrlimit(RLIMIT_STACK, &rlim) < 0)
			val = -1;
		else if (rlim.rlim_cur == RLIM_INFINITY)
			val = -1;
		else
			val = rlim.rlim_cur;
	}
	return val;
#else							/* no getrlimit */
#if defined(WIN32) || defined(__CYGWIN__)
	/* On Windows we set the backend stack size in src/backend/Makefile */
	return WIN32_STACK_RLIMIT;
#else							/* not windows ... give up */
	return -1;
#endif
#endif
}


static struct rusage Save_r;
static struct timeval Save_t;

void
ResetUsage(void)
{
	getrusage(RUSAGE_SELF, &Save_r);
	gettimeofday(&Save_t, NULL);
}

void
ShowUsage(const char *title)
{
	StringInfoData str;
	struct timeval user,
				sys;
	struct timeval elapse_t;
	struct rusage r;

	getrusage(RUSAGE_SELF, &r);
	gettimeofday(&elapse_t, NULL);
	memcpy((char *) &user, (char *) &r.ru_utime, sizeof(user));
	memcpy((char *) &sys, (char *) &r.ru_stime, sizeof(sys));
	if (elapse_t.tv_usec < Save_t.tv_usec)
	{
		elapse_t.tv_sec--;
		elapse_t.tv_usec += 1000000;
	}
	if (r.ru_utime.tv_usec < Save_r.ru_utime.tv_usec)
	{
		r.ru_utime.tv_sec--;
		r.ru_utime.tv_usec += 1000000;
	}
	if (r.ru_stime.tv_usec < Save_r.ru_stime.tv_usec)
	{
		r.ru_stime.tv_sec--;
		r.ru_stime.tv_usec += 1000000;
	}

	/*
	 * the only stats we don't show here are for memory usage -- i can't
	 * figure out how to interpret the relevant fields in the rusage struct,
	 * and they change names across o/s platforms, anyway. if you can figure
	 * out what the entries mean, you can somehow extract resident set size,
	 * shared text size, and unshared data and stack sizes.
	 */
	initStringInfo(&str);

	appendStringInfo(&str, "! system usage stats:\n");
	appendStringInfo(&str,
				"!\t%ld.%06ld elapsed %ld.%06ld user %ld.%06ld system sec\n",
					 (long) (elapse_t.tv_sec - Save_t.tv_sec),
					 (long) (elapse_t.tv_usec - Save_t.tv_usec),
					 (long) (r.ru_utime.tv_sec - Save_r.ru_utime.tv_sec),
					 (long) (r.ru_utime.tv_usec - Save_r.ru_utime.tv_usec),
					 (long) (r.ru_stime.tv_sec - Save_r.ru_stime.tv_sec),
					 (long) (r.ru_stime.tv_usec - Save_r.ru_stime.tv_usec));
	appendStringInfo(&str,
					 "!\t[%ld.%06ld user %ld.%06ld sys total]\n",
					 (long) user.tv_sec,
					 (long) user.tv_usec,
					 (long) sys.tv_sec,
					 (long) sys.tv_usec);
#if defined(HAVE_GETRUSAGE)
	appendStringInfo(&str,
					 "!\t%ld/%ld [%ld/%ld] filesystem blocks in/out\n",
					 r.ru_inblock - Save_r.ru_inblock,
	/* they only drink coffee at dec */
					 r.ru_oublock - Save_r.ru_oublock,
					 r.ru_inblock, r.ru_oublock);
	appendStringInfo(&str,
			  "!\t%ld/%ld [%ld/%ld] page faults/reclaims, %ld [%ld] swaps\n",
					 r.ru_majflt - Save_r.ru_majflt,
					 r.ru_minflt - Save_r.ru_minflt,
					 r.ru_majflt, r.ru_minflt,
					 r.ru_nswap - Save_r.ru_nswap,
					 r.ru_nswap);
	appendStringInfo(&str,
		 "!\t%ld [%ld] signals rcvd, %ld/%ld [%ld/%ld] messages rcvd/sent\n",
					 r.ru_nsignals - Save_r.ru_nsignals,
					 r.ru_nsignals,
					 r.ru_msgrcv - Save_r.ru_msgrcv,
					 r.ru_msgsnd - Save_r.ru_msgsnd,
					 r.ru_msgrcv, r.ru_msgsnd);
	appendStringInfo(&str,
			 "!\t%ld/%ld [%ld/%ld] voluntary/involuntary context switches\n",
					 r.ru_nvcsw - Save_r.ru_nvcsw,
					 r.ru_nivcsw - Save_r.ru_nivcsw,
					 r.ru_nvcsw, r.ru_nivcsw);
#endif   /* HAVE_GETRUSAGE */

	/* remove trailing newline */
	if (str.data[str.len - 1] == '\n')
		str.data[--str.len] = '\0';

	ereport(LOG,
			(errmsg_internal("%s", title),
			 errdetail("%s", str.data)));

	pfree(str.data);
}

/*
 * on_proc_exit handler to log end of session
 */
static void
log_disconnections(int code, Datum arg)
{
	Port	   *port = MyProcPort;
	long		secs;
	int			usecs;
	int			msecs;
	int			hours,
				minutes,
				seconds;

	TimestampDifference(port->SessionStartTime,
						GetCurrentTimestamp(),
						&secs, &usecs);
	msecs = usecs / 1000;

	hours = secs / SECS_PER_HOUR;
	secs %= SECS_PER_HOUR;
	minutes = secs / SECS_PER_MINUTE;
	seconds = secs % SECS_PER_MINUTE;

	ereport(LOG,
			(errmsg("disconnection: session time: %d:%02d:%02d.%03d "
					"user=%s database=%s host=%s%s%s",
					hours, minutes, seconds, msecs,
					port->user_name, port->database_name, port->remote_host,
				  port->remote_port[0] ? " port=" : "", port->remote_port)));
}<|MERGE_RESOLUTION|>--- conflicted
+++ resolved
@@ -74,7 +74,6 @@
 #include "utils/snapmgr.h"
 #include "mb/pg_wchar.h"
 
-<<<<<<< HEAD
 #ifdef PGXC
 #include "storage/procarray.h"
 #include "pgxc/pgxc.h"
@@ -88,9 +87,7 @@
 #include "access/transam.h"
 #endif
 extern int	optind;
-=======
-
->>>>>>> 1084f317
+
 extern char *optarg;
 extern int	optind;
 
@@ -3250,56 +3247,8 @@
 	bool		secure = (ctx == PGC_POSTMASTER);
 	int			errs = 0;
 	GucSource	gucsource;
-<<<<<<< HEAD
-	bool		am_superuser;
-	int			firstchar;
-	char		stack_base;
-	StringInfoData input_message;
-	sigjmp_buf	local_sigjmp_buf;
-	volatile bool send_ready_for_query = true;
-
-#ifdef PGXC /* PGXC_DATANODE */
-	/* Snapshot info */
-	int 			xmin;
-	int 			xmax;
-	int				xcnt;
-	int 		   *xip;
-	/* Timestamp info */
-	TimestampTz		timestamp;
-	char		   *remote_conn_type = NULL;
-
-	remoteConnType = REMOTE_CONN_APP;
-#endif
-
-#define PendingConfigOption(name,val) \
-	(guc_names = lappend(guc_names, pstrdup(name)), \
-	 guc_values = lappend(guc_values, pstrdup(val)))
-
-	/*
-	 * initialize globals (already done if under postmaster, but not if
-	 * standalone; cheap enough to do over)
-	 */
-	MyProcPid = getpid();
-
-	MyStartTime = time(NULL);
-
-	/*
-	 * Fire up essential subsystems: error and memory management
-	 *
-	 * If we are running under the postmaster, this is done already.
-	 */
-	if (!IsUnderPostmaster)
-		MemoryContextInit();
-
-	set_ps_display("startup", false);
-
-	SetProcessingMode(InitProcessing);
-
-	/* Set up reference point for stack depth checking */
-	stack_base_ptr = &stack_base;
-=======
 	int			flag;
->>>>>>> 1084f317
+
 
 	if (secure)
 	{
@@ -3322,15 +3271,11 @@
 	 * postmaster/postmaster.c (the option sets should not conflict) and with
 	 * the common help() function in main/main.c.
 	 */
-<<<<<<< HEAD
 #ifdef PGXC
-	while ((flag = getopt(argc, argv, "A:B:Cc:D:d:EeFf:h:ijk:lN:nOo:Pp:r:S:sTt:v:W:Xy:z:-:")) != -1)
+	while ((flag = getopt(argc, argv, "A:B:Cc:D:d:EeFf:h:ijk:lN:nOo:Pp:r:S:sTt:v:W:Xz:-:")) != -1)
 #else
-	while ((flag = getopt(argc, argv, "A:B:c:D:d:EeFf:h:ijk:lN:nOo:Pp:r:S:sTt:v:W:y:-:")) != -1)
+	while ((flag = getopt(argc, argv, "A:B:c:D:d:EeFf:h:ijk:lN:nOo:Pp:r:S:sTt:v:W:-:")) != -1)
 #endif
-=======
-	while ((flag = getopt(argc, argv, "A:B:c:D:d:EeFf:h:ijk:lN:nOo:Pp:r:S:sTt:v:W:-:")) != -1)
->>>>>>> 1084f317
 	{
 		switch (flag)
 		{
@@ -3464,30 +3409,11 @@
 				SetConfigOption("post_auth_delay", optarg, ctx, gucsource);
 				break;
 
-<<<<<<< HEAD
 #ifdef PGXC
 			case 'X':
 				isPGXCDataNode = true;
 				break;
 #endif
-			case 'y':
-
-				/*
-				 * y - special flag passed if backend was forked by a
-				 * postmaster.
-				 */
-				if (secure)
-				{
-					dbname = strdup(optarg);
-
-					secure = false;		/* subsequent switches are NOT secure */
-					ctx = PGC_BACKEND;
-					gucsource = PGC_S_CLIENT;
-				}
-				break;
-
-=======
->>>>>>> 1084f317
 			case 'c':
 			case '-':
 				{
@@ -3596,6 +3522,18 @@
 	StringInfoData input_message;
 	sigjmp_buf	local_sigjmp_buf;
 	volatile bool send_ready_for_query = true;
+
+#ifdef PGXC /* PGXC_DATANODE */
+	/* Snapshot info */
+	int 			xmin;
+	int 			xmax;
+	int				xcnt;
+	int 		   *xip;
+	/* Timestamp info */
+	TimestampTz		timestamp;
+
+	remoteConnType = REMOTE_CONN_APP;
+#endif
 
 	/*
 	 * Initialize globals (already done if under postmaster, but not if
