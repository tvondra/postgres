--- conflicted
+++ resolved
@@ -245,21 +245,6 @@
 
 		fctx = palloc(sizeof(ts_db_fctx));
 
-<<<<<<< HEAD
-		/*
-		 * size = tablespace dirname length + dir sep char + oid + terminator
-		 */
-#ifdef PGXC
-		/* Postgres-XC tablespaces also include node name in path */
-		fctx->location = (char *) palloc(9 + 1 + OIDCHARS + 1 +
-										 strlen(PGXCNodeName) + 1 +
-								   strlen(TABLESPACE_VERSION_DIRECTORY) + 1);
-#else
-		fctx->location = (char *) palloc(9 + 1 + OIDCHARS + 1 +
-								   strlen(TABLESPACE_VERSION_DIRECTORY) + 1);
-#endif
-=======
->>>>>>> ab76208e
 		if (tablespaceOid == GLOBALTABLESPACE_OID)
 		{
 			fctx->dirdesc = NULL;
@@ -271,19 +256,17 @@
 			if (tablespaceOid == DEFAULTTABLESPACE_OID)
 				fctx->location = psprintf("base");
 			else
-<<<<<<< HEAD
 #ifdef PGXC
 				/* Postgres-XC tablespaces also include node name in path */
 				sprintf(fctx->location, "pg_tblspc/%u/%s_%s", tablespaceOid,
 						TABLESPACE_VERSION_DIRECTORY, PGXCNodeName);
+				fctx->location = psprintf("pg_tblspc/%u/%s_%s", tablespaceOid,
+										  TABLESPACE_VERSION_DIRECTORY,
+										  PGXCNodeName);
 #else
-				sprintf(fctx->location, "pg_tblspc/%u/%s", tablespaceOid,
-						TABLESPACE_VERSION_DIRECTORY);
-#endif
-=======
 				fctx->location = psprintf("pg_tblspc/%u/%s", tablespaceOid,
 										  TABLESPACE_VERSION_DIRECTORY);
->>>>>>> ab76208e
+#endif
 
 			fctx->dirdesc = AllocateDir(fctx->location);
 
