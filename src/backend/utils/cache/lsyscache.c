/*-------------------------------------------------------------------------
 *
 * lsyscache.c
 *	  Convenience routines for common queries in the system catalog cache.
 *
<<<<<<< HEAD
 * This Source Code Form is subject to the terms of the Mozilla Public
 * License, v. 2.0. If a copy of the MPL was not distributed with this
 * file, You can obtain one at http://mozilla.org/MPL/2.0/.
 *
 * Portions Copyright (c) 2012-2014, TransLattice, Inc.
 * Portions Copyright (c) 1996-2014, PostgreSQL Global Development Group
=======
 * Portions Copyright (c) 1996-2015, PostgreSQL Global Development Group
>>>>>>> 4cb7d671
 * Portions Copyright (c) 1994, Regents of the University of California
 *
 * IDENTIFICATION
 *	  src/backend/utils/cache/lsyscache.c
 *
 * NOTES
 *	  Eventually, the index information should go through here, too.
 *-------------------------------------------------------------------------
 */
#include "postgres.h"

#include "access/hash.h"
#include "access/htup_details.h"
#include "access/nbtree.h"
#include "bootstrap/bootstrap.h"
#include "catalog/namespace.h"
#include "catalog/pg_amop.h"
#include "catalog/pg_amproc.h"
#include "catalog/pg_collation.h"
#include "catalog/pg_constraint.h"
#include "catalog/pg_namespace.h"
#include "catalog/pg_opclass.h"
#include "catalog/pg_operator.h"
#include "catalog/pg_proc.h"
#include "catalog/pg_range.h"
#include "catalog/pg_statistic.h"
#include "catalog/pg_type.h"
#ifdef PGXC
#include "catalog/pgxc_class.h"
#include "catalog/pgxc_node.h"
#include "catalog/pgxc_group.h"
#endif
#include "miscadmin.h"
#include "nodes/makefuncs.h"
#include "utils/array.h"
#include "utils/builtins.h"
#include "utils/catcache.h"
#include "utils/datum.h"
#include "utils/fmgroids.h"
#include "utils/lsyscache.h"
#include "utils/rel.h"
#include "utils/syscache.h"
#include "utils/typcache.h"

/* Hook for plugins to get control in get_attavgwidth() */
get_attavgwidth_hook_type get_attavgwidth_hook = NULL;


/*				---------- AMOP CACHES ----------						 */

/*
 * op_in_opfamily
 *
 *		Return t iff operator 'opno' is in operator family 'opfamily'.
 *
 * This function only considers search operators, not ordering operators.
 */
bool
op_in_opfamily(Oid opno, Oid opfamily)
{
	return SearchSysCacheExists3(AMOPOPID,
								 ObjectIdGetDatum(opno),
								 CharGetDatum(AMOP_SEARCH),
								 ObjectIdGetDatum(opfamily));
}

/*
 * get_op_opfamily_strategy
 *
 *		Get the operator's strategy number within the specified opfamily,
 *		or 0 if it's not a member of the opfamily.
 *
 * This function only considers search operators, not ordering operators.
 */
int
get_op_opfamily_strategy(Oid opno, Oid opfamily)
{
	HeapTuple	tp;
	Form_pg_amop amop_tup;
	int			result;

	tp = SearchSysCache3(AMOPOPID,
						 ObjectIdGetDatum(opno),
						 CharGetDatum(AMOP_SEARCH),
						 ObjectIdGetDatum(opfamily));
	if (!HeapTupleIsValid(tp))
		return 0;
	amop_tup = (Form_pg_amop) GETSTRUCT(tp);
	result = amop_tup->amopstrategy;
	ReleaseSysCache(tp);
	return result;
}

/*
 * get_op_opfamily_sortfamily
 *
 *		If the operator is an ordering operator within the specified opfamily,
 *		return its amopsortfamily OID; else return InvalidOid.
 */
Oid
get_op_opfamily_sortfamily(Oid opno, Oid opfamily)
{
	HeapTuple	tp;
	Form_pg_amop amop_tup;
	Oid			result;

	tp = SearchSysCache3(AMOPOPID,
						 ObjectIdGetDatum(opno),
						 CharGetDatum(AMOP_ORDER),
						 ObjectIdGetDatum(opfamily));
	if (!HeapTupleIsValid(tp))
		return InvalidOid;
	amop_tup = (Form_pg_amop) GETSTRUCT(tp);
	result = amop_tup->amopsortfamily;
	ReleaseSysCache(tp);
	return result;
}

/*
 * get_op_opfamily_properties
 *
 *		Get the operator's strategy number and declared input data types
 *		within the specified opfamily.
 *
 * Caller should already have verified that opno is a member of opfamily,
 * therefore we raise an error if the tuple is not found.
 */
void
get_op_opfamily_properties(Oid opno, Oid opfamily, bool ordering_op,
						   int *strategy,
						   Oid *lefttype,
						   Oid *righttype)
{
	HeapTuple	tp;
	Form_pg_amop amop_tup;

	tp = SearchSysCache3(AMOPOPID,
						 ObjectIdGetDatum(opno),
						 CharGetDatum(ordering_op ? AMOP_ORDER : AMOP_SEARCH),
						 ObjectIdGetDatum(opfamily));
	if (!HeapTupleIsValid(tp))
		elog(ERROR, "operator %u is not a member of opfamily %u",
			 opno, opfamily);
	amop_tup = (Form_pg_amop) GETSTRUCT(tp);
	*strategy = amop_tup->amopstrategy;
	*lefttype = amop_tup->amoplefttype;
	*righttype = amop_tup->amoprighttype;
	ReleaseSysCache(tp);
}

/*
 * get_opfamily_member
 *		Get the OID of the operator that implements the specified strategy
 *		with the specified datatypes for the specified opfamily.
 *
 * Returns InvalidOid if there is no pg_amop entry for the given keys.
 */
Oid
get_opfamily_member(Oid opfamily, Oid lefttype, Oid righttype,
					int16 strategy)
{
	HeapTuple	tp;
	Form_pg_amop amop_tup;
	Oid			result;

	tp = SearchSysCache4(AMOPSTRATEGY,
						 ObjectIdGetDatum(opfamily),
						 ObjectIdGetDatum(lefttype),
						 ObjectIdGetDatum(righttype),
						 Int16GetDatum(strategy));
	if (!HeapTupleIsValid(tp))
		return InvalidOid;
	amop_tup = (Form_pg_amop) GETSTRUCT(tp);
	result = amop_tup->amopopr;
	ReleaseSysCache(tp);
	return result;
}

/*
 * get_ordering_op_properties
 *		Given the OID of an ordering operator (a btree "<" or ">" operator),
 *		determine its opfamily, its declared input datatype, and its
 *		strategy number (BTLessStrategyNumber or BTGreaterStrategyNumber).
 *
 * Returns TRUE if successful, FALSE if no matching pg_amop entry exists.
 * (This indicates that the operator is not a valid ordering operator.)
 *
 * Note: the operator could be registered in multiple families, for example
 * if someone were to build a "reverse sort" opfamily.  This would result in
 * uncertainty as to whether "ORDER BY USING op" would default to NULLS FIRST
 * or NULLS LAST, as well as inefficient planning due to failure to match up
 * pathkeys that should be the same.  So we want a determinate result here.
 * Because of the way the syscache search works, we'll use the interpretation
 * associated with the opfamily with smallest OID, which is probably
 * determinate enough.  Since there is no longer any particularly good reason
 * to build reverse-sort opfamilies, it doesn't seem worth expending any
 * additional effort on ensuring consistency.
 */
bool
get_ordering_op_properties(Oid opno,
						   Oid *opfamily, Oid *opcintype, int16 *strategy)
{
	bool		result = false;
	CatCList   *catlist;
	int			i;

	/* ensure outputs are initialized on failure */
	*opfamily = InvalidOid;
	*opcintype = InvalidOid;
	*strategy = 0;

	/*
	 * Search pg_amop to see if the target operator is registered as the "<"
	 * or ">" operator of any btree opfamily.
	 */
	catlist = SearchSysCacheList1(AMOPOPID, ObjectIdGetDatum(opno));

	for (i = 0; i < catlist->n_members; i++)
	{
		HeapTuple	tuple = &catlist->members[i]->tuple;
		Form_pg_amop aform = (Form_pg_amop) GETSTRUCT(tuple);

		/* must be btree */
		if (aform->amopmethod != BTREE_AM_OID)
			continue;

		if (aform->amopstrategy == BTLessStrategyNumber ||
			aform->amopstrategy == BTGreaterStrategyNumber)
		{
			/* Found it ... should have consistent input types */
			if (aform->amoplefttype == aform->amoprighttype)
			{
				/* Found a suitable opfamily, return info */
				*opfamily = aform->amopfamily;
				*opcintype = aform->amoplefttype;
				*strategy = aform->amopstrategy;
				result = true;
				break;
			}
		}
	}

	ReleaseSysCacheList(catlist);

	return result;
}

/*
 * get_equality_op_for_ordering_op
 *		Get the OID of the datatype-specific btree equality operator
 *		associated with an ordering operator (a "<" or ">" operator).
 *
 * If "reverse" isn't NULL, also set *reverse to FALSE if the operator is "<",
 * TRUE if it's ">"
 *
 * Returns InvalidOid if no matching equality operator can be found.
 * (This indicates that the operator is not a valid ordering operator.)
 */
Oid
get_equality_op_for_ordering_op(Oid opno, bool *reverse)
{
	Oid			result = InvalidOid;
	Oid			opfamily;
	Oid			opcintype;
	int16		strategy;

	/* Find the operator in pg_amop */
	if (get_ordering_op_properties(opno,
								   &opfamily, &opcintype, &strategy))
	{
		/* Found a suitable opfamily, get matching equality operator */
		result = get_opfamily_member(opfamily,
									 opcintype,
									 opcintype,
									 BTEqualStrategyNumber);
		if (reverse)
			*reverse = (strategy == BTGreaterStrategyNumber);
	}

	return result;
}

/*
 * get_ordering_op_for_equality_op
 *		Get the OID of a datatype-specific btree ordering operator
 *		associated with an equality operator.  (If there are multiple
 *		possibilities, assume any one will do.)
 *
 * This function is used when we have to sort data before unique-ifying,
 * and don't much care which sorting op is used as long as it's compatible
 * with the intended equality operator.  Since we need a sorting operator,
 * it should be single-data-type even if the given operator is cross-type.
 * The caller specifies whether to find an op for the LHS or RHS data type.
 *
 * Returns InvalidOid if no matching ordering operator can be found.
 */
Oid
get_ordering_op_for_equality_op(Oid opno, bool use_lhs_type)
{
	Oid			result = InvalidOid;
	CatCList   *catlist;
	int			i;

	/*
	 * Search pg_amop to see if the target operator is registered as the "="
	 * operator of any btree opfamily.
	 */
	catlist = SearchSysCacheList1(AMOPOPID, ObjectIdGetDatum(opno));

	for (i = 0; i < catlist->n_members; i++)
	{
		HeapTuple	tuple = &catlist->members[i]->tuple;
		Form_pg_amop aform = (Form_pg_amop) GETSTRUCT(tuple);

		/* must be btree */
		if (aform->amopmethod != BTREE_AM_OID)
			continue;

		if (aform->amopstrategy == BTEqualStrategyNumber)
		{
			/* Found a suitable opfamily, get matching ordering operator */
			Oid			typid;

			typid = use_lhs_type ? aform->amoplefttype : aform->amoprighttype;
			result = get_opfamily_member(aform->amopfamily,
										 typid, typid,
										 BTLessStrategyNumber);
			if (OidIsValid(result))
				break;
			/* failure probably shouldn't happen, but keep looking if so */
		}
	}

	ReleaseSysCacheList(catlist);

	return result;
}

/*
 * get_mergejoin_opfamilies
 *		Given a putatively mergejoinable operator, return a list of the OIDs
 *		of the btree opfamilies in which it represents equality.
 *
 * It is possible (though at present unusual) for an operator to be equality
 * in more than one opfamily, hence the result is a list.  This also lets us
 * return NIL if the operator is not found in any opfamilies.
 *
 * The planner currently uses simple equal() tests to compare the lists
 * returned by this function, which makes the list order relevant, though
 * strictly speaking it should not be.  Because of the way syscache list
 * searches are handled, in normal operation the result will be sorted by OID
 * so everything works fine.  If running with system index usage disabled,
 * the result ordering is unspecified and hence the planner might fail to
 * recognize optimization opportunities ... but that's hardly a scenario in
 * which performance is good anyway, so there's no point in expending code
 * or cycles here to guarantee the ordering in that case.
 */
List *
get_mergejoin_opfamilies(Oid opno)
{
	List	   *result = NIL;
	CatCList   *catlist;
	int			i;

	/*
	 * Search pg_amop to see if the target operator is registered as the "="
	 * operator of any btree opfamily.
	 */
	catlist = SearchSysCacheList1(AMOPOPID, ObjectIdGetDatum(opno));

	for (i = 0; i < catlist->n_members; i++)
	{
		HeapTuple	tuple = &catlist->members[i]->tuple;
		Form_pg_amop aform = (Form_pg_amop) GETSTRUCT(tuple);

		/* must be btree equality */
		if (aform->amopmethod == BTREE_AM_OID &&
			aform->amopstrategy == BTEqualStrategyNumber)
			result = lappend_oid(result, aform->amopfamily);
	}

	ReleaseSysCacheList(catlist);

	return result;
}

/*
 * get_compatible_hash_operators
 *		Get the OID(s) of hash equality operator(s) compatible with the given
 *		operator, but operating on its LHS and/or RHS datatype.
 *
 * An operator for the LHS type is sought and returned into *lhs_opno if
 * lhs_opno isn't NULL.  Similarly, an operator for the RHS type is sought
 * and returned into *rhs_opno if rhs_opno isn't NULL.
 *
 * If the given operator is not cross-type, the results should be the same
 * operator, but in cross-type situations they will be different.
 *
 * Returns true if able to find the requested operator(s), false if not.
 * (This indicates that the operator should not have been marked oprcanhash.)
 */
bool
get_compatible_hash_operators(Oid opno,
							  Oid *lhs_opno, Oid *rhs_opno)
{
	bool		result = false;
	CatCList   *catlist;
	int			i;

	/* Ensure output args are initialized on failure */
	if (lhs_opno)
		*lhs_opno = InvalidOid;
	if (rhs_opno)
		*rhs_opno = InvalidOid;

	/*
	 * Search pg_amop to see if the target operator is registered as the "="
	 * operator of any hash opfamily.  If the operator is registered in
	 * multiple opfamilies, assume we can use any one.
	 */
	catlist = SearchSysCacheList1(AMOPOPID, ObjectIdGetDatum(opno));

	for (i = 0; i < catlist->n_members; i++)
	{
		HeapTuple	tuple = &catlist->members[i]->tuple;
		Form_pg_amop aform = (Form_pg_amop) GETSTRUCT(tuple);

		if (aform->amopmethod == HASH_AM_OID &&
			aform->amopstrategy == HTEqualStrategyNumber)
		{
			/* No extra lookup needed if given operator is single-type */
			if (aform->amoplefttype == aform->amoprighttype)
			{
				if (lhs_opno)
					*lhs_opno = opno;
				if (rhs_opno)
					*rhs_opno = opno;
				result = true;
				break;
			}

			/*
			 * Get the matching single-type operator(s).  Failure probably
			 * shouldn't happen --- it implies a bogus opfamily --- but
			 * continue looking if so.
			 */
			if (lhs_opno)
			{
				*lhs_opno = get_opfamily_member(aform->amopfamily,
												aform->amoplefttype,
												aform->amoplefttype,
												HTEqualStrategyNumber);
				if (!OidIsValid(*lhs_opno))
					continue;
				/* Matching LHS found, done if caller doesn't want RHS */
				if (!rhs_opno)
				{
					result = true;
					break;
				}
			}
			if (rhs_opno)
			{
				*rhs_opno = get_opfamily_member(aform->amopfamily,
												aform->amoprighttype,
												aform->amoprighttype,
												HTEqualStrategyNumber);
				if (!OidIsValid(*rhs_opno))
				{
					/* Forget any LHS operator from this opfamily */
					if (lhs_opno)
						*lhs_opno = InvalidOid;
					continue;
				}
				/* Matching RHS found, so done */
				result = true;
				break;
			}
		}
	}

	ReleaseSysCacheList(catlist);

	return result;
}

/*
 * get_op_hash_functions
 *		Get the OID(s) of hash support function(s) compatible with the given
 *		operator, operating on its LHS and/or RHS datatype as required.
 *
 * A function for the LHS type is sought and returned into *lhs_procno if
 * lhs_procno isn't NULL.  Similarly, a function for the RHS type is sought
 * and returned into *rhs_procno if rhs_procno isn't NULL.
 *
 * If the given operator is not cross-type, the results should be the same
 * function, but in cross-type situations they will be different.
 *
 * Returns true if able to find the requested function(s), false if not.
 * (This indicates that the operator should not have been marked oprcanhash.)
 */
bool
get_op_hash_functions(Oid opno,
					  RegProcedure *lhs_procno, RegProcedure *rhs_procno)
{
	bool		result = false;
	CatCList   *catlist;
	int			i;

	/* Ensure output args are initialized on failure */
	if (lhs_procno)
		*lhs_procno = InvalidOid;
	if (rhs_procno)
		*rhs_procno = InvalidOid;

	/*
	 * Search pg_amop to see if the target operator is registered as the "="
	 * operator of any hash opfamily.  If the operator is registered in
	 * multiple opfamilies, assume we can use any one.
	 */
	catlist = SearchSysCacheList1(AMOPOPID, ObjectIdGetDatum(opno));

	for (i = 0; i < catlist->n_members; i++)
	{
		HeapTuple	tuple = &catlist->members[i]->tuple;
		Form_pg_amop aform = (Form_pg_amop) GETSTRUCT(tuple);

		if (aform->amopmethod == HASH_AM_OID &&
			aform->amopstrategy == HTEqualStrategyNumber)
		{
			/*
			 * Get the matching support function(s).  Failure probably
			 * shouldn't happen --- it implies a bogus opfamily --- but
			 * continue looking if so.
			 */
			if (lhs_procno)
			{
				*lhs_procno = get_opfamily_proc(aform->amopfamily,
												aform->amoplefttype,
												aform->amoplefttype,
												HASHPROC);
				if (!OidIsValid(*lhs_procno))
					continue;
				/* Matching LHS found, done if caller doesn't want RHS */
				if (!rhs_procno)
				{
					result = true;
					break;
				}
				/* Only one lookup needed if given operator is single-type */
				if (aform->amoplefttype == aform->amoprighttype)
				{
					*rhs_procno = *lhs_procno;
					result = true;
					break;
				}
			}
			if (rhs_procno)
			{
				*rhs_procno = get_opfamily_proc(aform->amopfamily,
												aform->amoprighttype,
												aform->amoprighttype,
												HASHPROC);
				if (!OidIsValid(*rhs_procno))
				{
					/* Forget any LHS function from this opfamily */
					if (lhs_procno)
						*lhs_procno = InvalidOid;
					continue;
				}
				/* Matching RHS found, so done */
				result = true;
				break;
			}
		}
	}

	ReleaseSysCacheList(catlist);

	return result;
}

/*
 * get_op_btree_interpretation
 *		Given an operator's OID, find out which btree opfamilies it belongs to,
 *		and what properties it has within each one.  The results are returned
 *		as a palloc'd list of OpBtreeInterpretation structs.
 *
 * In addition to the normal btree operators, we consider a <> operator to be
 * a "member" of an opfamily if its negator is an equality operator of the
 * opfamily.  ROWCOMPARE_NE is returned as the strategy number for this case.
 */
List *
get_op_btree_interpretation(Oid opno)
{
	List	   *result = NIL;
	OpBtreeInterpretation *thisresult;
	CatCList   *catlist;
	int			i;

	/*
	 * Find all the pg_amop entries containing the operator.
	 */
	catlist = SearchSysCacheList1(AMOPOPID, ObjectIdGetDatum(opno));

	for (i = 0; i < catlist->n_members; i++)
	{
		HeapTuple	op_tuple = &catlist->members[i]->tuple;
		Form_pg_amop op_form = (Form_pg_amop) GETSTRUCT(op_tuple);
		StrategyNumber op_strategy;

		/* must be btree */
		if (op_form->amopmethod != BTREE_AM_OID)
			continue;

		/* Get the operator's btree strategy number */
		op_strategy = (StrategyNumber) op_form->amopstrategy;
		Assert(op_strategy >= 1 && op_strategy <= 5);

		thisresult = (OpBtreeInterpretation *)
			palloc(sizeof(OpBtreeInterpretation));
		thisresult->opfamily_id = op_form->amopfamily;
		thisresult->strategy = op_strategy;
		thisresult->oplefttype = op_form->amoplefttype;
		thisresult->oprighttype = op_form->amoprighttype;
		result = lappend(result, thisresult);
	}

	ReleaseSysCacheList(catlist);

	/*
	 * If we didn't find any btree opfamily containing the operator, perhaps
	 * it is a <> operator.  See if it has a negator that is in an opfamily.
	 */
	if (result == NIL)
	{
		Oid			op_negator = get_negator(opno);

		if (OidIsValid(op_negator))
		{
			catlist = SearchSysCacheList1(AMOPOPID,
										  ObjectIdGetDatum(op_negator));

			for (i = 0; i < catlist->n_members; i++)
			{
				HeapTuple	op_tuple = &catlist->members[i]->tuple;
				Form_pg_amop op_form = (Form_pg_amop) GETSTRUCT(op_tuple);
				StrategyNumber op_strategy;

				/* must be btree */
				if (op_form->amopmethod != BTREE_AM_OID)
					continue;

				/* Get the operator's btree strategy number */
				op_strategy = (StrategyNumber) op_form->amopstrategy;
				Assert(op_strategy >= 1 && op_strategy <= 5);

				/* Only consider negators that are = */
				if (op_strategy != BTEqualStrategyNumber)
					continue;

				/* OK, report it with "strategy" ROWCOMPARE_NE */
				thisresult = (OpBtreeInterpretation *)
					palloc(sizeof(OpBtreeInterpretation));
				thisresult->opfamily_id = op_form->amopfamily;
				thisresult->strategy = ROWCOMPARE_NE;
				thisresult->oplefttype = op_form->amoplefttype;
				thisresult->oprighttype = op_form->amoprighttype;
				result = lappend(result, thisresult);
			}

			ReleaseSysCacheList(catlist);
		}
	}

	return result;
}

/*
 * equality_ops_are_compatible
 *		Return TRUE if the two given equality operators have compatible
 *		semantics.
 *
 * This is trivially true if they are the same operator.  Otherwise,
 * we look to see if they can be found in the same btree or hash opfamily.
 * Either finding allows us to assume that they have compatible notions
 * of equality.  (The reason we need to do these pushups is that one might
 * be a cross-type operator; for instance int24eq vs int4eq.)
 */
bool
equality_ops_are_compatible(Oid opno1, Oid opno2)
{
	bool		result;
	CatCList   *catlist;
	int			i;

	/* Easy if they're the same operator */
	if (opno1 == opno2)
		return true;

	/*
	 * We search through all the pg_amop entries for opno1.
	 */
	catlist = SearchSysCacheList1(AMOPOPID, ObjectIdGetDatum(opno1));

	result = false;
	for (i = 0; i < catlist->n_members; i++)
	{
		HeapTuple	op_tuple = &catlist->members[i]->tuple;
		Form_pg_amop op_form = (Form_pg_amop) GETSTRUCT(op_tuple);

		/* must be btree or hash */
		if (op_form->amopmethod == BTREE_AM_OID ||
			op_form->amopmethod == HASH_AM_OID)
		{
			if (op_in_opfamily(opno2, op_form->amopfamily))
			{
				result = true;
				break;
			}
		}
	}

	ReleaseSysCacheList(catlist);

	return result;
}


/*				---------- AMPROC CACHES ----------						 */

/*
 * get_opfamily_proc
 *		Get the OID of the specified support function
 *		for the specified opfamily and datatypes.
 *
 * Returns InvalidOid if there is no pg_amproc entry for the given keys.
 */
Oid
get_opfamily_proc(Oid opfamily, Oid lefttype, Oid righttype, int16 procnum)
{
	HeapTuple	tp;
	Form_pg_amproc amproc_tup;
	RegProcedure result;

	tp = SearchSysCache4(AMPROCNUM,
						 ObjectIdGetDatum(opfamily),
						 ObjectIdGetDatum(lefttype),
						 ObjectIdGetDatum(righttype),
						 Int16GetDatum(procnum));
	if (!HeapTupleIsValid(tp))
		return InvalidOid;
	amproc_tup = (Form_pg_amproc) GETSTRUCT(tp);
	result = amproc_tup->amproc;
	ReleaseSysCache(tp);
	return result;
}


/*				---------- ATTRIBUTE CACHES ----------					 */

/*
 * get_attname
 *		Given the relation id and the attribute number,
 *		return the "attname" field from the attribute relation.
 *
 * Note: returns a palloc'd copy of the string, or NULL if no such attribute.
 */
char *
get_attname(Oid relid, AttrNumber attnum)
{
	HeapTuple	tp;

	tp = SearchSysCache2(ATTNUM,
						 ObjectIdGetDatum(relid),
						 Int16GetDatum(attnum));
	if (HeapTupleIsValid(tp))
	{
		Form_pg_attribute att_tup = (Form_pg_attribute) GETSTRUCT(tp);
		char	   *result;

		result = pstrdup(NameStr(att_tup->attname));
		ReleaseSysCache(tp);
		return result;
	}
	else
		return NULL;
}

/*
 * get_relid_attribute_name
 *
 * Same as above routine get_attname(), except that error
 * is handled by elog() instead of returning NULL.
 */
char *
get_relid_attribute_name(Oid relid, AttrNumber attnum)
{
	char	   *attname;

	attname = get_attname(relid, attnum);
	if (attname == NULL)
		elog(ERROR, "cache lookup failed for attribute %d of relation %u",
			 attnum, relid);
	return attname;
}

/*
 * get_attnum
 *
 *		Given the relation id and the attribute name,
 *		return the "attnum" field from the attribute relation.
 *
 *		Returns InvalidAttrNumber if the attr doesn't exist (or is dropped).
 */
AttrNumber
get_attnum(Oid relid, const char *attname)
{
	HeapTuple	tp;

	tp = SearchSysCacheAttName(relid, attname);
	if (HeapTupleIsValid(tp))
	{
		Form_pg_attribute att_tup = (Form_pg_attribute) GETSTRUCT(tp);
		AttrNumber	result;

		result = att_tup->attnum;
		ReleaseSysCache(tp);
		return result;
	}
	else
		return InvalidAttrNumber;
}

/*
 * get_atttype
 *
 *		Given the relation OID and the attribute number with the relation,
 *		return the attribute type OID.
 */
Oid
get_atttype(Oid relid, AttrNumber attnum)
{
	HeapTuple	tp;

	tp = SearchSysCache2(ATTNUM,
						 ObjectIdGetDatum(relid),
						 Int16GetDatum(attnum));
	if (HeapTupleIsValid(tp))
	{
		Form_pg_attribute att_tup = (Form_pg_attribute) GETSTRUCT(tp);
		Oid			result;

		result = att_tup->atttypid;
		ReleaseSysCache(tp);
		return result;
	}
	else
		return InvalidOid;
}

/*
 * get_atttypmod
 *
 *		Given the relation id and the attribute number,
 *		return the "atttypmod" field from the attribute relation.
 */
int32
get_atttypmod(Oid relid, AttrNumber attnum)
{
	HeapTuple	tp;

	tp = SearchSysCache2(ATTNUM,
						 ObjectIdGetDatum(relid),
						 Int16GetDatum(attnum));
	if (HeapTupleIsValid(tp))
	{
		Form_pg_attribute att_tup = (Form_pg_attribute) GETSTRUCT(tp);
		int32		result;

		result = att_tup->atttypmod;
		ReleaseSysCache(tp);
		return result;
	}
	else
		return -1;
}

/*
 * get_atttypetypmodcoll
 *
 *		A three-fer: given the relation id and the attribute number,
 *		fetch atttypid, atttypmod, and attcollation in a single cache lookup.
 *
 * Unlike the otherwise-similar get_atttype/get_atttypmod, this routine
 * raises an error if it can't obtain the information.
 */
void
get_atttypetypmodcoll(Oid relid, AttrNumber attnum,
					  Oid *typid, int32 *typmod, Oid *collid)
{
	HeapTuple	tp;
	Form_pg_attribute att_tup;

	tp = SearchSysCache2(ATTNUM,
						 ObjectIdGetDatum(relid),
						 Int16GetDatum(attnum));
	if (!HeapTupleIsValid(tp))
		elog(ERROR, "cache lookup failed for attribute %d of relation %u",
			 attnum, relid);
	att_tup = (Form_pg_attribute) GETSTRUCT(tp);

	*typid = att_tup->atttypid;
	*typmod = att_tup->atttypmod;
	*collid = att_tup->attcollation;
	ReleaseSysCache(tp);
}

/*				---------- COLLATION CACHE ----------					 */

/*
 * get_collation_name
 *		Returns the name of a given pg_collation entry.
 *
 * Returns a palloc'd copy of the string, or NULL if no such constraint.
 *
 * NOTE: since collation name is not unique, be wary of code that uses this
 * for anything except preparing error messages.
 */
char *
get_collation_name(Oid colloid)
{
	HeapTuple	tp;

	tp = SearchSysCache1(COLLOID, ObjectIdGetDatum(colloid));
	if (HeapTupleIsValid(tp))
	{
		Form_pg_collation colltup = (Form_pg_collation) GETSTRUCT(tp);
		char	   *result;

		result = pstrdup(NameStr(colltup->collname));
		ReleaseSysCache(tp);
		return result;
	}
	else
		return NULL;
}


#ifdef XCP
/*
 * get_collation_namespace
 *		Returns the namespace id of a given pg_collation entry.
 *
 * Returns an Oid of the collation's namespace.
 */
Oid
get_collation_namespace(Oid colloid)
{
	HeapTuple	tp;

	tp = SearchSysCache1(COLLOID, ObjectIdGetDatum(colloid));
	if (HeapTupleIsValid(tp))
	{
		Form_pg_collation colltup = (Form_pg_collation) GETSTRUCT(tp);
		Oid 		result;

		result = colltup->collnamespace;
		ReleaseSysCache(tp);
		return result;
	}
	else
		return InvalidOid;
}


/*
 * get_collation_encoding
 *		Returns the encoding of a given pg_collation entry.
 *
 * Returns the collation's encoding, or -1 if entry does not exist.
 */
int32
get_collation_encoding(Oid colloid)
{
	HeapTuple	tp;

	tp = SearchSysCache1(COLLOID, ObjectIdGetDatum(colloid));
	if (HeapTupleIsValid(tp))
	{
		Form_pg_collation colltup = (Form_pg_collation) GETSTRUCT(tp);
		int32 		result;

		result = colltup->collencoding;
		ReleaseSysCache(tp);
		return result;
	}
	else
		return -1;
}


/*
 * get_collid
 *	  Given a collation name, encoding and namespace OID, look up
 * the collation OID.
 *
 * Returns InvalidOid if there is no such collation
 */
Oid
get_collid(const char *collname, int32 collencoding, Oid collnsp)
{
	return GetSysCacheOid(COLLNAMEENCNSP,
						  CStringGetDatum(collname),
						  Int32GetDatum(collencoding),
						  ObjectIdGetDatum(collnsp),
						  0);
}
#endif

/*				---------- CONSTRAINT CACHE ----------					 */

/*
 * get_constraint_name
 *		Returns the name of a given pg_constraint entry.
 *
 * Returns a palloc'd copy of the string, or NULL if no such constraint.
 *
 * NOTE: since constraint name is not unique, be wary of code that uses this
 * for anything except preparing error messages.
 */
char *
get_constraint_name(Oid conoid)
{
	HeapTuple	tp;

	tp = SearchSysCache1(CONSTROID, ObjectIdGetDatum(conoid));
	if (HeapTupleIsValid(tp))
	{
		Form_pg_constraint contup = (Form_pg_constraint) GETSTRUCT(tp);
		char	   *result;

		result = pstrdup(NameStr(contup->conname));
		ReleaseSysCache(tp);
		return result;
	}
	else
		return NULL;
}

/*				---------- OPCLASS CACHE ----------						 */

/*
 * get_opclass_family
 *
 *		Returns the OID of the operator family the opclass belongs to.
 */
Oid
get_opclass_family(Oid opclass)
{
	HeapTuple	tp;
	Form_pg_opclass cla_tup;
	Oid			result;

	tp = SearchSysCache1(CLAOID, ObjectIdGetDatum(opclass));
	if (!HeapTupleIsValid(tp))
		elog(ERROR, "cache lookup failed for opclass %u", opclass);
	cla_tup = (Form_pg_opclass) GETSTRUCT(tp);

	result = cla_tup->opcfamily;
	ReleaseSysCache(tp);
	return result;
}

/*
 * get_opclass_input_type
 *
 *		Returns the OID of the datatype the opclass indexes.
 */
Oid
get_opclass_input_type(Oid opclass)
{
	HeapTuple	tp;
	Form_pg_opclass cla_tup;
	Oid			result;

	tp = SearchSysCache1(CLAOID, ObjectIdGetDatum(opclass));
	if (!HeapTupleIsValid(tp))
		elog(ERROR, "cache lookup failed for opclass %u", opclass);
	cla_tup = (Form_pg_opclass) GETSTRUCT(tp);

	result = cla_tup->opcintype;
	ReleaseSysCache(tp);
	return result;
}

/*				---------- OPERATOR CACHE ----------					 */

/*
 * get_opcode
 *
 *		Returns the regproc id of the routine used to implement an
 *		operator given the operator oid.
 */
RegProcedure
get_opcode(Oid opno)
{
	HeapTuple	tp;

	tp = SearchSysCache1(OPEROID, ObjectIdGetDatum(opno));
	if (HeapTupleIsValid(tp))
	{
		Form_pg_operator optup = (Form_pg_operator) GETSTRUCT(tp);
		RegProcedure result;

		result = optup->oprcode;
		ReleaseSysCache(tp);
		return result;
	}
	else
		return (RegProcedure) InvalidOid;
}

/*
 * get_opname
 *	  returns the name of the operator with the given opno
 *
 * Note: returns a palloc'd copy of the string, or NULL if no such operator.
 */
char *
get_opname(Oid opno)
{
	HeapTuple	tp;

	tp = SearchSysCache1(OPEROID, ObjectIdGetDatum(opno));
	if (HeapTupleIsValid(tp))
	{
		Form_pg_operator optup = (Form_pg_operator) GETSTRUCT(tp);
		char	   *result;

		result = pstrdup(NameStr(optup->oprname));
		ReleaseSysCache(tp);
		return result;
	}
	else
		return NULL;
}

/*
 * op_input_types
 *
 *		Returns the left and right input datatypes for an operator
 *		(InvalidOid if not relevant).
 */
void
op_input_types(Oid opno, Oid *lefttype, Oid *righttype)
{
	HeapTuple	tp;
	Form_pg_operator optup;

	tp = SearchSysCache1(OPEROID, ObjectIdGetDatum(opno));
	if (!HeapTupleIsValid(tp))	/* shouldn't happen */
		elog(ERROR, "cache lookup failed for operator %u", opno);
	optup = (Form_pg_operator) GETSTRUCT(tp);
	*lefttype = optup->oprleft;
	*righttype = optup->oprright;
	ReleaseSysCache(tp);
}

/*
 * op_mergejoinable
 *
 * Returns true if the operator is potentially mergejoinable.  (The planner
 * will fail to find any mergejoin plans unless there are suitable btree
 * opfamily entries for this operator and associated sortops.  The pg_operator
 * flag is just a hint to tell the planner whether to bother looking.)
 *
 * In some cases (currently only array_eq and record_eq), mergejoinability
 * depends on the specific input data type the operator is invoked for, so
 * that must be passed as well. We currently assume that only one input's type
 * is needed to check this --- by convention, pass the left input's data type.
 */
bool
op_mergejoinable(Oid opno, Oid inputtype)
{
	bool		result = false;
	HeapTuple	tp;
	TypeCacheEntry *typentry;

	/*
	 * For array_eq or record_eq, we can sort if the element or field types
	 * are all sortable.  We could implement all the checks for that here, but
	 * the typcache already does that and caches the results too, so let's
	 * rely on the typcache.
	 */
	if (opno == ARRAY_EQ_OP)
	{
		typentry = lookup_type_cache(inputtype, TYPECACHE_CMP_PROC);
		if (typentry->cmp_proc == F_BTARRAYCMP)
			result = true;
	}
	else if (opno == RECORD_EQ_OP)
	{
		typentry = lookup_type_cache(inputtype, TYPECACHE_CMP_PROC);
		if (typentry->cmp_proc == F_BTRECORDCMP)
			result = true;
	}
	else
	{
		/* For all other operators, rely on pg_operator.oprcanmerge */
		tp = SearchSysCache1(OPEROID, ObjectIdGetDatum(opno));
		if (HeapTupleIsValid(tp))
		{
			Form_pg_operator optup = (Form_pg_operator) GETSTRUCT(tp);

			result = optup->oprcanmerge;
			ReleaseSysCache(tp);
		}
	}
	return result;
}

/*
 * op_hashjoinable
 *
 * Returns true if the operator is hashjoinable.  (There must be a suitable
 * hash opfamily entry for this operator if it is so marked.)
 *
 * In some cases (currently only array_eq), hashjoinability depends on the
 * specific input data type the operator is invoked for, so that must be
 * passed as well.  We currently assume that only one input's type is needed
 * to check this --- by convention, pass the left input's data type.
 */
bool
op_hashjoinable(Oid opno, Oid inputtype)
{
	bool		result = false;
	HeapTuple	tp;
	TypeCacheEntry *typentry;

	/* As in op_mergejoinable, let the typcache handle the hard cases */
	/* Eventually we'll need a similar case for record_eq ... */
	if (opno == ARRAY_EQ_OP)
	{
		typentry = lookup_type_cache(inputtype, TYPECACHE_HASH_PROC);
		if (typentry->hash_proc == F_HASH_ARRAY)
			result = true;
	}
	else
	{
		/* For all other operators, rely on pg_operator.oprcanhash */
		tp = SearchSysCache1(OPEROID, ObjectIdGetDatum(opno));
		if (HeapTupleIsValid(tp))
		{
			Form_pg_operator optup = (Form_pg_operator) GETSTRUCT(tp);

			result = optup->oprcanhash;
			ReleaseSysCache(tp);
		}
	}
	return result;
}

/*
 * op_strict
 *
 * Get the proisstrict flag for the operator's underlying function.
 */
bool
op_strict(Oid opno)
{
	RegProcedure funcid = get_opcode(opno);

	if (funcid == (RegProcedure) InvalidOid)
		elog(ERROR, "operator %u does not exist", opno);

	return func_strict((Oid) funcid);
}

/*
 * op_volatile
 *
 * Get the provolatile flag for the operator's underlying function.
 */
char
op_volatile(Oid opno)
{
	RegProcedure funcid = get_opcode(opno);

	if (funcid == (RegProcedure) InvalidOid)
		elog(ERROR, "operator %u does not exist", opno);

	return func_volatile((Oid) funcid);
}

/*
 * get_commutator
 *
 *		Returns the corresponding commutator of an operator.
 */
Oid
get_commutator(Oid opno)
{
	HeapTuple	tp;

	tp = SearchSysCache1(OPEROID, ObjectIdGetDatum(opno));
	if (HeapTupleIsValid(tp))
	{
		Form_pg_operator optup = (Form_pg_operator) GETSTRUCT(tp);
		Oid			result;

		result = optup->oprcom;
		ReleaseSysCache(tp);
		return result;
	}
	else
		return InvalidOid;
}

/*
 * get_negator
 *
 *		Returns the corresponding negator of an operator.
 */
Oid
get_negator(Oid opno)
{
	HeapTuple	tp;

	tp = SearchSysCache1(OPEROID, ObjectIdGetDatum(opno));
	if (HeapTupleIsValid(tp))
	{
		Form_pg_operator optup = (Form_pg_operator) GETSTRUCT(tp);
		Oid			result;

		result = optup->oprnegate;
		ReleaseSysCache(tp);
		return result;
	}
	else
		return InvalidOid;
}

/*
 * get_oprrest
 *
 *		Returns procedure id for computing selectivity of an operator.
 */
RegProcedure
get_oprrest(Oid opno)
{
	HeapTuple	tp;

	tp = SearchSysCache1(OPEROID, ObjectIdGetDatum(opno));
	if (HeapTupleIsValid(tp))
	{
		Form_pg_operator optup = (Form_pg_operator) GETSTRUCT(tp);
		RegProcedure result;

		result = optup->oprrest;
		ReleaseSysCache(tp);
		return result;
	}
	else
		return (RegProcedure) InvalidOid;
}

/*
 * get_oprjoin
 *
 *		Returns procedure id for computing selectivity of a join.
 */
RegProcedure
get_oprjoin(Oid opno)
{
	HeapTuple	tp;

	tp = SearchSysCache1(OPEROID, ObjectIdGetDatum(opno));
	if (HeapTupleIsValid(tp))
	{
		Form_pg_operator optup = (Form_pg_operator) GETSTRUCT(tp);
		RegProcedure result;

		result = optup->oprjoin;
		ReleaseSysCache(tp);
		return result;
	}
	else
		return (RegProcedure) InvalidOid;
}

/*				---------- FUNCTION CACHE ----------					 */

/*
 * get_func_name
 *	  returns the name of the function with the given funcid
 *
 * Note: returns a palloc'd copy of the string, or NULL if no such function.
 */
char *
get_func_name(Oid funcid)
{
	HeapTuple	tp;

	tp = SearchSysCache1(PROCOID, ObjectIdGetDatum(funcid));
	if (HeapTupleIsValid(tp))
	{
		Form_pg_proc functup = (Form_pg_proc) GETSTRUCT(tp);
		char	   *result;

		result = pstrdup(NameStr(functup->proname));
		ReleaseSysCache(tp);
		return result;
	}
	else
		return NULL;
}

/*
 * get_func_namespace
 *
 *		Returns the pg_namespace OID associated with a given function.
 */
Oid
get_func_namespace(Oid funcid)
{
	HeapTuple	tp;

	tp = SearchSysCache1(PROCOID, ObjectIdGetDatum(funcid));
	if (HeapTupleIsValid(tp))
	{
		Form_pg_proc functup = (Form_pg_proc) GETSTRUCT(tp);
		Oid			result;

		result = functup->pronamespace;
		ReleaseSysCache(tp);
		return result;
	}
	else
		return InvalidOid;
}

/*
 * get_func_rettype
 *		Given procedure id, return the function's result type.
 */
Oid
get_func_rettype(Oid funcid)
{
	HeapTuple	tp;
	Oid			result;

	tp = SearchSysCache1(PROCOID, ObjectIdGetDatum(funcid));
	if (!HeapTupleIsValid(tp))
		elog(ERROR, "cache lookup failed for function %u", funcid);

	result = ((Form_pg_proc) GETSTRUCT(tp))->prorettype;
	ReleaseSysCache(tp);
	return result;
}

/*
 * get_func_nargs
 *		Given procedure id, return the number of arguments.
 */
int
get_func_nargs(Oid funcid)
{
	HeapTuple	tp;
	int			result;

	tp = SearchSysCache1(PROCOID, ObjectIdGetDatum(funcid));
	if (!HeapTupleIsValid(tp))
		elog(ERROR, "cache lookup failed for function %u", funcid);

	result = ((Form_pg_proc) GETSTRUCT(tp))->pronargs;
	ReleaseSysCache(tp);
	return result;
}

/*
 * get_func_signature
 *		Given procedure id, return the function's argument and result types.
 *		(The return value is the result type.)
 *
 * The arguments are returned as a palloc'd array.
 */
Oid
get_func_signature(Oid funcid, Oid **argtypes, int *nargs)
{
	HeapTuple	tp;
	Form_pg_proc procstruct;
	Oid			result;

	tp = SearchSysCache1(PROCOID, ObjectIdGetDatum(funcid));
	if (!HeapTupleIsValid(tp))
		elog(ERROR, "cache lookup failed for function %u", funcid);

	procstruct = (Form_pg_proc) GETSTRUCT(tp);

	result = procstruct->prorettype;
	*nargs = (int) procstruct->pronargs;
	Assert(*nargs == procstruct->proargtypes.dim1);
	*argtypes = (Oid *) palloc(*nargs * sizeof(Oid));
	memcpy(*argtypes, procstruct->proargtypes.values, *nargs * sizeof(Oid));

	ReleaseSysCache(tp);
	return result;
}

/*
 * get_func_variadictype
 *		Given procedure id, return the function's provariadic field.
 */
Oid
get_func_variadictype(Oid funcid)
{
	HeapTuple	tp;
	Oid			result;

	tp = SearchSysCache1(PROCOID, ObjectIdGetDatum(funcid));
	if (!HeapTupleIsValid(tp))
		elog(ERROR, "cache lookup failed for function %u", funcid);

	result = ((Form_pg_proc) GETSTRUCT(tp))->provariadic;
	ReleaseSysCache(tp);
	return result;
}

/*
 * get_func_retset
 *		Given procedure id, return the function's proretset flag.
 */
bool
get_func_retset(Oid funcid)
{
	HeapTuple	tp;
	bool		result;

	tp = SearchSysCache1(PROCOID, ObjectIdGetDatum(funcid));
	if (!HeapTupleIsValid(tp))
		elog(ERROR, "cache lookup failed for function %u", funcid);

	result = ((Form_pg_proc) GETSTRUCT(tp))->proretset;
	ReleaseSysCache(tp);
	return result;
}

/*
 * func_strict
 *		Given procedure id, return the function's proisstrict flag.
 */
bool
func_strict(Oid funcid)
{
	HeapTuple	tp;
	bool		result;

	tp = SearchSysCache1(PROCOID, ObjectIdGetDatum(funcid));
	if (!HeapTupleIsValid(tp))
		elog(ERROR, "cache lookup failed for function %u", funcid);

	result = ((Form_pg_proc) GETSTRUCT(tp))->proisstrict;
	ReleaseSysCache(tp);
	return result;
}

/*
 * func_volatile
 *		Given procedure id, return the function's provolatile flag.
 */
char
func_volatile(Oid funcid)
{
	HeapTuple	tp;
	char		result;

	tp = SearchSysCache1(PROCOID, ObjectIdGetDatum(funcid));
	if (!HeapTupleIsValid(tp))
		elog(ERROR, "cache lookup failed for function %u", funcid);

	result = ((Form_pg_proc) GETSTRUCT(tp))->provolatile;
	ReleaseSysCache(tp);
	return result;
}

/*
 * get_func_leakproof
 *	   Given procedure id, return the function's leakproof field.
 */
bool
get_func_leakproof(Oid funcid)
{
	HeapTuple	tp;
	bool		result;

	tp = SearchSysCache1(PROCOID, ObjectIdGetDatum(funcid));
	if (!HeapTupleIsValid(tp))
		elog(ERROR, "cache lookup failed for function %u", funcid);

	result = ((Form_pg_proc) GETSTRUCT(tp))->proleakproof;
	ReleaseSysCache(tp);
	return result;
}

/*
 * get_func_cost
 *		Given procedure id, return the function's procost field.
 */
float4
get_func_cost(Oid funcid)
{
	HeapTuple	tp;
	float4		result;

	tp = SearchSysCache1(PROCOID, ObjectIdGetDatum(funcid));
	if (!HeapTupleIsValid(tp))
		elog(ERROR, "cache lookup failed for function %u", funcid);

	result = ((Form_pg_proc) GETSTRUCT(tp))->procost;
	ReleaseSysCache(tp);
	return result;
}

/*
 * get_func_rows
 *		Given procedure id, return the function's prorows field.
 */
float4
get_func_rows(Oid funcid)
{
	HeapTuple	tp;
	float4		result;

	tp = SearchSysCache1(PROCOID, ObjectIdGetDatum(funcid));
	if (!HeapTupleIsValid(tp))
		elog(ERROR, "cache lookup failed for function %u", funcid);

	result = ((Form_pg_proc) GETSTRUCT(tp))->prorows;
	ReleaseSysCache(tp);
	return result;
}

/*				---------- RELATION CACHE ----------					 */

/*
 * get_relname_relid
 *		Given name and namespace of a relation, look up the OID.
 *
 * Returns InvalidOid if there is no such relation.
 */
Oid
get_relname_relid(const char *relname, Oid relnamespace)
{
	return GetSysCacheOid2(RELNAMENSP,
						   PointerGetDatum(relname),
						   ObjectIdGetDatum(relnamespace));
}

#ifdef PGXC
/*
 * get_relnatts
 *
 *		Returns the number of attributes for a given relation.
 */
int
get_relnatts(Oid relid)
{
	HeapTuple	tp;

	tp = SearchSysCache1(RELOID, ObjectIdGetDatum(relid));
	if (HeapTupleIsValid(tp))
	{
		Form_pg_class reltup = (Form_pg_class) GETSTRUCT(tp);
		int			result;

		result = reltup->relnatts;
		ReleaseSysCache(tp);
		return result;
	}
	else
		return InvalidAttrNumber;
}
#endif

/*
 * get_rel_name
 *		Returns the name of a given relation.
 *
 * Returns a palloc'd copy of the string, or NULL if no such relation.
 *
 * NOTE: since relation name is not unique, be wary of code that uses this
 * for anything except preparing error messages.
 */
char *
get_rel_name(Oid relid)
{
	HeapTuple	tp;

	tp = SearchSysCache1(RELOID, ObjectIdGetDatum(relid));
	if (HeapTupleIsValid(tp))
	{
		Form_pg_class reltup = (Form_pg_class) GETSTRUCT(tp);
		char	   *result;

		result = pstrdup(NameStr(reltup->relname));
		ReleaseSysCache(tp);
		return result;
	}
	else
		return NULL;
}

/*
 * get_rel_namespace
 *
 *		Returns the pg_namespace OID associated with a given relation.
 */
Oid
get_rel_namespace(Oid relid)
{
	HeapTuple	tp;

	tp = SearchSysCache1(RELOID, ObjectIdGetDatum(relid));
	if (HeapTupleIsValid(tp))
	{
		Form_pg_class reltup = (Form_pg_class) GETSTRUCT(tp);
		Oid			result;

		result = reltup->relnamespace;
		ReleaseSysCache(tp);
		return result;
	}
	else
		return InvalidOid;
}

/*
 * get_rel_type_id
 *
 *		Returns the pg_type OID associated with a given relation.
 *
 * Note: not all pg_class entries have associated pg_type OIDs; so be
 * careful to check for InvalidOid result.
 */
Oid
get_rel_type_id(Oid relid)
{
	HeapTuple	tp;

	tp = SearchSysCache1(RELOID, ObjectIdGetDatum(relid));
	if (HeapTupleIsValid(tp))
	{
		Form_pg_class reltup = (Form_pg_class) GETSTRUCT(tp);
		Oid			result;

		result = reltup->reltype;
		ReleaseSysCache(tp);
		return result;
	}
	else
		return InvalidOid;
}

/*
 * get_rel_relkind
 *
 *		Returns the relkind associated with a given relation.
 */
char
get_rel_relkind(Oid relid)
{
	HeapTuple	tp;

	tp = SearchSysCache1(RELOID, ObjectIdGetDatum(relid));
	if (HeapTupleIsValid(tp))
	{
		Form_pg_class reltup = (Form_pg_class) GETSTRUCT(tp);
		char		result;

		result = reltup->relkind;
		ReleaseSysCache(tp);
		return result;
	}
	else
		return '\0';
}

/*
 * get_rel_tablespace
 *
 *		Returns the pg_tablespace OID associated with a given relation.
 *
 * Note: InvalidOid might mean either that we couldn't find the relation,
 * or that it is in the database's default tablespace.
 */
Oid
get_rel_tablespace(Oid relid)
{
	HeapTuple	tp;

	tp = SearchSysCache1(RELOID, ObjectIdGetDatum(relid));
	if (HeapTupleIsValid(tp))
	{
		Form_pg_class reltup = (Form_pg_class) GETSTRUCT(tp);
		Oid			result;

		result = reltup->reltablespace;
		ReleaseSysCache(tp);
		return result;
	}
	else
		return InvalidOid;
}


/*				---------- TYPE CACHE ----------						 */

/*
 * get_typisdefined
 *
 *		Given the type OID, determine whether the type is defined
 *		(if not, it's only a shell).
 */
bool
get_typisdefined(Oid typid)
{
	HeapTuple	tp;

	tp = SearchSysCache1(TYPEOID, ObjectIdGetDatum(typid));
	if (HeapTupleIsValid(tp))
	{
		Form_pg_type typtup = (Form_pg_type) GETSTRUCT(tp);
		bool		result;

		result = typtup->typisdefined;
		ReleaseSysCache(tp);
		return result;
	}
	else
		return false;
}

/*
 * get_typlen
 *
 *		Given the type OID, return the length of the type.
 */
int16
get_typlen(Oid typid)
{
	HeapTuple	tp;

	tp = SearchSysCache1(TYPEOID, ObjectIdGetDatum(typid));
	if (HeapTupleIsValid(tp))
	{
		Form_pg_type typtup = (Form_pg_type) GETSTRUCT(tp);
		int16		result;

		result = typtup->typlen;
		ReleaseSysCache(tp);
		return result;
	}
	else
		return 0;
}

/*
 * get_typbyval
 *
 *		Given the type OID, determine whether the type is returned by value or
 *		not.  Returns true if by value, false if by reference.
 */
bool
get_typbyval(Oid typid)
{
	HeapTuple	tp;

	tp = SearchSysCache1(TYPEOID, ObjectIdGetDatum(typid));
	if (HeapTupleIsValid(tp))
	{
		Form_pg_type typtup = (Form_pg_type) GETSTRUCT(tp);
		bool		result;

		result = typtup->typbyval;
		ReleaseSysCache(tp);
		return result;
	}
	else
		return false;
}

/*
 * get_typlenbyval
 *
 *		A two-fer: given the type OID, return both typlen and typbyval.
 *
 *		Since both pieces of info are needed to know how to copy a Datum,
 *		many places need both.  Might as well get them with one cache lookup
 *		instead of two.  Also, this routine raises an error instead of
 *		returning a bogus value when given a bad type OID.
 */
void
get_typlenbyval(Oid typid, int16 *typlen, bool *typbyval)
{
	HeapTuple	tp;
	Form_pg_type typtup;

	tp = SearchSysCache1(TYPEOID, ObjectIdGetDatum(typid));
	if (!HeapTupleIsValid(tp))
		elog(ERROR, "cache lookup failed for type %u", typid);
	typtup = (Form_pg_type) GETSTRUCT(tp);
	*typlen = typtup->typlen;
	*typbyval = typtup->typbyval;
	ReleaseSysCache(tp);
}

/*
 * get_typlenbyvalalign
 *
 *		A three-fer: given the type OID, return typlen, typbyval, typalign.
 */
void
get_typlenbyvalalign(Oid typid, int16 *typlen, bool *typbyval,
					 char *typalign)
{
	HeapTuple	tp;
	Form_pg_type typtup;

	tp = SearchSysCache1(TYPEOID, ObjectIdGetDatum(typid));
	if (!HeapTupleIsValid(tp))
		elog(ERROR, "cache lookup failed for type %u", typid);
	typtup = (Form_pg_type) GETSTRUCT(tp);
	*typlen = typtup->typlen;
	*typbyval = typtup->typbyval;
	*typalign = typtup->typalign;
	ReleaseSysCache(tp);
}

/*
 * getTypeIOParam
 *		Given a pg_type row, select the type OID to pass to I/O functions
 *
 * Formerly, all I/O functions were passed pg_type.typelem as their second
 * parameter, but we now have a more complex rule about what to pass.
 * This knowledge is intended to be centralized here --- direct references
 * to typelem elsewhere in the code are wrong, if they are associated with
 * I/O calls and not with actual subscripting operations!  (But see
 * bootstrap.c's boot_get_type_io_data() if you need to change this.)
 *
 * As of PostgreSQL 8.1, output functions receive only the value itself
 * and not any auxiliary parameters, so the name of this routine is now
 * a bit of a misnomer ... it should be getTypeInputParam.
 */
Oid
getTypeIOParam(HeapTuple typeTuple)
{
	Form_pg_type typeStruct = (Form_pg_type) GETSTRUCT(typeTuple);

	/*
	 * Array types get their typelem as parameter; everybody else gets their
	 * own type OID as parameter.
	 */
	if (OidIsValid(typeStruct->typelem))
		return typeStruct->typelem;
	else
		return HeapTupleGetOid(typeTuple);
}

/*
 * get_type_io_data
 *
 *		A six-fer:	given the type OID, return typlen, typbyval, typalign,
 *					typdelim, typioparam, and IO function OID. The IO function
 *					returned is controlled by IOFuncSelector
 */
void
get_type_io_data(Oid typid,
				 IOFuncSelector which_func,
				 int16 *typlen,
				 bool *typbyval,
				 char *typalign,
				 char *typdelim,
				 Oid *typioparam,
				 Oid *func)
{
	HeapTuple	typeTuple;
	Form_pg_type typeStruct;

	/*
	 * In bootstrap mode, pass it off to bootstrap.c.  This hack allows us to
	 * use array_in and array_out during bootstrap.
	 */
	if (IsBootstrapProcessingMode())
	{
		Oid			typinput;
		Oid			typoutput;

		boot_get_type_io_data(typid,
							  typlen,
							  typbyval,
							  typalign,
							  typdelim,
							  typioparam,
							  &typinput,
							  &typoutput);
		switch (which_func)
		{
			case IOFunc_input:
				*func = typinput;
				break;
			case IOFunc_output:
				*func = typoutput;
				break;
			default:
				elog(ERROR, "binary I/O not supported during bootstrap");
				break;
		}
		return;
	}

	typeTuple = SearchSysCache1(TYPEOID, ObjectIdGetDatum(typid));
	if (!HeapTupleIsValid(typeTuple))
		elog(ERROR, "cache lookup failed for type %u", typid);
	typeStruct = (Form_pg_type) GETSTRUCT(typeTuple);

	*typlen = typeStruct->typlen;
	*typbyval = typeStruct->typbyval;
	*typalign = typeStruct->typalign;
	*typdelim = typeStruct->typdelim;
	*typioparam = getTypeIOParam(typeTuple);
	switch (which_func)
	{
		case IOFunc_input:
			*func = typeStruct->typinput;
			break;
		case IOFunc_output:
			*func = typeStruct->typoutput;
			break;
		case IOFunc_receive:
			*func = typeStruct->typreceive;
			break;
		case IOFunc_send:
			*func = typeStruct->typsend;
			break;
	}
	ReleaseSysCache(typeTuple);
}

#ifdef NOT_USED
char
get_typalign(Oid typid)
{
	HeapTuple	tp;

	tp = SearchSysCache1(TYPEOID, ObjectIdGetDatum(typid));
	if (HeapTupleIsValid(tp))
	{
		Form_pg_type typtup = (Form_pg_type) GETSTRUCT(tp);
		char		result;

		result = typtup->typalign;
		ReleaseSysCache(tp);
		return result;
	}
	else
		return 'i';
}
#endif

char
get_typstorage(Oid typid)
{
	HeapTuple	tp;

	tp = SearchSysCache1(TYPEOID, ObjectIdGetDatum(typid));
	if (HeapTupleIsValid(tp))
	{
		Form_pg_type typtup = (Form_pg_type) GETSTRUCT(tp);
		char		result;

		result = typtup->typstorage;
		ReleaseSysCache(tp);
		return result;
	}
	else
		return 'p';
}

/*
 * get_typdefault
 *	  Given a type OID, return the type's default value, if any.
 *
 *	  The result is a palloc'd expression node tree, or NULL if there
 *	  is no defined default for the datatype.
 *
 * NB: caller should be prepared to coerce result to correct datatype;
 * the returned expression tree might produce something of the wrong type.
 */
Node *
get_typdefault(Oid typid)
{
	HeapTuple	typeTuple;
	Form_pg_type type;
	Datum		datum;
	bool		isNull;
	Node	   *expr;

	typeTuple = SearchSysCache1(TYPEOID, ObjectIdGetDatum(typid));
	if (!HeapTupleIsValid(typeTuple))
		elog(ERROR, "cache lookup failed for type %u", typid);
	type = (Form_pg_type) GETSTRUCT(typeTuple);

	/*
	 * typdefault and typdefaultbin are potentially null, so don't try to
	 * access 'em as struct fields. Must do it the hard way with
	 * SysCacheGetAttr.
	 */
	datum = SysCacheGetAttr(TYPEOID,
							typeTuple,
							Anum_pg_type_typdefaultbin,
							&isNull);

	if (!isNull)
	{
		/* We have an expression default */
		expr = stringToNode(TextDatumGetCString(datum));
	}
	else
	{
		/* Perhaps we have a plain literal default */
		datum = SysCacheGetAttr(TYPEOID,
								typeTuple,
								Anum_pg_type_typdefault,
								&isNull);

		if (!isNull)
		{
			char	   *strDefaultVal;

			/* Convert text datum to C string */
			strDefaultVal = TextDatumGetCString(datum);
			/* Convert C string to a value of the given type */
			datum = OidInputFunctionCall(type->typinput, strDefaultVal,
										 getTypeIOParam(typeTuple), -1);
			/* Build a Const node containing the value */
			expr = (Node *) makeConst(typid,
									  -1,
									  type->typcollation,
									  type->typlen,
									  datum,
									  false,
									  type->typbyval);
			pfree(strDefaultVal);
		}
		else
		{
			/* No default */
			expr = NULL;
		}
	}

	ReleaseSysCache(typeTuple);

	return expr;
}

/*
 * getBaseType
 *		If the given type is a domain, return its base type;
 *		otherwise return the type's own OID.
 */
Oid
getBaseType(Oid typid)
{
	int32		typmod = -1;

	return getBaseTypeAndTypmod(typid, &typmod);
}

/*
 * getBaseTypeAndTypmod
 *		If the given type is a domain, return its base type and typmod;
 *		otherwise return the type's own OID, and leave *typmod unchanged.
 *
 * Note that the "applied typmod" should be -1 for every domain level
 * above the bottommost; therefore, if the passed-in typid is indeed
 * a domain, *typmod should be -1.
 */
Oid
getBaseTypeAndTypmod(Oid typid, int32 *typmod)
{
	/*
	 * We loop to find the bottom base type in a stack of domains.
	 */
	for (;;)
	{
		HeapTuple	tup;
		Form_pg_type typTup;

		tup = SearchSysCache1(TYPEOID, ObjectIdGetDatum(typid));
		if (!HeapTupleIsValid(tup))
			elog(ERROR, "cache lookup failed for type %u", typid);
		typTup = (Form_pg_type) GETSTRUCT(tup);
		if (typTup->typtype != TYPTYPE_DOMAIN)
		{
			/* Not a domain, so done */
			ReleaseSysCache(tup);
			break;
		}

		Assert(*typmod == -1);
		typid = typTup->typbasetype;
		*typmod = typTup->typtypmod;

		ReleaseSysCache(tup);
	}

	return typid;
}

#ifdef PGXC
/*
 * get_typename
 *		Get type name for given type ID
 */
char *
get_typename(Oid typid)
{
	HeapTuple		tuple;
	Form_pg_type	typeForm;
	char		   *result;

	tuple = SearchSysCache1(TYPEOID, ObjectIdGetDatum(typid));

	if (!HeapTupleIsValid(tuple))
			elog(ERROR, "cache lookup failed for type %u", typid);

	typeForm = (Form_pg_type) GETSTRUCT(tuple);
	result = pstrdup(NameStr(typeForm->typname));
	ReleaseSysCache(tuple);

	return result;
}

/*
 * get_pgxc_nodeoid
 *		Obtain PGXC Node Oid for given node name
 *		Return Invalid Oid if object does not exist
 */
Oid
get_pgxc_nodeoid(const char *nodename)
{
	return GetSysCacheOid1(PGXCNODENAME,
						   PointerGetDatum(nodename));
}

/*
 * get_pgxc_nodename
 *		Get node name for given Oid
 */
char *
get_pgxc_nodename(Oid nodeid)
{
	HeapTuple		tuple;
	Form_pgxc_node	nodeForm;
	char		   *result;

	tuple = SearchSysCache1(PGXCNODEOID, ObjectIdGetDatum(nodeid));

	if (!HeapTupleIsValid(tuple))
			elog(ERROR, "cache lookup failed for node %u", nodeid);

	nodeForm = (Form_pgxc_node) GETSTRUCT(tuple);
	result = pstrdup(NameStr(nodeForm->node_name));
	ReleaseSysCache(tuple);

	return result;
}

 /*
 * get_pgxc_node_id
 *		Get node identifier for a given Oid
 */
uint32
get_pgxc_node_id(Oid nodeid)
{
	HeapTuple	tuple;
	Form_pgxc_node	nodeForm;
	uint32		result;

	if (nodeid == InvalidOid)
		return 0;

	tuple = SearchSysCache1(PGXCNODEOID, ObjectIdGetDatum(nodeid));

	if (!HeapTupleIsValid(tuple))
			elog(ERROR, "cache lookup failed for node %u", nodeid);

	nodeForm = (Form_pgxc_node) GETSTRUCT(tuple);
	result = nodeForm->node_id;
	ReleaseSysCache(tuple);

	return result;
}

/*
 * get_pgxc_nodetype
 *		Get node type for given Oid
 */
char
get_pgxc_nodetype(Oid nodeid)
{
	HeapTuple		tuple;
	Form_pgxc_node	nodeForm;
	char			result;

	tuple = SearchSysCache1(PGXCNODEOID, ObjectIdGetDatum(nodeid));

	if (!HeapTupleIsValid(tuple))
			elog(ERROR, "cache lookup failed for node %u", nodeid);

	nodeForm = (Form_pgxc_node) GETSTRUCT(tuple);
	result = nodeForm->node_type;
	ReleaseSysCache(tuple);

	return result;
}

/*
 * get_pgxc_nodeport
 *		Get node port for given Oid
 */
int
get_pgxc_nodeport(Oid nodeid)
{
	HeapTuple		tuple;
	Form_pgxc_node	nodeForm;
	int				result;

	tuple = SearchSysCache1(PGXCNODEOID, ObjectIdGetDatum(nodeid));

	if (!HeapTupleIsValid(tuple))
			elog(ERROR, "cache lookup failed for node %u", nodeid);

	nodeForm = (Form_pgxc_node) GETSTRUCT(tuple);
	result = nodeForm->node_port;
	ReleaseSysCache(tuple);

	return result;
}

/*
 * get_pgxc_nodehost
 *		Get node host for given Oid
 */
char *
get_pgxc_nodehost(Oid nodeid)
{
	HeapTuple		tuple;
	Form_pgxc_node	nodeForm;
	char		   *result;

	tuple = SearchSysCache1(PGXCNODEOID, ObjectIdGetDatum(nodeid));

	if (!HeapTupleIsValid(tuple))
			elog(ERROR, "cache lookup failed for node %u", nodeid);

	nodeForm = (Form_pgxc_node) GETSTRUCT(tuple);
	result = pstrdup(NameStr(nodeForm->node_host));
	ReleaseSysCache(tuple);

	return result;
}

/*
 * is_pgxc_nodepreferred
 *		Determine if node is a preferred one
 */
bool
is_pgxc_nodepreferred(Oid nodeid)
{
	HeapTuple		tuple;
	Form_pgxc_node	nodeForm;
	bool			result;

	tuple = SearchSysCache1(PGXCNODEOID, ObjectIdGetDatum(nodeid));

	if (!HeapTupleIsValid(tuple))
			elog(ERROR, "cache lookup failed for node %u", nodeid);

	nodeForm = (Form_pgxc_node) GETSTRUCT(tuple);
	result = nodeForm->nodeis_preferred;
	ReleaseSysCache(tuple);

	return result;
}

/*
 * is_pgxc_nodeprimary
 *		Determine if node is a primary one
 */
bool
is_pgxc_nodeprimary(Oid nodeid)
{
	HeapTuple		tuple;
	Form_pgxc_node	nodeForm;
	bool			result;

	tuple = SearchSysCache1(PGXCNODEOID, ObjectIdGetDatum(nodeid));

	if (!HeapTupleIsValid(tuple))
			elog(ERROR, "cache lookup failed for node %u", nodeid);

	nodeForm = (Form_pgxc_node) GETSTRUCT(tuple);
	result = nodeForm->nodeis_primary;
	ReleaseSysCache(tuple);

	return result;
}

/*
 * get_pgxc_groupoid
 *		Obtain PGXC Group Oid for given group name
 *		Return Invalid Oid if group does not exist
 */
Oid
get_pgxc_groupoid(const char *groupname)
{
	return GetSysCacheOid1(PGXCGROUPNAME,
						   PointerGetDatum(groupname));
}

/*
 * get_pgxc_groupmembers
 *		Obtain PGXC Group members for given group Oid
 *		Return number of members and their list
 *
 * Member list is returned as a palloc'd array
 */
int
get_pgxc_groupmembers(Oid groupid, Oid **members)
{
	HeapTuple		tuple;
	Form_pgxc_group		groupForm;
	int			nmembers;

	tuple = SearchSysCache1(PGXCGROUPOID, ObjectIdGetDatum(groupid));

	if (!HeapTupleIsValid(tuple))
			elog(ERROR, "cache lookup failed for group %u", groupid);

	groupForm = (Form_pgxc_group) GETSTRUCT(tuple);
	nmembers = (int) groupForm->group_members.dim1;
	*members = (Oid *) palloc(nmembers * sizeof(Oid));
	memcpy(*members, groupForm->group_members.values, nmembers * sizeof(Oid));

	ReleaseSysCache(tuple);
	return nmembers;
}

/*
 * get_pgxc_classnodes
 *		Obtain PGXC class Datanode list for given relation Oid
 *		Return number of Datanodes and their list
 *
 * Node list is returned as a palloc'd array
 */
int
get_pgxc_classnodes(Oid tableid, Oid **nodes)
{
	HeapTuple		tuple;
	Form_pgxc_class		classForm;
	int			numnodes;

	tuple = SearchSysCache1(PGXCCLASSRELID, ObjectIdGetDatum(tableid));

	if (!HeapTupleIsValid(tuple))
			elog(ERROR, "cache lookup failed for relation %u", tableid);

	classForm = (Form_pgxc_class) GETSTRUCT(tuple);
	numnodes = (int) classForm->nodeoids.dim1;
	*nodes = (Oid *) palloc(numnodes * sizeof(Oid));
	memcpy(*nodes, classForm->nodeoids.values, numnodes * sizeof(Oid));

	ReleaseSysCache(tuple);
	return numnodes;
}
#endif

/*
 * get_typavgwidth
 *
 *	  Given a type OID and a typmod value (pass -1 if typmod is unknown),
 *	  estimate the average width of values of the type.  This is used by
 *	  the planner, which doesn't require absolutely correct results;
 *	  it's OK (and expected) to guess if we don't know for sure.
 */
int32
get_typavgwidth(Oid typid, int32 typmod)
{
	int			typlen = get_typlen(typid);
	int32		maxwidth;

	/*
	 * Easy if it's a fixed-width type
	 */
	if (typlen > 0)
		return typlen;

	/*
	 * type_maximum_size knows the encoding of typmod for some datatypes;
	 * don't duplicate that knowledge here.
	 */
	maxwidth = type_maximum_size(typid, typmod);
	if (maxwidth > 0)
	{
		/*
		 * For BPCHAR, the max width is also the only width.  Otherwise we
		 * need to guess about the typical data width given the max. A sliding
		 * scale for percentage of max width seems reasonable.
		 */
		if (typid == BPCHAROID)
			return maxwidth;
		if (maxwidth <= 32)
			return maxwidth;	/* assume full width */
		if (maxwidth < 1000)
			return 32 + (maxwidth - 32) / 2;	/* assume 50% */

		/*
		 * Beyond 1000, assume we're looking at something like
		 * "varchar(10000)" where the limit isn't actually reached often, and
		 * use a fixed estimate.
		 */
		return 32 + (1000 - 32) / 2;
	}

	/*
	 * Ooops, we have no idea ... wild guess time.
	 */
	return 32;
}

/*
 * get_typtype
 *
 *		Given the type OID, find if it is a basic type, a complex type, etc.
 *		It returns the null char if the cache lookup fails...
 */
char
get_typtype(Oid typid)
{
	HeapTuple	tp;

	tp = SearchSysCache1(TYPEOID, ObjectIdGetDatum(typid));
	if (HeapTupleIsValid(tp))
	{
		Form_pg_type typtup = (Form_pg_type) GETSTRUCT(tp);
		char		result;

		result = typtup->typtype;
		ReleaseSysCache(tp);
		return result;
	}
	else
		return '\0';
}

/*
 * type_is_rowtype
 *
 *		Convenience function to determine whether a type OID represents
 *		a "rowtype" type --- either RECORD or a named composite type.
 */
bool
type_is_rowtype(Oid typid)
{
	return (typid == RECORDOID || get_typtype(typid) == TYPTYPE_COMPOSITE);
}

/*
 * type_is_enum
 *	  Returns true if the given type is an enum type.
 */
bool
type_is_enum(Oid typid)
{
	return (get_typtype(typid) == TYPTYPE_ENUM);
}

/*
 * type_is_range
 *	  Returns true if the given type is a range type.
 */
bool
type_is_range(Oid typid)
{
	return (get_typtype(typid) == TYPTYPE_RANGE);
}

/*
 * get_type_category_preferred
 *
 *		Given the type OID, fetch its category and preferred-type status.
 *		Throws error on failure.
 */
void
get_type_category_preferred(Oid typid, char *typcategory, bool *typispreferred)
{
	HeapTuple	tp;
	Form_pg_type typtup;

	tp = SearchSysCache1(TYPEOID, ObjectIdGetDatum(typid));
	if (!HeapTupleIsValid(tp))
		elog(ERROR, "cache lookup failed for type %u", typid);
	typtup = (Form_pg_type) GETSTRUCT(tp);
	*typcategory = typtup->typcategory;
	*typispreferred = typtup->typispreferred;
	ReleaseSysCache(tp);
}

/*
 * get_typ_typrelid
 *
 *		Given the type OID, get the typrelid (InvalidOid if not a complex
 *		type).
 */
Oid
get_typ_typrelid(Oid typid)
{
	HeapTuple	tp;

	tp = SearchSysCache1(TYPEOID, ObjectIdGetDatum(typid));
	if (HeapTupleIsValid(tp))
	{
		Form_pg_type typtup = (Form_pg_type) GETSTRUCT(tp);
		Oid			result;

		result = typtup->typrelid;
		ReleaseSysCache(tp);
		return result;
	}
	else
		return InvalidOid;
}

/*
 * get_element_type
 *
 *		Given the type OID, get the typelem (InvalidOid if not an array type).
 *
 * NB: this only considers varlena arrays to be true arrays; InvalidOid is
 * returned if the input is a fixed-length array type.
 */
Oid
get_element_type(Oid typid)
{
	HeapTuple	tp;

	tp = SearchSysCache1(TYPEOID, ObjectIdGetDatum(typid));
	if (HeapTupleIsValid(tp))
	{
		Form_pg_type typtup = (Form_pg_type) GETSTRUCT(tp);
		Oid			result;

		if (typtup->typlen == -1)
			result = typtup->typelem;
		else
			result = InvalidOid;
		ReleaseSysCache(tp);
		return result;
	}
	else
		return InvalidOid;
}

/*
 * get_array_type
 *
 *		Given the type OID, get the corresponding "true" array type.
 *		Returns InvalidOid if no array type can be found.
 */
Oid
get_array_type(Oid typid)
{
	HeapTuple	tp;
	Oid			result = InvalidOid;

	tp = SearchSysCache1(TYPEOID, ObjectIdGetDatum(typid));
	if (HeapTupleIsValid(tp))
	{
		result = ((Form_pg_type) GETSTRUCT(tp))->typarray;
		ReleaseSysCache(tp);
	}
	return result;
}

/*
 * get_promoted_array_type
 *
 *		The "promoted" type is what you'd get from an ARRAY(SELECT ...)
 *		construct, that is, either the corresponding "true" array type
 *		if the input is a scalar type that has such an array type,
 *		or the same type if the input is already a "true" array type.
 *		Returns InvalidOid if neither rule is satisfied.
 */
Oid
get_promoted_array_type(Oid typid)
{
	Oid			array_type = get_array_type(typid);

	if (OidIsValid(array_type))
		return array_type;
	if (OidIsValid(get_element_type(typid)))
		return typid;
	return InvalidOid;
}

/*
 * get_base_element_type
 *		Given the type OID, get the typelem, looking "through" any domain
 *		to its underlying array type.
 *
 * This is equivalent to get_element_type(getBaseType(typid)), but avoids
 * an extra cache lookup.  Note that it fails to provide any information
 * about the typmod of the array.
 */
Oid
get_base_element_type(Oid typid)
{
	/*
	 * We loop to find the bottom base type in a stack of domains.
	 */
	for (;;)
	{
		HeapTuple	tup;
		Form_pg_type typTup;

		tup = SearchSysCache1(TYPEOID, ObjectIdGetDatum(typid));
		if (!HeapTupleIsValid(tup))
			break;
		typTup = (Form_pg_type) GETSTRUCT(tup);
		if (typTup->typtype != TYPTYPE_DOMAIN)
		{
			/* Not a domain, so stop descending */
			Oid			result;

			/* This test must match get_element_type */
			if (typTup->typlen == -1)
				result = typTup->typelem;
			else
				result = InvalidOid;
			ReleaseSysCache(tup);
			return result;
		}

		typid = typTup->typbasetype;
		ReleaseSysCache(tup);
	}

	/* Like get_element_type, silently return InvalidOid for bogus input */
	return InvalidOid;
}

/*
 * getTypeInputInfo
 *
 *		Get info needed for converting values of a type to internal form
 */
void
getTypeInputInfo(Oid type, Oid *typInput, Oid *typIOParam)
{
	HeapTuple	typeTuple;
	Form_pg_type pt;

	typeTuple = SearchSysCache1(TYPEOID, ObjectIdGetDatum(type));
	if (!HeapTupleIsValid(typeTuple))
		elog(ERROR, "cache lookup failed for type %u", type);
	pt = (Form_pg_type) GETSTRUCT(typeTuple);

	if (!pt->typisdefined)
		ereport(ERROR,
				(errcode(ERRCODE_UNDEFINED_OBJECT),
				 errmsg("type %s is only a shell",
						format_type_be(type))));
	if (!OidIsValid(pt->typinput))
		ereport(ERROR,
				(errcode(ERRCODE_UNDEFINED_FUNCTION),
				 errmsg("no input function available for type %s",
						format_type_be(type))));

	*typInput = pt->typinput;
	*typIOParam = getTypeIOParam(typeTuple);

	ReleaseSysCache(typeTuple);
}

/*
 * getTypeOutputInfo
 *
 *		Get info needed for printing values of a type
 */
void
getTypeOutputInfo(Oid type, Oid *typOutput, bool *typIsVarlena)
{
	HeapTuple	typeTuple;
	Form_pg_type pt;

	typeTuple = SearchSysCache1(TYPEOID, ObjectIdGetDatum(type));
	if (!HeapTupleIsValid(typeTuple))
		elog(ERROR, "cache lookup failed for type %u", type);
	pt = (Form_pg_type) GETSTRUCT(typeTuple);

	if (!pt->typisdefined)
		ereport(ERROR,
				(errcode(ERRCODE_UNDEFINED_OBJECT),
				 errmsg("type %s is only a shell",
						format_type_be(type))));
	if (!OidIsValid(pt->typoutput))
		ereport(ERROR,
				(errcode(ERRCODE_UNDEFINED_FUNCTION),
				 errmsg("no output function available for type %s",
						format_type_be(type))));

	*typOutput = pt->typoutput;
	*typIsVarlena = (!pt->typbyval) && (pt->typlen == -1);

	ReleaseSysCache(typeTuple);
}

/*
 * getTypeBinaryInputInfo
 *
 *		Get info needed for binary input of values of a type
 */
void
getTypeBinaryInputInfo(Oid type, Oid *typReceive, Oid *typIOParam)
{
	HeapTuple	typeTuple;
	Form_pg_type pt;

	typeTuple = SearchSysCache1(TYPEOID, ObjectIdGetDatum(type));
	if (!HeapTupleIsValid(typeTuple))
		elog(ERROR, "cache lookup failed for type %u", type);
	pt = (Form_pg_type) GETSTRUCT(typeTuple);

	if (!pt->typisdefined)
		ereport(ERROR,
				(errcode(ERRCODE_UNDEFINED_OBJECT),
				 errmsg("type %s is only a shell",
						format_type_be(type))));
	if (!OidIsValid(pt->typreceive))
		ereport(ERROR,
				(errcode(ERRCODE_UNDEFINED_FUNCTION),
				 errmsg("no binary input function available for type %s",
						format_type_be(type))));

	*typReceive = pt->typreceive;
	*typIOParam = getTypeIOParam(typeTuple);

	ReleaseSysCache(typeTuple);
}

/*
 * getTypeBinaryOutputInfo
 *
 *		Get info needed for binary output of values of a type
 */
void
getTypeBinaryOutputInfo(Oid type, Oid *typSend, bool *typIsVarlena)
{
	HeapTuple	typeTuple;
	Form_pg_type pt;

	typeTuple = SearchSysCache1(TYPEOID, ObjectIdGetDatum(type));
	if (!HeapTupleIsValid(typeTuple))
		elog(ERROR, "cache lookup failed for type %u", type);
	pt = (Form_pg_type) GETSTRUCT(typeTuple);

	if (!pt->typisdefined)
		ereport(ERROR,
				(errcode(ERRCODE_UNDEFINED_OBJECT),
				 errmsg("type %s is only a shell",
						format_type_be(type))));
	if (!OidIsValid(pt->typsend))
		ereport(ERROR,
				(errcode(ERRCODE_UNDEFINED_FUNCTION),
				 errmsg("no binary output function available for type %s",
						format_type_be(type))));

	*typSend = pt->typsend;
	*typIsVarlena = (!pt->typbyval) && (pt->typlen == -1);

	ReleaseSysCache(typeTuple);
}

/*
 * get_typmodin
 *
 *		Given the type OID, return the type's typmodin procedure, if any.
 */
Oid
get_typmodin(Oid typid)
{
	HeapTuple	tp;

	tp = SearchSysCache1(TYPEOID, ObjectIdGetDatum(typid));
	if (HeapTupleIsValid(tp))
	{
		Form_pg_type typtup = (Form_pg_type) GETSTRUCT(tp);
		Oid			result;

		result = typtup->typmodin;
		ReleaseSysCache(tp);
		return result;
	}
	else
		return InvalidOid;
}

#ifdef NOT_USED
/*
 * get_typmodout
 *
 *		Given the type OID, return the type's typmodout procedure, if any.
 */
Oid
get_typmodout(Oid typid)
{
	HeapTuple	tp;

	tp = SearchSysCache1(TYPEOID, ObjectIdGetDatum(typid));
	if (HeapTupleIsValid(tp))
	{
		Form_pg_type typtup = (Form_pg_type) GETSTRUCT(tp);
		Oid			result;

		result = typtup->typmodout;
		ReleaseSysCache(tp);
		return result;
	}
	else
		return InvalidOid;
}
#endif   /* NOT_USED */

/*
 * get_typcollation
 *
 *		Given the type OID, return the type's typcollation attribute.
 */
Oid
get_typcollation(Oid typid)
{
	HeapTuple	tp;

	tp = SearchSysCache1(TYPEOID, ObjectIdGetDatum(typid));
	if (HeapTupleIsValid(tp))
	{
		Form_pg_type typtup = (Form_pg_type) GETSTRUCT(tp);
		Oid			result;

		result = typtup->typcollation;
		ReleaseSysCache(tp);
		return result;
	}
	else
		return InvalidOid;
}


/*
 * type_is_collatable
 *
 *		Return whether the type cares about collations
 */
bool
type_is_collatable(Oid typid)
{
	return OidIsValid(get_typcollation(typid));
}


/*				---------- STATISTICS CACHE ----------					 */

/*
 * get_attavgwidth
 *
 *	  Given the table and attribute number of a column, get the average
 *	  width of entries in the column.  Return zero if no data available.
 *
 * Currently this is only consulted for individual tables, not for inheritance
 * trees, so we don't need an "inh" parameter.
 *
 * Calling a hook at this point looks somewhat strange, but is required
 * because the optimizer calls this function without any other way for
 * plug-ins to control the result.
 */
int32
get_attavgwidth(Oid relid, AttrNumber attnum)
{
	HeapTuple	tp;
	int32		stawidth;

	if (get_attavgwidth_hook)
	{
		stawidth = (*get_attavgwidth_hook) (relid, attnum);
		if (stawidth > 0)
			return stawidth;
	}
	tp = SearchSysCache3(STATRELATTINH,
						 ObjectIdGetDatum(relid),
						 Int16GetDatum(attnum),
						 BoolGetDatum(false));
	if (HeapTupleIsValid(tp))
	{
		stawidth = ((Form_pg_statistic) GETSTRUCT(tp))->stawidth;
		ReleaseSysCache(tp);
		if (stawidth > 0)
			return stawidth;
	}
	return 0;
}

/*
 * get_attstatsslot
 *
 *		Extract the contents of a "slot" of a pg_statistic tuple.
 *		Returns TRUE if requested slot type was found, else FALSE.
 *
 * Unlike other routines in this file, this takes a pointer to an
 * already-looked-up tuple in the pg_statistic cache.  We do this since
 * most callers will want to extract more than one value from the cache
 * entry, and we don't want to repeat the cache lookup unnecessarily.
 * Also, this API allows this routine to be used with statistics tuples
 * that have been provided by a stats hook and didn't really come from
 * pg_statistic.
 *
 * statstuple: pg_statistics tuple to be examined.
 * atttype: type OID of attribute (can be InvalidOid if values == NULL).
 * atttypmod: typmod of attribute (can be 0 if values == NULL).
 * reqkind: STAKIND code for desired statistics slot kind.
 * reqop: STAOP value wanted, or InvalidOid if don't care.
 * actualop: if not NULL, *actualop receives the actual STAOP value.
 * values, nvalues: if not NULL, the slot's stavalues are extracted.
 * numbers, nnumbers: if not NULL, the slot's stanumbers are extracted.
 *
 * If assigned, values and numbers are set to point to palloc'd arrays.
 * If the attribute type is pass-by-reference, the values referenced by
 * the values array are themselves palloc'd.  The palloc'd stuff can be
 * freed by calling free_attstatsslot.
 *
 * Note: at present, atttype/atttypmod aren't actually used here at all.
 * But the caller must have the correct (or at least binary-compatible)
 * type ID to pass to free_attstatsslot later.
 */
bool
get_attstatsslot(HeapTuple statstuple,
				 Oid atttype, int32 atttypmod,
				 int reqkind, Oid reqop,
				 Oid *actualop,
				 Datum **values, int *nvalues,
				 float4 **numbers, int *nnumbers)
{
	Form_pg_statistic stats = (Form_pg_statistic) GETSTRUCT(statstuple);
	int			i,
				j;
	Datum		val;
	bool		isnull;
	ArrayType  *statarray;
	Oid			arrayelemtype;
	int			narrayelem;
	HeapTuple	typeTuple;
	Form_pg_type typeForm;

	for (i = 0; i < STATISTIC_NUM_SLOTS; i++)
	{
		if ((&stats->stakind1)[i] == reqkind &&
			(reqop == InvalidOid || (&stats->staop1)[i] == reqop))
			break;
	}
	if (i >= STATISTIC_NUM_SLOTS)
		return false;			/* not there */

	if (actualop)
		*actualop = (&stats->staop1)[i];

	if (values)
	{
		val = SysCacheGetAttr(STATRELATTINH, statstuple,
							  Anum_pg_statistic_stavalues1 + i,
							  &isnull);
		if (isnull)
			elog(ERROR, "stavalues is null");
		statarray = DatumGetArrayTypeP(val);

		/*
		 * Need to get info about the array element type.  We look at the
		 * actual element type embedded in the array, which might be only
		 * binary-compatible with the passed-in atttype.  The info we extract
		 * here should be the same either way, but deconstruct_array is picky
		 * about having an exact type OID match.
		 */
		arrayelemtype = ARR_ELEMTYPE(statarray);
		typeTuple = SearchSysCache1(TYPEOID, ObjectIdGetDatum(arrayelemtype));
		if (!HeapTupleIsValid(typeTuple))
			elog(ERROR, "cache lookup failed for type %u", arrayelemtype);
		typeForm = (Form_pg_type) GETSTRUCT(typeTuple);

		/* Deconstruct array into Datum elements; NULLs not expected */
		deconstruct_array(statarray,
						  arrayelemtype,
						  typeForm->typlen,
						  typeForm->typbyval,
						  typeForm->typalign,
						  values, NULL, nvalues);

		/*
		 * If the element type is pass-by-reference, we now have a bunch of
		 * Datums that are pointers into the syscache value.  Copy them to
		 * avoid problems if syscache decides to drop the entry.
		 */
		if (!typeForm->typbyval)
		{
			for (j = 0; j < *nvalues; j++)
			{
				(*values)[j] = datumCopy((*values)[j],
										 typeForm->typbyval,
										 typeForm->typlen);
			}
		}

		ReleaseSysCache(typeTuple);

		/*
		 * Free statarray if it's a detoasted copy.
		 */
		if ((Pointer) statarray != DatumGetPointer(val))
			pfree(statarray);
	}

	if (numbers)
	{
		val = SysCacheGetAttr(STATRELATTINH, statstuple,
							  Anum_pg_statistic_stanumbers1 + i,
							  &isnull);
		if (isnull)
			elog(ERROR, "stanumbers is null");
		statarray = DatumGetArrayTypeP(val);

		/*
		 * We expect the array to be a 1-D float4 array; verify that. We don't
		 * need to use deconstruct_array() since the array data is just going
		 * to look like a C array of float4 values.
		 */
		narrayelem = ARR_DIMS(statarray)[0];
		if (ARR_NDIM(statarray) != 1 || narrayelem <= 0 ||
			ARR_HASNULL(statarray) ||
			ARR_ELEMTYPE(statarray) != FLOAT4OID)
			elog(ERROR, "stanumbers is not a 1-D float4 array");
		*numbers = (float4 *) palloc(narrayelem * sizeof(float4));
		memcpy(*numbers, ARR_DATA_PTR(statarray), narrayelem * sizeof(float4));
		*nnumbers = narrayelem;

		/*
		 * Free statarray if it's a detoasted copy.
		 */
		if ((Pointer) statarray != DatumGetPointer(val))
			pfree(statarray);
	}

	return true;
}

/*
 * free_attstatsslot
 *		Free data allocated by get_attstatsslot
 *
 * atttype need be valid only if values != NULL.
 */
void
free_attstatsslot(Oid atttype,
				  Datum *values, int nvalues,
				  float4 *numbers, int nnumbers)
{
	if (values)
	{
		if (!get_typbyval(atttype))
		{
			int			i;

			for (i = 0; i < nvalues; i++)
				pfree(DatumGetPointer(values[i]));
		}
		pfree(values);
	}
	if (numbers)
		pfree(numbers);
}

/*				---------- PG_NAMESPACE CACHE ----------				 */

/*
 * get_namespace_name
 *		Returns the name of a given namespace
 *
 * Returns a palloc'd copy of the string, or NULL if no such namespace.
 */
char *
get_namespace_name(Oid nspid)
{
	HeapTuple	tp;

	tp = SearchSysCache1(NAMESPACEOID, ObjectIdGetDatum(nspid));
	if (HeapTupleIsValid(tp))
	{
		Form_pg_namespace nsptup = (Form_pg_namespace) GETSTRUCT(tp);
		char	   *result;

		result = pstrdup(NameStr(nsptup->nspname));
		ReleaseSysCache(tp);
		return result;
	}
	else
		return NULL;
}

<<<<<<< HEAD

#ifdef XCP
/*
 * Routines to get info to encode/decode oids when sending between nodes
 */

/*
 * get_namespaceid
 *	  Given a namespace name, look up the namespace OID.
 *
 * Returns InvalidOid if there is no such namespace
 */
Oid
get_namespaceid(const char *nspname)
{
	return GetSysCacheOid(NAMESPACENAME,
						  CStringGetDatum(nspname),
						  0, 0, 0);
}

/*
 * get_typ_name
 *
 *		Given the type OID, find the type name
 *		It returns palloc'd copy of the name or NULL if the cache lookup fails...
 */
char *
get_typ_name(Oid typid)
{
	HeapTuple	tp;

	tp = SearchSysCache(TYPEOID,
						ObjectIdGetDatum(typid),
						0, 0, 0);
	if (HeapTupleIsValid(tp))
	{
		Form_pg_type typtup = (Form_pg_type) GETSTRUCT(tp);
		char	   *result;

		result = pstrdup(NameStr(typtup->typname));
		ReleaseSysCache(tp);
		return result;
	}
	else
		return NULL;
}

/*
 * get_typ_namespace
 *
 *		Given the type OID, find the namespace
 *		It returns InvalidOid if the cache lookup fails...
 */
Oid
get_typ_namespace(Oid typid)
{
	HeapTuple	tp;

	tp = SearchSysCache(TYPEOID,
						ObjectIdGetDatum(typid),
						0, 0, 0);
	if (HeapTupleIsValid(tp))
	{
		Form_pg_type typtup = (Form_pg_type) GETSTRUCT(tp);
		Oid			result;

		result = typtup->typnamespace;
		ReleaseSysCache(tp);
		return result;
	}
	else
		return InvalidOid;
}

/*
 * get_typname_typid
 *	  Given a type name and namespace OID, look up the type OID.
 *
 * Returns InvalidOid if there is no such type
 */
Oid
get_typname_typid(const char *typname, Oid typnamespace)
{
	return GetSysCacheOid(TYPENAMENSP,
						  CStringGetDatum(typname),
						  ObjectIdGetDatum(typnamespace),
						  0, 0);
}

/*
 * get_funcid
 *	  Given a function name, argument types and namespace OID, look up
 * the function OID.
 *
 * Returns InvalidOid if there is no such function
 */
Oid
get_funcid(const char *funcname, oidvector *argtypes, Oid funcnsp)
{
	return GetSysCacheOid(PROCNAMEARGSNSP,
						  CStringGetDatum(funcname),
						  PointerGetDatum(argtypes),
						  ObjectIdGetDatum(funcnsp),
						  0);
}

/*
 * get_opnamespace
 *	  Given an opno, find the namespace
 *
 * Returns InvalidOid if there is no such operator
 */
Oid
get_opnamespace(Oid opno)
{
	HeapTuple	tp;

	tp = SearchSysCache(OPEROID,
						ObjectIdGetDatum(opno),
						0, 0, 0);
	if (HeapTupleIsValid(tp))
	{
		Form_pg_operator optup = (Form_pg_operator) GETSTRUCT(tp);
		Oid				result;

		result = optup->oprnamespace;
		ReleaseSysCache(tp);
		return result;
	}
	else
		return InvalidOid;
}

/*
 * get_operid
 *	  Given an operator name, argument types and namespace OID, look up
 * the operator OID.
 *
 * Returns InvalidOid if there is no such operator
 */
Oid
get_operid(const char *oprname, Oid oprleft, Oid oprright, Oid oprnsp)
{
	return GetSysCacheOid(OPERNAMENSP,
						  CStringGetDatum(oprname),
						  ObjectIdGetDatum(oprleft),
						  ObjectIdGetDatum(oprright),
						  ObjectIdGetDatum(oprnsp));
}

#endif


=======
/*
 * get_namespace_name_or_temp
 *		As above, but if it is this backend's temporary namespace, return
 *		"pg_temp" instead.
 */
char *
get_namespace_name_or_temp(Oid nspid)
{
	if (isTempNamespace(nspid))
		return "pg_temp";
	else
		return get_namespace_name(nspid);
}

>>>>>>> 4cb7d671
/*				---------- PG_RANGE CACHE ----------				 */

/*
 * get_range_subtype
 *		Returns the subtype of a given range type
 *
 * Returns InvalidOid if the type is not a range type.
 */
Oid
get_range_subtype(Oid rangeOid)
{
	HeapTuple	tp;

	tp = SearchSysCache1(RANGETYPE, ObjectIdGetDatum(rangeOid));
	if (HeapTupleIsValid(tp))
	{
		Form_pg_range rngtup = (Form_pg_range) GETSTRUCT(tp);
		Oid			result;

		result = rngtup->rngsubtype;
		ReleaseSysCache(tp);
		return result;
	}
	else
		return InvalidOid;
}<|MERGE_RESOLUTION|>--- conflicted
+++ resolved
@@ -3,16 +3,12 @@
  * lsyscache.c
  *	  Convenience routines for common queries in the system catalog cache.
  *
-<<<<<<< HEAD
  * This Source Code Form is subject to the terms of the Mozilla Public
  * License, v. 2.0. If a copy of the MPL was not distributed with this
  * file, You can obtain one at http://mozilla.org/MPL/2.0/.
  *
  * Portions Copyright (c) 2012-2014, TransLattice, Inc.
- * Portions Copyright (c) 1996-2014, PostgreSQL Global Development Group
-=======
  * Portions Copyright (c) 1996-2015, PostgreSQL Global Development Group
->>>>>>> 4cb7d671
  * Portions Copyright (c) 1994, Regents of the University of California
  *
  * IDENTIFICATION
@@ -3240,7 +3236,6 @@
 		return NULL;
 }
 
-<<<<<<< HEAD
 
 #ifdef XCP
 /*
@@ -3393,8 +3388,6 @@
 
 #endif
 
-
-=======
 /*
  * get_namespace_name_or_temp
  *		As above, but if it is this backend's temporary namespace, return
@@ -3409,7 +3402,6 @@
 		return get_namespace_name(nspid);
 }
 
->>>>>>> 4cb7d671
 /*				---------- PG_RANGE CACHE ----------				 */
 
 /*
