--- conflicted
+++ resolved
@@ -3,16 +3,12 @@
  * miscinit.c
  *	  miscellaneous initialization support stuff
  *
-<<<<<<< HEAD
  * This Source Code Form is subject to the terms of the Mozilla Public
  * License, v. 2.0. If a copy of the MPL was not distributed with this
  * file, You can obtain one at http://mozilla.org/MPL/2.0/.
  *
  * Portions Copyright (c) 2012-2014, TransLattice, Inc.
- * Portions Copyright (c) 1996-2014, PostgreSQL Global Development Group
-=======
  * Portions Copyright (c) 1996-2015, PostgreSQL Global Development Group
->>>>>>> 4cb7d671
  * Portions Copyright (c) 1994, Regents of the University of California
  *
  *
@@ -71,11 +67,8 @@
 /* List of lock files to be removed at proc exit */
 static List *lock_files = NIL;
 
-<<<<<<< HEAD
-=======
 static Latch LocalLatchData;
 
->>>>>>> 4cb7d671
 /* ----------------------------------------------------------------
  *		ignoring system indexes support stuff
  *
