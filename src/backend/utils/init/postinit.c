/*-------------------------------------------------------------------------
 *
 * postinit.c
 *	  postgres initialization utilities
 *
 * Portions Copyright (c) 1996-2011, PostgreSQL Global Development Group
 * Portions Copyright (c) 1994, Regents of the University of California
 *
 *
 * IDENTIFICATION
 *	  src/backend/utils/init/postinit.c
 *
 *
 *-------------------------------------------------------------------------
 */
#include "postgres.h"

#include <ctype.h>
#include <fcntl.h>
#include <unistd.h>

#include "access/heapam.h"
#include "access/sysattr.h"
#include "access/xact.h"
#include "catalog/catalog.h"
#include "catalog/indexing.h"
#include "catalog/namespace.h"
#include "catalog/pg_authid.h"
#include "catalog/pg_database.h"
#include "catalog/pg_db_role_setting.h"
#include "catalog/pg_tablespace.h"
#include "libpq/auth.h"
#include "libpq/libpq-be.h"
#include "mb/pg_wchar.h"
#include "miscadmin.h"
#include "pgstat.h"
#ifdef PGXC
#include "pgxc/pgxc.h"
#endif
#include "postmaster/autovacuum.h"
#include "postmaster/postmaster.h"
#include "replication/walsender.h"
#include "storage/bufmgr.h"
#include "storage/fd.h"
#include "storage/ipc.h"
#include "storage/lmgr.h"
#include "storage/proc.h"
#include "storage/procarray.h"
#include "storage/procsignal.h"
#include "storage/sinvaladt.h"
#include "storage/smgr.h"
#include "tcop/tcopprot.h"
#include "utils/acl.h"
#include "utils/fmgroids.h"
#include "utils/guc.h"
#include "utils/pg_locale.h"
#include "utils/portal.h"
#include "utils/ps_status.h"
#include "utils/snapmgr.h"
#include "utils/syscache.h"
#include "utils/tqual.h"


static HeapTuple GetDatabaseTuple(const char *dbname);
static HeapTuple GetDatabaseTupleByOid(Oid dboid);
static void PerformAuthentication(Port *port);
static void CheckMyDatabase(const char *name, bool am_superuser);
static void InitCommunication(void);
static void ShutdownPostgres(int code, Datum arg);
static bool ThereIsAtLeastOneRole(void);
static void process_startup_options(Port *port, bool am_superuser);
static void process_settings(Oid databaseid, Oid roleid);


/*** InitPostgres support ***/


/*
 * GetDatabaseTuple -- fetch the pg_database row for a database
 *
 * This is used during backend startup when we don't yet have any access to
 * system catalogs in general.	In the worst case, we can seqscan pg_database
 * using nothing but the hard-wired descriptor that relcache.c creates for
 * pg_database.  In more typical cases, relcache.c was able to load
 * descriptors for both pg_database and its indexes from the shared relcache
 * cache file, and so we can do an indexscan.  criticalSharedRelcachesBuilt
 * tells whether we got the cached descriptors.
 */
static HeapTuple
GetDatabaseTuple(const char *dbname)
{
	HeapTuple	tuple;
	Relation	relation;
	SysScanDesc scan;
	ScanKeyData key[1];

	/*
	 * form a scan key
	 */
	ScanKeyInit(&key[0],
				Anum_pg_database_datname,
				BTEqualStrategyNumber, F_NAMEEQ,
				CStringGetDatum(dbname));

	/*
	 * Open pg_database and fetch a tuple.	Force heap scan if we haven't yet
	 * built the critical shared relcache entries (i.e., we're starting up
	 * without a shared relcache cache file).
	 */
	relation = heap_open(DatabaseRelationId, AccessShareLock);
	scan = systable_beginscan(relation, DatabaseNameIndexId,
							  criticalSharedRelcachesBuilt,
							  SnapshotNow,
							  1, key);

	tuple = systable_getnext(scan);

	/* Must copy tuple before releasing buffer */
	if (HeapTupleIsValid(tuple))
		tuple = heap_copytuple(tuple);

	/* all done */
	systable_endscan(scan);
	heap_close(relation, AccessShareLock);

	return tuple;
}

/*
 * GetDatabaseTupleByOid -- as above, but search by database OID
 */
static HeapTuple
GetDatabaseTupleByOid(Oid dboid)
{
	HeapTuple	tuple;
	Relation	relation;
	SysScanDesc scan;
	ScanKeyData key[1];

	/*
	 * form a scan key
	 */
	ScanKeyInit(&key[0],
				ObjectIdAttributeNumber,
				BTEqualStrategyNumber, F_OIDEQ,
				ObjectIdGetDatum(dboid));

	/*
	 * Open pg_database and fetch a tuple.	Force heap scan if we haven't yet
	 * built the critical shared relcache entries (i.e., we're starting up
	 * without a shared relcache cache file).
	 */
	relation = heap_open(DatabaseRelationId, AccessShareLock);
	scan = systable_beginscan(relation, DatabaseOidIndexId,
							  criticalSharedRelcachesBuilt,
							  SnapshotNow,
							  1, key);

	tuple = systable_getnext(scan);

	/* Must copy tuple before releasing buffer */
	if (HeapTupleIsValid(tuple))
		tuple = heap_copytuple(tuple);

	/* all done */
	systable_endscan(scan);
	heap_close(relation, AccessShareLock);

	return tuple;
}


/*
 * PerformAuthentication -- authenticate a remote client
 *
 * returns: nothing.  Will not return at all if there's any failure.
 */
static void
PerformAuthentication(Port *port)
{
	/* This should be set already, but let's make sure */
	ClientAuthInProgress = true;	/* limit visibility of log messages */

	/*
	 * In EXEC_BACKEND case, we didn't inherit the contents of pg_hba.conf
	 * etcetera from the postmaster, and have to load them ourselves.  Note we
	 * are loading them into the startup transaction's memory context, not
	 * PostmasterContext, but that shouldn't matter.
	 *
	 * FIXME: [fork/exec] Ugh.	Is there a way around this overhead?
	 */
#ifdef EXEC_BACKEND
	if (!load_hba())
	{
		/*
		 * It makes no sense to continue if we fail to load the HBA file,
		 * since there is no way to connect to the database in this case.
		 */
		ereport(FATAL,
				(errmsg("could not load pg_hba.conf")));
	}
	load_ident();
#endif

	/*
	 * Set up a timeout in case a buggy or malicious client fails to respond
	 * during authentication.  Since we're inside a transaction and might do
	 * database access, we have to use the statement_timeout infrastructure.
	 */
	if (!enable_sig_alarm(AuthenticationTimeout * 1000, true))
		elog(FATAL, "could not set timer for authorization timeout");

	/*
	 * Now perform authentication exchange.
	 */
	ClientAuthentication(port); /* might not return, if failure */

	/*
	 * Done with authentication.  Disable the timeout, and log if needed.
	 */
	if (!disable_sig_alarm(true))
		elog(FATAL, "could not disable timer for authorization timeout");

	if (Log_connections)
	{
		if (am_walsender)
			ereport(LOG,
					(errmsg("replication connection authorized: user=%s",
							port->user_name)));
		else
			ereport(LOG,
					(errmsg("connection authorized: user=%s database=%s",
							port->user_name, port->database_name)));
	}

	set_ps_display("startup", false);

	ClientAuthInProgress = false;		/* client_min_messages is active now */
}


/*
 * CheckMyDatabase -- fetch information from the pg_database entry for our DB
 */
static void
CheckMyDatabase(const char *name, bool am_superuser)
{
	HeapTuple	tup;
	Form_pg_database dbform;
	char	   *collate;
	char	   *ctype;

	/* Fetch our pg_database row normally, via syscache */
	tup = SearchSysCache1(DATABASEOID, ObjectIdGetDatum(MyDatabaseId));
	if (!HeapTupleIsValid(tup))
		elog(ERROR, "cache lookup failed for database %u", MyDatabaseId);
	dbform = (Form_pg_database) GETSTRUCT(tup);

	/* This recheck is strictly paranoia */
	if (strcmp(name, NameStr(dbform->datname)) != 0)
		ereport(FATAL,
				(errcode(ERRCODE_UNDEFINED_DATABASE),
				 errmsg("database \"%s\" has disappeared from pg_database",
						name),
				 errdetail("Database OID %u now seems to belong to \"%s\".",
						   MyDatabaseId, NameStr(dbform->datname))));

	/*
	 * Check permissions to connect to the database.
	 *
	 * These checks are not enforced when in standalone mode, so that there is
	 * a way to recover from disabling all access to all databases, for
	 * example "UPDATE pg_database SET datallowconn = false;".
	 *
	 * We do not enforce them for autovacuum worker processes either.
	 */
	if (IsUnderPostmaster && !IsAutoVacuumWorkerProcess())
	{
		/*
		 * Check that the database is currently allowing connections.
		 */
		if (!dbform->datallowconn)
			ereport(FATAL,
					(errcode(ERRCODE_OBJECT_NOT_IN_PREREQUISITE_STATE),
			 errmsg("database \"%s\" is not currently accepting connections",
					name)));

		/*
		 * Check privilege to connect to the database.	(The am_superuser test
		 * is redundant, but since we have the flag, might as well check it
		 * and save a few cycles.)
		 */
		if (!am_superuser &&
			pg_database_aclcheck(MyDatabaseId, GetUserId(),
								 ACL_CONNECT) != ACLCHECK_OK)
			ereport(FATAL,
					(errcode(ERRCODE_INSUFFICIENT_PRIVILEGE),
					 errmsg("permission denied for database \"%s\"", name),
					 errdetail("User does not have CONNECT privilege.")));

		/*
		 * Check connection limit for this database.
		 *
		 * There is a race condition here --- we create our PGPROC before
		 * checking for other PGPROCs.	If two backends did this at about the
		 * same time, they might both think they were over the limit, while
		 * ideally one should succeed and one fail.  Getting that to work
		 * exactly seems more trouble than it is worth, however; instead we
		 * just document that the connection limit is approximate.
		 */
		if (dbform->datconnlimit >= 0 &&
			!am_superuser &&
			CountDBBackends(MyDatabaseId) > dbform->datconnlimit)
			ereport(FATAL,
					(errcode(ERRCODE_TOO_MANY_CONNECTIONS),
					 errmsg("too many connections for database \"%s\"",
							name)));
	}

	/*
	 * OK, we're golden.  Next to-do item is to save the encoding info out of
	 * the pg_database tuple.
	 */
	SetDatabaseEncoding(dbform->encoding);
	/* Record it as a GUC internal option, too */
	SetConfigOption("server_encoding", GetDatabaseEncodingName(),
					PGC_INTERNAL, PGC_S_OVERRIDE);
	/* If we have no other source of client_encoding, use server encoding */
	SetConfigOption("client_encoding", GetDatabaseEncodingName(),
					PGC_BACKEND, PGC_S_DYNAMIC_DEFAULT);

	/* assign locale variables */
	collate = NameStr(dbform->datcollate);
	ctype = NameStr(dbform->datctype);

	if (pg_perm_setlocale(LC_COLLATE, collate) == NULL)
		ereport(FATAL,
			(errmsg("database locale is incompatible with operating system"),
			 errdetail("The database was initialized with LC_COLLATE \"%s\", "
					   " which is not recognized by setlocale().", collate),
			 errhint("Recreate the database with another locale or install the missing locale.")));

	if (pg_perm_setlocale(LC_CTYPE, ctype) == NULL)
		ereport(FATAL,
			(errmsg("database locale is incompatible with operating system"),
			 errdetail("The database was initialized with LC_CTYPE \"%s\", "
					   " which is not recognized by setlocale().", ctype),
			 errhint("Recreate the database with another locale or install the missing locale.")));

	/* Make the locale settings visible as GUC variables, too */
	SetConfigOption("lc_collate", collate, PGC_INTERNAL, PGC_S_OVERRIDE);
	SetConfigOption("lc_ctype", ctype, PGC_INTERNAL, PGC_S_OVERRIDE);

	/* Use the right encoding in translated messages */
#ifdef ENABLE_NLS
	pg_bind_textdomain_codeset(textdomain(NULL));
#endif

	ReleaseSysCache(tup);
}



/* --------------------------------
 *		InitCommunication
 *
 *		This routine initializes stuff needed for ipc, locking, etc.
 *		it should be called something more informative.
 * --------------------------------
 */
static void
InitCommunication(void)
{
	/*
	 * initialize shared memory and semaphores appropriately.
	 */
	if (!IsUnderPostmaster)		/* postmaster already did this */
	{
		/*
		 * We're running a postgres bootstrap process or a standalone backend.
		 * Create private "shmem" and semaphores.
		 */
		CreateSharedMemoryAndSemaphores(true, 0);
	}
}


/*
 * pg_split_opts -- split a string of options and append it to an argv array
 *
 * NB: the input string is destructively modified!	Also, caller is responsible
 * for ensuring the argv array is large enough.  The maximum possible number
 * of arguments added by this routine is (strlen(optstr) + 1) / 2.
 *
 * Since no current POSTGRES arguments require any quoting characters,
 * we can use the simple-minded tactic of assuming each set of space-
 * delimited characters is a separate argv element.
 *
 * If you don't like that, well, we *used* to pass the whole option string
 * as ONE argument to execl(), which was even less intelligent...
 */
void
pg_split_opts(char **argv, int *argcp, char *optstr)
{
	while (*optstr)
	{
		while (isspace((unsigned char) *optstr))
			optstr++;
		if (*optstr == '\0')
			break;
		argv[(*argcp)++] = optstr;
		while (*optstr && !isspace((unsigned char) *optstr))
			optstr++;
		if (*optstr)
			*optstr++ = '\0';
	}
}


/*
 * Early initialization of a backend (either standalone or under postmaster).
 * This happens even before InitPostgres.
 *
 * This is separate from InitPostgres because it is also called by auxiliary
 * processes, such as the background writer process, which may not call
 * InitPostgres at all.
 */
void
BaseInit(void)
{
	/*
	 * Attach to shared memory and semaphores, and initialize our
	 * input/output/debugging file descriptors.
	 */
	InitCommunication();
	DebugFileOpen();

	/* Do local initialization of file, storage and buffer managers */
	InitFileAccess();
	smgrinit();
	InitBufferPoolAccess();
}


/* --------------------------------
 * InitPostgres
 *		Initialize POSTGRES.
 *
 * The database can be specified by name, using the in_dbname parameter, or by
 * OID, using the dboid parameter.	In the latter case, the actual database
 * name can be returned to the caller in out_dbname.  If out_dbname isn't
 * NULL, it must point to a buffer of size NAMEDATALEN.
 *
 * In bootstrap mode no parameters are used.  The autovacuum launcher process
 * doesn't use any parameters either, because it only goes far enough to be
 * able to read pg_database; it doesn't connect to any particular database.
 * In walsender mode only username is used.
 *
 * As of PostgreSQL 8.2, we expect InitProcess() was already called, so we
 * already have a PGPROC struct ... but it's not completely filled in yet.
 *
 * Note:
 *		Be very careful with the order of calls in the InitPostgres function.
 * --------------------------------
 */
void
InitPostgres(const char *in_dbname, Oid dboid, const char *username,
			 char *out_dbname)
{
	bool		bootstrap = IsBootstrapProcessingMode();
	bool		am_superuser;
	char	   *fullpath;
	char		dbname[NAMEDATALEN];

	elog(DEBUG3, "InitPostgres");

	/*
	 * Add my PGPROC struct to the ProcArray.
	 *
	 * Once I have done this, I am visible to other backends!
	 */
	InitProcessPhase2();

	/*
	 * Initialize my entry in the shared-invalidation manager's array of
	 * per-backend data.
	 *
	 * Sets up MyBackendId, a unique backend identifier.
	 */
	MyBackendId = InvalidBackendId;

	SharedInvalBackendInit(false);

	if (MyBackendId > MaxBackends || MyBackendId <= 0)
		elog(FATAL, "bad backend id: %d", MyBackendId);

	/* Now that we have a BackendId, we can participate in ProcSignal */
	ProcSignalInit(MyBackendId);

	/*
	 * bufmgr needs another initialization call too
	 */
	InitBufferPoolBackend();

	/*
	 * Initialize local process's access to XLOG.
	 */
	if (IsUnderPostmaster)
	{
		/*
		 * The postmaster already started the XLOG machinery, but we need to
		 * call InitXLOGAccess(), if the system isn't in hot-standby mode.
		 * This is handled by calling RecoveryInProgress and ignoring the
		 * result.
		 */
		(void) RecoveryInProgress();
	}
	else
	{
		/*
		 * We are either a bootstrap process or a standalone backend. Either
		 * way, start up the XLOG machinery, and register to have it closed
		 * down at exit.
		 */
		StartupXLOG();
		on_shmem_exit(ShutdownXLOG, 0);
	}

	/*
	 * Initialize the relation cache and the system catalog caches.  Note that
	 * no catalog access happens here; we only set up the hashtable structure.
	 * We must do this before starting a transaction because transaction abort
	 * would try to touch these hashtables.
	 */
	RelationCacheInitialize();
	InitCatalogCache();
	InitPlanCache();

	/* Initialize portal manager */
	EnablePortalManager();

	/* Initialize stats collection --- must happen before first xact */
	if (!bootstrap)
		pgstat_initialize();

	/*
	 * Load relcache entries for the shared system catalogs.  This must create
	 * at least entries for pg_database and catalogs used for authentication.
	 */
	RelationCacheInitializePhase2();

	/*
	 * Set up process-exit callback to do pre-shutdown cleanup.  This has to
	 * be after we've initialized all the low-level modules like the buffer
	 * manager, because during shutdown this has to run before the low-level
	 * modules start to close down.  On the other hand, we want it in place
	 * before we begin our first transaction --- if we fail during the
	 * initialization transaction, as is entirely possible, we need the
	 * AbortTransaction call to clean up.
	 */
	on_shmem_exit(ShutdownPostgres, 0);

#ifdef PGXC
	/*
	 * The transaction below consumes a xid, and we should let GTM know about
	 * that. Session being initializing now and value from the coordinator
	 * is not available, so try and connect to GTM directly
	 * The check for PostmasterPid is to detect --single mode as it runs
	 * under initdb. PostmasterPid is not set in this case
	 */
	if (!bootstrap && IS_PGXC_DATANODE && PostmasterPid)
		SetForceXidFromGTM(true);
#endif
	/* The autovacuum launcher is done here */
	if (IsAutoVacuumLauncherProcess())
		return;

	/*
	 * Start a new transaction here before first access to db, and get a
	 * snapshot.  We don't have a use for the snapshot itself, but we're
	 * interested in the secondary effect that it sets RecentGlobalXmin. (This
	 * is critical for anything that reads heap pages, because HOT may decide
	 * to prune them even if the process doesn't attempt to modify any
	 * tuples.)
	 */
	if (!bootstrap)
	{
		StartTransactionCommand();
		(void) GetTransactionSnapshot();
	}

	/*
	 * Perform client authentication if necessary, then figure out our
	 * postgres user ID, and see if we are a superuser.
	 *
	 * In standalone mode and in autovacuum worker processes, we use a fixed
	 * ID, otherwise we figure it out from the authenticated user name.
	 */
	if (bootstrap || IsAutoVacuumWorkerProcess())
	{
		InitializeSessionUserIdStandalone();
		am_superuser = true;
	}
	else if (!IsUnderPostmaster)
	{
		InitializeSessionUserIdStandalone();
		am_superuser = true;
		if (!ThereIsAtLeastOneRole())
			ereport(WARNING,
					(errcode(ERRCODE_UNDEFINED_OBJECT),
					 errmsg("no roles are defined in this database system"),
					 errhint("You should immediately run CREATE USER \"%s\" SUPERUSER;.",
							 username)));
	}
	else
	{
		/* normal multiuser case */
		Assert(MyProcPort != NULL);
		PerformAuthentication(MyProcPort);
		InitializeSessionUserId(username);
		am_superuser = superuser();
	}

	/*
	 * If we're trying to shut down, only superusers can connect, and new
	 * replication connections are not allowed.
	 */
	if ((!am_superuser || am_walsender) &&
		MyProcPort != NULL &&
		MyProcPort->canAcceptConnections == CAC_WAITBACKUP)
	{
		if (am_walsender)
			ereport(FATAL,
					(errcode(ERRCODE_INSUFFICIENT_PRIVILEGE),
					 errmsg("new replication connections are not allowed during database shutdown")));
		else
			ereport(FATAL,
					(errcode(ERRCODE_INSUFFICIENT_PRIVILEGE),
			errmsg("must be superuser to connect during database shutdown")));
	}

	/*
	 * Binary upgrades only allowed super-user connections
	 */
	if (IsBinaryUpgrade && !am_superuser)
	{
		ereport(FATAL,
				(errcode(ERRCODE_INSUFFICIENT_PRIVILEGE),
			 errmsg("must be superuser to connect in binary upgrade mode")));
	}

	/*
	 * The last few connections slots are reserved for superusers. Although
	 * replication connections currently require superuser privileges, we
	 * don't allow them to consume the reserved slots, which are intended for
	 * interactive use.
	 */
	if ((!am_superuser || am_walsender) &&
		ReservedBackends > 0 &&
		!HaveNFreeProcs(ReservedBackends))
		ereport(FATAL,
				(errcode(ERRCODE_TOO_MANY_CONNECTIONS),
				 errmsg("remaining connection slots are reserved for non-replication superuser connections")));

	/*
	 * If walsender, we don't want to connect to any particular database. Just
	 * finish the backend startup by processing any options from the startup
	 * packet, and we're done.
	 */
	if (am_walsender)
	{
		Assert(!bootstrap);

		/* must have authenticated as a replication role */
		if (!is_authenticated_user_replication_role())
			ereport(FATAL,
					(errcode(ERRCODE_INSUFFICIENT_PRIVILEGE),
					 errmsg("must be replication role to start walsender")));

		/* process any options passed in the startup packet */
		if (MyProcPort != NULL)
			process_startup_options(MyProcPort, am_superuser);

		/* Apply PostAuthDelay as soon as we've read all options */
		if (PostAuthDelay > 0)
			pg_usleep(PostAuthDelay * 1000000L);

		/* initialize client encoding */
		InitializeClientEncoding();

		/* report this backend in the PgBackendStatus array */
		pgstat_bestart();

		/* close the transaction we started above */
		CommitTransactionCommand();

		return;
	}

	/*
	 * Set up the global variables holding database id and default tablespace.
	 * But note we won't actually try to touch the database just yet.
	 *
	 * We take a shortcut in the bootstrap case, otherwise we have to look up
	 * the db's entry in pg_database.
	 */
	if (bootstrap)
	{
		MyDatabaseId = TemplateDbOid;
		MyDatabaseTableSpace = DEFAULTTABLESPACE_OID;
	}
	else if (in_dbname != NULL)
	{
		HeapTuple	tuple;
		Form_pg_database dbform;

		tuple = GetDatabaseTuple(in_dbname);
		if (!HeapTupleIsValid(tuple))
			ereport(FATAL,
					(errcode(ERRCODE_UNDEFINED_DATABASE),
					 errmsg("database \"%s\" does not exist", in_dbname)));
		dbform = (Form_pg_database) GETSTRUCT(tuple);
		MyDatabaseId = HeapTupleGetOid(tuple);
		MyDatabaseTableSpace = dbform->dattablespace;
		/* take database name from the caller, just for paranoia */
		strlcpy(dbname, in_dbname, sizeof(dbname));
	}
	else
	{
		/* caller specified database by OID */
		HeapTuple	tuple;
		Form_pg_database dbform;

		tuple = GetDatabaseTupleByOid(dboid);
		if (!HeapTupleIsValid(tuple))
			ereport(FATAL,
					(errcode(ERRCODE_UNDEFINED_DATABASE),
					 errmsg("database %u does not exist", dboid)));
		dbform = (Form_pg_database) GETSTRUCT(tuple);
		MyDatabaseId = HeapTupleGetOid(tuple);
		MyDatabaseTableSpace = dbform->dattablespace;
		Assert(MyDatabaseId == dboid);
		strlcpy(dbname, NameStr(dbform->datname), sizeof(dbname));
		/* pass the database name back to the caller */
		if (out_dbname)
			strcpy(out_dbname, dbname);
	}

	/* Now we can mark our PGPROC entry with the database ID */
	/* (We assume this is an atomic store so no lock is needed) */
	MyProc->databaseId = MyDatabaseId;

	/*
	 * Now, take a writer's lock on the database we are trying to connect to.
	 * If there is a concurrently running DROP DATABASE on that database, this
	 * will block us until it finishes (and has committed its update of
	 * pg_database).
	 *
	 * Note that the lock is not held long, only until the end of this startup
	 * transaction.  This is OK since we are already advertising our use of
	 * the database in the PGPROC array; anyone trying a DROP DATABASE after
	 * this point will see us there.
	 *
	 * Note: use of RowExclusiveLock here is reasonable because we envision
	 * our session as being a concurrent writer of the database.  If we had a
	 * way of declaring a session as being guaranteed-read-only, we could use
	 * AccessShareLock for such sessions and thereby not conflict against
	 * CREATE DATABASE.
	 */
	if (!bootstrap)
		LockSharedObject(DatabaseRelationId, MyDatabaseId, 0,
						 RowExclusiveLock);

	/*
	 * Recheck pg_database to make sure the target database hasn't gone away.
	 * If there was a concurrent DROP DATABASE, this ensures we will die
	 * cleanly without creating a mess.
	 */
	if (!bootstrap)
	{
		HeapTuple	tuple;

		tuple = GetDatabaseTuple(dbname);
		if (!HeapTupleIsValid(tuple) ||
			MyDatabaseId != HeapTupleGetOid(tuple) ||
			MyDatabaseTableSpace != ((Form_pg_database) GETSTRUCT(tuple))->dattablespace)
			ereport(FATAL,
					(errcode(ERRCODE_UNDEFINED_DATABASE),
					 errmsg("database \"%s\" does not exist", dbname),
			   errdetail("It seems to have just been dropped or renamed.")));
	}

	/*
	 * Now we should be able to access the database directory safely. Verify
	 * it's there and looks reasonable.
	 */
	fullpath = GetDatabasePath(MyDatabaseId, MyDatabaseTableSpace);

	if (!bootstrap)
	{
		if (access(fullpath, F_OK) == -1)
		{
			if (errno == ENOENT)
				ereport(FATAL,
						(errcode(ERRCODE_UNDEFINED_DATABASE),
						 errmsg("database \"%s\" does not exist",
								dbname),
					errdetail("The database subdirectory \"%s\" is missing.",
							  fullpath)));
			else
				ereport(FATAL,
						(errcode_for_file_access(),
						 errmsg("could not access directory \"%s\": %m",
								fullpath)));
		}

		ValidatePgVersion(fullpath);
	}

	SetDatabasePath(fullpath);

	/*
	 * It's now possible to do real access to the system catalogs.
	 *
	 * Load relcache entries for the system catalogs.  This must create at
	 * least the minimum set of "nailed-in" cache entries.
	 */
	RelationCacheInitializePhase3();

	/* set up ACL framework (so CheckMyDatabase can check permissions) */
	initialize_acl();

	/*
	 * Re-read the pg_database row for our database, check permissions and set
	 * up database-specific GUC settings.  We can't do this until all the
	 * database-access infrastructure is up.  (Also, it wants to know if the
	 * user is a superuser, so the above stuff has to happen first.)
	 */
	if (!bootstrap)
		CheckMyDatabase(dbname, am_superuser);

	/*
	 * Now process any command-line switches and any additional GUC variable
	 * settings passed in the startup packet.	We couldn't do this before
	 * because we didn't know if client is a superuser.
	 */
	if (MyProcPort != NULL)
		process_startup_options(MyProcPort, am_superuser);

	/* Process pg_db_role_setting options */
	process_settings(MyDatabaseId, GetSessionUserId());

	/* Apply PostAuthDelay as soon as we've read all options */
	if (PostAuthDelay > 0)
		pg_usleep(PostAuthDelay * 1000000L);

	/*
	 * Initialize various default states that can't be set up until we've
	 * selected the active user and gotten the right GUC settings.
	 */

	/* set default namespace search path */
	InitializeSearchPath();

	/* initialize client encoding */
	InitializeClientEncoding();

	/* report this backend in the PgBackendStatus array */
	if (!bootstrap)
		pgstat_bestart();

	/* close the transaction we started above */
	if (!bootstrap)
		CommitTransactionCommand();
}

/*
 * Process any command-line switches and any additional GUC variable
 * settings passed in the startup packet.
 */
static void
process_startup_options(Port *port, bool am_superuser)
{
	GucContext	gucctx;
	ListCell   *gucopts;

	gucctx = am_superuser ? PGC_SUSET : PGC_BACKEND;

	/*
	 * First process any command-line switches that were included in the
	 * startup packet, if we are in a regular backend.
	 */
	if (port->cmdline_options != NULL)
	{
		/*
		 * The maximum possible number of commandline arguments that could
		 * come from port->cmdline_options is (strlen + 1) / 2; see
		 * pg_split_opts().
		 */
		char	  **av;
		int			maxac;
		int			ac;

		maxac = 2 + (strlen(port->cmdline_options) + 1) / 2;

		av = (char **) palloc(maxac * sizeof(char *));
		ac = 0;

		av[ac++] = "postgres";

		/* Note this mangles port->cmdline_options */
		pg_split_opts(av, &ac, port->cmdline_options);

		av[ac] = NULL;

		Assert(ac < maxac);

		(void) process_postgres_switches(ac, av, gucctx);
	}

	/*
	 * Process any additional GUC variable settings passed in startup packet.
	 * These are handled exactly like command-line variables.
	 */
	gucopts = list_head(port->guc_options);
	while (gucopts)
	{
		char	   *name;
		char	   *value;

		name = lfirst(gucopts);
		gucopts = lnext(gucopts);

		value = lfirst(gucopts);
		gucopts = lnext(gucopts);

		SetConfigOption(name, value, gucctx, PGC_S_CLIENT);
	}
<<<<<<< HEAD

	/* Process pg_db_role_setting options */
	process_settings(MyDatabaseId, GetSessionUserId());

	/* Apply PostAuthDelay as soon as we've read all options */
	if (PostAuthDelay > 0)
		pg_usleep(PostAuthDelay * 1000000L);

	/*
	 * Initialize various default states that can't be set up until we've
	 * selected the active user and gotten the right GUC settings.
	 */

	/* set default namespace search path */
	InitializeSearchPath();

	/* initialize client encoding */
	InitializeClientEncoding();

	/* report this backend in the PgBackendStatus array */
	if (!bootstrap)
		pgstat_bestart();

	/* close the transaction we started above */
	if (!bootstrap)
		CommitTransactionCommand();

#ifdef PGXC
	/*
	 * We changed the flag, set it back to default
	 */
	if (!bootstrap && IS_PGXC_DATANODE && PostmasterPid)
		SetForceXidFromGTM(false);
#endif
=======
>>>>>>> a4bebdd9
}

/*
 * Load GUC settings from pg_db_role_setting.
 *
 * We try specific settings for the database/role combination, as well as
 * general for this database and for this user.
 */
static void
process_settings(Oid databaseid, Oid roleid)
{
	Relation	relsetting;

	if (!IsUnderPostmaster)
		return;

	relsetting = heap_open(DbRoleSettingRelationId, AccessShareLock);

	/* Later settings are ignored if set earlier. */
	ApplySetting(databaseid, roleid, relsetting, PGC_S_DATABASE_USER);
	ApplySetting(InvalidOid, roleid, relsetting, PGC_S_USER);
	ApplySetting(databaseid, InvalidOid, relsetting, PGC_S_DATABASE);

	heap_close(relsetting, AccessShareLock);
}

/*
 * Backend-shutdown callback.  Do cleanup that we want to be sure happens
 * before all the supporting modules begin to nail their doors shut via
 * their own callbacks.
 *
 * User-level cleanup, such as temp-relation removal and UNLISTEN, happens
 * via separate callbacks that execute before this one.  We don't combine the
 * callbacks because we still want this one to happen if the user-level
 * cleanup fails.
 */
static void
ShutdownPostgres(int code, Datum arg)
{
	/* Make sure we've killed any active transaction */
	AbortOutOfAnyTransaction();

	/*
	 * User locks are not released by transaction end, so be sure to release
	 * them explicitly.
	 */
	LockReleaseAll(USER_LOCKMETHOD, true);
}


/*
 * Returns true if at least one role is defined in this database cluster.
 */
static bool
ThereIsAtLeastOneRole(void)
{
	Relation	pg_authid_rel;
	HeapScanDesc scan;
	bool		result;

	pg_authid_rel = heap_open(AuthIdRelationId, AccessShareLock);

	scan = heap_beginscan(pg_authid_rel, SnapshotNow, 0, NULL);
	result = (heap_getnext(scan, ForwardScanDirection) != NULL);

	heap_endscan(scan);
	heap_close(pg_authid_rel, AccessShareLock);

	return result;
}<|MERGE_RESOLUTION|>--- conflicted
+++ resolved
@@ -34,9 +34,6 @@
 #include "mb/pg_wchar.h"
 #include "miscadmin.h"
 #include "pgstat.h"
-#ifdef PGXC
-#include "pgxc/pgxc.h"
-#endif
 #include "postmaster/autovacuum.h"
 #include "postmaster/postmaster.h"
 #include "replication/walsender.h"
@@ -560,17 +557,6 @@
 	 */
 	on_shmem_exit(ShutdownPostgres, 0);
 
-#ifdef PGXC
-	/*
-	 * The transaction below consumes a xid, and we should let GTM know about
-	 * that. Session being initializing now and value from the coordinator
-	 * is not available, so try and connect to GTM directly
-	 * The check for PostmasterPid is to detect --single mode as it runs
-	 * under initdb. PostmasterPid is not set in this case
-	 */
-	if (!bootstrap && IS_PGXC_DATANODE && PostmasterPid)
-		SetForceXidFromGTM(true);
-#endif
 	/* The autovacuum launcher is done here */
 	if (IsAutoVacuumLauncherProcess())
 		return;
@@ -936,43 +922,6 @@
 
 		SetConfigOption(name, value, gucctx, PGC_S_CLIENT);
 	}
-<<<<<<< HEAD
-
-	/* Process pg_db_role_setting options */
-	process_settings(MyDatabaseId, GetSessionUserId());
-
-	/* Apply PostAuthDelay as soon as we've read all options */
-	if (PostAuthDelay > 0)
-		pg_usleep(PostAuthDelay * 1000000L);
-
-	/*
-	 * Initialize various default states that can't be set up until we've
-	 * selected the active user and gotten the right GUC settings.
-	 */
-
-	/* set default namespace search path */
-	InitializeSearchPath();
-
-	/* initialize client encoding */
-	InitializeClientEncoding();
-
-	/* report this backend in the PgBackendStatus array */
-	if (!bootstrap)
-		pgstat_bestart();
-
-	/* close the transaction we started above */
-	if (!bootstrap)
-		CommitTransactionCommand();
-
-#ifdef PGXC
-	/*
-	 * We changed the flag, set it back to default
-	 */
-	if (!bootstrap && IS_PGXC_DATANODE && PostmasterPid)
-		SetForceXidFromGTM(false);
-#endif
-=======
->>>>>>> a4bebdd9
 }
 
 /*
