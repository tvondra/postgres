--- conflicted
+++ resolved
@@ -87,16 +87,12 @@
  * above.  Nonetheless, with large workMem we can have many tapes.
  *
  *
-<<<<<<< HEAD
  * This Source Code Form is subject to the terms of the Mozilla Public
  * License, v. 2.0. If a copy of the MPL was not distributed with this
  * file, You can obtain one at http://mozilla.org/MPL/2.0/.
  *
  * Portions Copyright (c) 2012-2014, TransLattice, Inc.
- * Portions Copyright (c) 1996-2014, PostgreSQL Global Development Group
-=======
  * Portions Copyright (c) 1996-2015, PostgreSQL Global Development Group
->>>>>>> 4cb7d671
  * Portions Copyright (c) 1994, Regents of the University of California
  *
  * IDENTIFICATION
@@ -429,13 +425,9 @@
 #define COPYTUP(state,stup,tup) ((*(state)->copytup) (state, stup, tup))
 #define WRITETUP(state,tape,stup)	((*(state)->writetup) (state, tape, stup))
 #define READTUP(state,stup,tape,len) ((*(state)->readtup) (state, stup, tape, len))
-<<<<<<< HEAD
 #ifdef PGXC
 #define GETLEN(state,tape,eofOK) ((*(state)->getlen) (state, tape, eofOK))
 #endif
-#define REVERSEDIRECTION(state) ((*(state)->reversedirection) (state))
-=======
->>>>>>> 4cb7d671
 #define LACKMEM(state)		((state)->availMem < 0)
 #define USEMEM(state,amt)	((state)->availMem -= (amt))
 #define FREEMEM(state,amt)	((state)->availMem += (amt))
@@ -515,16 +507,12 @@
 			  SortTuple *stup);
 static void readtup_heap(Tuplesortstate *state, SortTuple *stup,
 			 int tapenum, unsigned int len);
-<<<<<<< HEAD
-static void reversedirection_heap(Tuplesortstate *state);
 #ifdef PGXC
 static unsigned int getlen_datanode(Tuplesortstate *state, int tapenum,
 				bool eofOK);
 static void readtup_datanode(Tuplesortstate *state, SortTuple *stup,
 				 int tapenum, unsigned int len);
 #endif
-=======
->>>>>>> 4cb7d671
 static int comparetup_cluster(const SortTuple *a, const SortTuple *b,
 				   Tuplesortstate *state);
 static void copytup_cluster(Tuplesortstate *state, SortTuple *stup, void *tup);
@@ -677,13 +665,9 @@
 	state->copytup = copytup_heap;
 	state->writetup = writetup_heap;
 	state->readtup = readtup_heap;
-<<<<<<< HEAD
 #ifdef PGXC
 	state->getlen = getlen;
 #endif
-	state->reversedirection = reversedirection_heap;
-=======
->>>>>>> 4cb7d671
 
 	state->tupDesc = tupDesc;	/* assume we need not copy tupDesc */
 	state->abbrevNext = 10;
@@ -847,14 +831,10 @@
 	state->copytup = copytup_index;
 	state->writetup = writetup_index;
 	state->readtup = readtup_index;
-<<<<<<< HEAD
 #ifdef PGXC
 	state->getlen = getlen;
 #endif
-	state->reversedirection = reversedirection_index_btree;
-=======
 	state->abbrevNext = 10;
->>>>>>> 4cb7d671
 
 	state->heapRel = heapRel;
 	state->indexRel = indexRel;
@@ -921,13 +901,9 @@
 	state->copytup = copytup_index;
 	state->writetup = writetup_index;
 	state->readtup = readtup_index;
-<<<<<<< HEAD
 #ifdef PGXC
 	state->getlen = getlen;
 #endif
-	state->reversedirection = reversedirection_index_hash;
-=======
->>>>>>> 4cb7d671
 
 	state->heapRel = heapRel;
 	state->indexRel = indexRel;
@@ -970,13 +946,9 @@
 	state->copytup = copytup_datum;
 	state->writetup = writetup_datum;
 	state->readtup = readtup_datum;
-<<<<<<< HEAD
 #ifdef PGXC
 	state->getlen = getlen;
 #endif
-	state->reversedirection = reversedirection_datum;
-=======
->>>>>>> 4cb7d671
 
 	state->datumType = datumType;
 
@@ -1060,7 +1032,6 @@
 	state->writetup = NULL;
 	state->readtup = readtup_datanode;
 	state->getlen = getlen_datanode;
-	state->reversedirection = reversedirection_heap;
 
 	state->tupDesc = tupDesc;	/* assume we need not copy tupDesc */
 	state->sortKeys = (SortSupport) palloc0(nkeys * sizeof(SortSupportData));
@@ -3363,20 +3334,6 @@
 								state->sortKeys[0].ssup_attno,
 								state->tupDesc,
 								&stup->isnull1);
-}
-
-<<<<<<< HEAD
-static void
-reversedirection_heap(Tuplesortstate *state)
-{
-	SortSupport sortKey = state->sortKeys;
-	int			nkey;
-
-	for (nkey = 0; nkey < state->nKeys; nkey++, sortKey++)
-	{
-		sortKey->ssup_reverse = !sortKey->ssup_reverse;
-		sortKey->ssup_nulls_first = !sortKey->ssup_nulls_first;
-	}
 }
 
 #ifdef PGXC
@@ -3589,8 +3546,6 @@
 #endif /* XCP */
 #endif /* PGXC */
 
-=======
->>>>>>> 4cb7d671
 /*
  * Routines specialized for the CLUSTER case (HeapTuple data, with
  * comparisons per a btree index definition)
