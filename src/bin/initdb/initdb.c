--- conflicted
+++ resolved
@@ -39,12 +39,8 @@
  * This code is released under the terms of the PostgreSQL License.
  *
  * Portions Copyright (c) 1996-2011, PostgreSQL Global Development Group
+ * Portions Copyright (c) 2010-2011 Nippon Telegraph and Telephone Corporation
  * Portions Copyright (c) 1994, Regents of the University of California
-<<<<<<< HEAD
- * Portions Copyright (c) 2010-2011 Nippon Telegraph and Telephone Corporation
- * Portions taken from FreeBSD.
-=======
->>>>>>> a4bebdd9
  *
  * src/bin/initdb/initdb.c
  *
@@ -3311,11 +3307,11 @@
 	printf(_("\nSuccess.\n You can now start the database server of the Postgres-XC coordinator using:\n\n"
 			 "    %s%s%spostgres%s -C -D %s%s%s\n"
 			 "or\n"
-			 "    %s%s%spg_ctl%s start -D %s%s%s -S coordinator -l logfile\n\n"
+			 "    %s%s%spg_ctl%s start -D %s%s%s -Z coordinator -l logfile\n\n"
 			 " You can now start the database server of the Postgres-XC datanode using:\n\n"
 			 "    %s%s%spostgres%s -X -D %s%s%s\n"
 			 "or \n"
-			 "    %s%s%spg_ctl%s start -D %s%s%s -S datanode -l logfile\n\n"),
+			 "    %s%s%spg_ctl%s start -D %s%s%s -Z datanode -l logfile\n\n"),
 	   QUOTE_PATH, bin_dir, (strlen(bin_dir) > 0) ? DIR_SEP : "", QUOTE_PATH,
 		   QUOTE_PATH, pg_data_native, QUOTE_PATH,
 	   QUOTE_PATH, bin_dir, (strlen(bin_dir) > 0) ? DIR_SEP : "", QUOTE_PATH,
