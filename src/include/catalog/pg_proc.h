/*-------------------------------------------------------------------------
 *
 * pg_proc.h
 *	  definition of the system "procedure" relation (pg_proc)
 *	  along with the relation's initial contents.
 *
 * Portions Copyright (c) 1996-2010, PostgreSQL Global Development Group
 * Portions Copyright (c) 1994, Regents of the University of California
 *
 * $PostgreSQL: pgsql/src/include/catalog/pg_proc.h,v 1.571 2010/05/27 16:20:11 tgl Exp $
 *
 * NOTES
 *	  The script catalog/genbki.pl reads this file and generates .bki
 *	  information from the DATA() statements.  utils/Gen_fmgrtab.pl
 *	  generates fmgroids.h and fmgrtab.c the same way.
 *
 *	  XXX do NOT break up DATA() statements into multiple lines!
 *		  the scripts are not as smart as you might think...
 *	  XXX (eg. #if 0 #endif won't do what you think)
 *
 *-------------------------------------------------------------------------
 */
#ifndef PG_PROC_H
#define PG_PROC_H

#include "catalog/genbki.h"

/* ----------------
 *		pg_proc definition.  cpp turns this into
 *		typedef struct FormData_pg_proc
 * ----------------
 */
#define ProcedureRelationId  1255
#define ProcedureRelation_Rowtype_Id  81

CATALOG(pg_proc,1255) BKI_BOOTSTRAP BKI_ROWTYPE_OID(81) BKI_SCHEMA_MACRO
{
	NameData	proname;		/* procedure name */
	Oid			pronamespace;	/* OID of namespace containing this proc */
	Oid			proowner;		/* procedure owner */
	Oid			prolang;		/* OID of pg_language entry */
	float4		procost;		/* estimated execution cost */
	float4		prorows;		/* estimated # of rows out (if proretset) */
	Oid			provariadic;	/* element type of variadic array, or 0 */
	bool		proisagg;		/* is it an aggregate? */
	bool		proiswindow;	/* is it a window function? */
	bool		prosecdef;		/* security definer */
	bool		proisstrict;	/* strict with respect to NULLs? */
	bool		proretset;		/* returns a set? */
	char		provolatile;	/* see PROVOLATILE_ categories below */
	int2		pronargs;		/* number of arguments */
	int2		pronargdefaults;	/* number of arguments with defaults */
	Oid			prorettype;		/* OID of result type */

	/* VARIABLE LENGTH FIELDS: */
	oidvector	proargtypes;	/* parameter types (excludes OUT params) */
	Oid			proallargtypes[1];		/* all param types (NULL if IN only) */
	char		proargmodes[1]; /* parameter modes (NULL if IN only) */
	text		proargnames[1]; /* parameter names (NULL if no names) */
	text		proargdefaults; /* list of expression trees for argument
								 * defaults (NULL if none) */
	text		prosrc;			/* procedure source text */
	text		probin;			/* secondary procedure info (can be NULL) */
	text		proconfig[1];	/* procedure-local GUC settings */
	aclitem		proacl[1];		/* access permissions */
} FormData_pg_proc;

/* ----------------
 *		Form_pg_proc corresponds to a pointer to a tuple with
 *		the format of pg_proc relation.
 * ----------------
 */
typedef FormData_pg_proc *Form_pg_proc;

/* ----------------
 *		compiler constants for pg_proc
 * ----------------
 */
#define Natts_pg_proc					25
#define Anum_pg_proc_proname			1
#define Anum_pg_proc_pronamespace		2
#define Anum_pg_proc_proowner			3
#define Anum_pg_proc_prolang			4
#define Anum_pg_proc_procost			5
#define Anum_pg_proc_prorows			6
#define Anum_pg_proc_provariadic		7
#define Anum_pg_proc_proisagg			8
#define Anum_pg_proc_proiswindow		9
#define Anum_pg_proc_prosecdef			10
#define Anum_pg_proc_proisstrict		11
#define Anum_pg_proc_proretset			12
#define Anum_pg_proc_provolatile		13
#define Anum_pg_proc_pronargs			14
#define Anum_pg_proc_pronargdefaults	15
#define Anum_pg_proc_prorettype			16
#define Anum_pg_proc_proargtypes		17
#define Anum_pg_proc_proallargtypes		18
#define Anum_pg_proc_proargmodes		19
#define Anum_pg_proc_proargnames		20
#define Anum_pg_proc_proargdefaults		21
#define Anum_pg_proc_prosrc				22
#define Anum_pg_proc_probin				23
#define Anum_pg_proc_proconfig			24
#define Anum_pg_proc_proacl				25

/* ----------------
 *		initial contents of pg_proc
 * ----------------
 */

/* keep the following ordered by OID so that later changes can be made easier */

/* OIDS 1 - 99 */

DATA(insert OID = 1242 (  boolin		   PGNSP PGUID 12 1 0 0 f f f t f i 1 0 16 "2275" _null_ _null_ _null_ _null_ boolin _null_ _null_ _null_ ));
DESCR("I/O");
DATA(insert OID = 1243 (  boolout		   PGNSP PGUID 12 1 0 0 f f f t f i 1 0 2275 "16" _null_ _null_ _null_ _null_ boolout _null_ _null_ _null_ ));
DESCR("I/O");
DATA(insert OID = 1244 (  byteain		   PGNSP PGUID 12 1 0 0 f f f t f i 1 0 17 "2275" _null_ _null_ _null_ _null_ byteain _null_ _null_ _null_ ));
DESCR("I/O");
DATA(insert OID =  31 (  byteaout		   PGNSP PGUID 12 1 0 0 f f f t f i 1 0 2275 "17" _null_ _null_ _null_ _null_ byteaout _null_ _null_ _null_ ));
DESCR("I/O");
DATA(insert OID = 1245 (  charin		   PGNSP PGUID 12 1 0 0 f f f t f i 1 0 18 "2275" _null_ _null_ _null_ _null_ charin _null_ _null_ _null_ ));
DESCR("I/O");
DATA(insert OID =  33 (  charout		   PGNSP PGUID 12 1 0 0 f f f t f i 1 0 2275 "18" _null_ _null_ _null_ _null_ charout _null_ _null_ _null_ ));
DESCR("I/O");
DATA(insert OID =  34 (  namein			   PGNSP PGUID 12 1 0 0 f f f t f i 1 0 19 "2275" _null_ _null_ _null_ _null_ namein _null_ _null_ _null_ ));
DESCR("I/O");
DATA(insert OID =  35 (  nameout		   PGNSP PGUID 12 1 0 0 f f f t f i 1 0 2275 "19" _null_ _null_ _null_ _null_ nameout _null_ _null_ _null_ ));
DESCR("I/O");
DATA(insert OID =  38 (  int2in			   PGNSP PGUID 12 1 0 0 f f f t f i 1 0 21 "2275" _null_ _null_ _null_ _null_ int2in _null_ _null_ _null_ ));
DESCR("I/O");
DATA(insert OID =  39 (  int2out		   PGNSP PGUID 12 1 0 0 f f f t f i 1 0 2275 "21" _null_ _null_ _null_ _null_ int2out _null_ _null_ _null_ ));
DESCR("I/O");
DATA(insert OID =  40 (  int2vectorin	   PGNSP PGUID 12 1 0 0 f f f t f i 1 0 22 "2275" _null_ _null_ _null_ _null_ int2vectorin _null_ _null_ _null_ ));
DESCR("I/O");
DATA(insert OID =  41 (  int2vectorout	   PGNSP PGUID 12 1 0 0 f f f t f i 1 0 2275 "22" _null_ _null_ _null_ _null_ int2vectorout _null_ _null_ _null_ ));
DESCR("I/O");
DATA(insert OID =  42 (  int4in			   PGNSP PGUID 12 1 0 0 f f f t f i 1 0 23 "2275" _null_ _null_ _null_ _null_ int4in _null_ _null_ _null_ ));
DESCR("I/O");
DATA(insert OID =  43 (  int4out		   PGNSP PGUID 12 1 0 0 f f f t f i 1 0 2275 "23" _null_ _null_ _null_ _null_ int4out _null_ _null_ _null_ ));
DESCR("I/O");
DATA(insert OID =  44 (  regprocin		   PGNSP PGUID 12 1 0 0 f f f t f s 1 0 24 "2275" _null_ _null_ _null_ _null_ regprocin _null_ _null_ _null_ ));
DESCR("I/O");
DATA(insert OID =  45 (  regprocout		   PGNSP PGUID 12 1 0 0 f f f t f s 1 0 2275 "24" _null_ _null_ _null_ _null_ regprocout _null_ _null_ _null_ ));
DESCR("I/O");
DATA(insert OID =  46 (  textin			   PGNSP PGUID 12 1 0 0 f f f t f i 1 0 25 "2275" _null_ _null_ _null_ _null_ textin _null_ _null_ _null_ ));
DESCR("I/O");
DATA(insert OID =  47 (  textout		   PGNSP PGUID 12 1 0 0 f f f t f i 1 0 2275 "25" _null_ _null_ _null_ _null_ textout _null_ _null_ _null_ ));
DESCR("I/O");
DATA(insert OID =  48 (  tidin			   PGNSP PGUID 12 1 0 0 f f f t f i 1 0 27 "2275" _null_ _null_ _null_ _null_ tidin _null_ _null_ _null_ ));
DESCR("I/O");
DATA(insert OID =  49 (  tidout			   PGNSP PGUID 12 1 0 0 f f f t f i 1 0 2275 "27" _null_ _null_ _null_ _null_ tidout _null_ _null_ _null_ ));
DESCR("I/O");
DATA(insert OID =  50 (  xidin			   PGNSP PGUID 12 1 0 0 f f f t f i 1 0 28 "2275" _null_ _null_ _null_ _null_ xidin _null_ _null_ _null_ ));
DESCR("I/O");
DATA(insert OID =  51 (  xidout			   PGNSP PGUID 12 1 0 0 f f f t f i 1 0 2275 "28" _null_ _null_ _null_ _null_ xidout _null_ _null_ _null_ ));
DESCR("I/O");
DATA(insert OID =  52 (  cidin			   PGNSP PGUID 12 1 0 0 f f f t f i 1 0 29 "2275" _null_ _null_ _null_ _null_ cidin _null_ _null_ _null_ ));
DESCR("I/O");
DATA(insert OID =  53 (  cidout			   PGNSP PGUID 12 1 0 0 f f f t f i 1 0 2275 "29" _null_ _null_ _null_ _null_ cidout _null_ _null_ _null_ ));
DESCR("I/O");
DATA(insert OID =  54 (  oidvectorin	   PGNSP PGUID 12 1 0 0 f f f t f i 1 0 30 "2275" _null_ _null_ _null_ _null_ oidvectorin _null_ _null_ _null_ ));
DESCR("I/O");
DATA(insert OID =  55 (  oidvectorout	   PGNSP PGUID 12 1 0 0 f f f t f i 1 0 2275 "30" _null_ _null_ _null_ _null_ oidvectorout _null_ _null_ _null_ ));
DESCR("I/O");
DATA(insert OID =  56 (  boollt			   PGNSP PGUID 12 1 0 0 f f f t f i 2 0 16 "16 16" _null_ _null_ _null_ _null_ boollt _null_ _null_ _null_ ));
DESCR("less-than");
DATA(insert OID =  57 (  boolgt			   PGNSP PGUID 12 1 0 0 f f f t f i 2 0 16 "16 16" _null_ _null_ _null_ _null_ boolgt _null_ _null_ _null_ ));
DESCR("greater-than");
DATA(insert OID =  60 (  booleq			   PGNSP PGUID 12 1 0 0 f f f t f i 2 0 16 "16 16" _null_ _null_ _null_ _null_ booleq _null_ _null_ _null_ ));
DESCR("equal");
DATA(insert OID =  61 (  chareq			   PGNSP PGUID 12 1 0 0 f f f t f i 2 0 16 "18 18" _null_ _null_ _null_ _null_ chareq _null_ _null_ _null_ ));
DESCR("equal");
DATA(insert OID =  62 (  nameeq			   PGNSP PGUID 12 1 0 0 f f f t f i 2 0 16 "19 19" _null_ _null_ _null_ _null_ nameeq _null_ _null_ _null_ ));
DESCR("equal");
DATA(insert OID =  63 (  int2eq			   PGNSP PGUID 12 1 0 0 f f f t f i 2 0 16 "21 21" _null_ _null_ _null_ _null_ int2eq _null_ _null_ _null_ ));
DESCR("equal");
DATA(insert OID =  64 (  int2lt			   PGNSP PGUID 12 1 0 0 f f f t f i 2 0 16 "21 21" _null_ _null_ _null_ _null_ int2lt _null_ _null_ _null_ ));
DESCR("less-than");
DATA(insert OID =  65 (  int4eq			   PGNSP PGUID 12 1 0 0 f f f t f i 2 0 16 "23 23" _null_ _null_ _null_ _null_ int4eq _null_ _null_ _null_ ));
DESCR("equal");
DATA(insert OID =  66 (  int4lt			   PGNSP PGUID 12 1 0 0 f f f t f i 2 0 16 "23 23" _null_ _null_ _null_ _null_ int4lt _null_ _null_ _null_ ));
DESCR("less-than");
DATA(insert OID =  67 (  texteq			   PGNSP PGUID 12 1 0 0 f f f t f i 2 0 16 "25 25" _null_ _null_ _null_ _null_ texteq _null_ _null_ _null_ ));
DESCR("equal");
DATA(insert OID =  68 (  xideq			   PGNSP PGUID 12 1 0 0 f f f t f i 2 0 16 "28 28" _null_ _null_ _null_ _null_ xideq _null_ _null_ _null_ ));
DESCR("equal");
DATA(insert OID =  69 (  cideq			   PGNSP PGUID 12 1 0 0 f f f t f i 2 0 16 "29 29" _null_ _null_ _null_ _null_ cideq _null_ _null_ _null_ ));
DESCR("equal");
DATA(insert OID =  70 (  charne			   PGNSP PGUID 12 1 0 0 f f f t f i 2 0 16 "18 18" _null_ _null_ _null_ _null_ charne _null_ _null_ _null_ ));
DESCR("not equal");
DATA(insert OID = 1246 (  charlt		   PGNSP PGUID 12 1 0 0 f f f t f i 2 0 16 "18 18" _null_ _null_ _null_ _null_ charlt _null_ _null_ _null_ ));
DESCR("less-than");
DATA(insert OID =  72 (  charle			   PGNSP PGUID 12 1 0 0 f f f t f i 2 0 16 "18 18" _null_ _null_ _null_ _null_ charle _null_ _null_ _null_ ));
DESCR("less-than-or-equal");
DATA(insert OID =  73 (  chargt			   PGNSP PGUID 12 1 0 0 f f f t f i 2 0 16 "18 18" _null_ _null_ _null_ _null_ chargt _null_ _null_ _null_ ));
DESCR("greater-than");
DATA(insert OID =  74 (  charge			   PGNSP PGUID 12 1 0 0 f f f t f i 2 0 16 "18 18" _null_ _null_ _null_ _null_ charge _null_ _null_ _null_ ));
DESCR("greater-than-or-equal");
DATA(insert OID =  77 (  int4			   PGNSP PGUID 12 1 0 0 f f f t f i 1 0 23	"18" _null_ _null_ _null_ _null_	chartoi4 _null_ _null_ _null_ ));
DESCR("convert char to int4");
DATA(insert OID =  78 (  char			   PGNSP PGUID 12 1 0 0 f f f t f i 1 0 18	"23" _null_ _null_ _null_ _null_	i4tochar _null_ _null_ _null_ ));
DESCR("convert int4 to char");

DATA(insert OID =  79 (  nameregexeq	   PGNSP PGUID 12 1 0 0 f f f t f i 2 0 16 "19 25" _null_ _null_ _null_ _null_ nameregexeq _null_ _null_ _null_ ));
DESCR("matches regex., case-sensitive");
DATA(insert OID = 1252 (  nameregexne	   PGNSP PGUID 12 1 0 0 f f f t f i 2 0 16 "19 25" _null_ _null_ _null_ _null_ nameregexne _null_ _null_ _null_ ));
DESCR("does not match regex., case-sensitive");
DATA(insert OID = 1254 (  textregexeq	   PGNSP PGUID 12 1 0 0 f f f t f i 2 0 16 "25 25" _null_ _null_ _null_ _null_ textregexeq _null_ _null_ _null_ ));
DESCR("matches regex., case-sensitive");
DATA(insert OID = 1256 (  textregexne	   PGNSP PGUID 12 1 0 0 f f f t f i 2 0 16 "25 25" _null_ _null_ _null_ _null_ textregexne _null_ _null_ _null_ ));
DESCR("does not match regex., case-sensitive");
DATA(insert OID = 1257 (  textlen		   PGNSP PGUID 12 1 0 0 f f f t f i 1 0 23 "25" _null_ _null_ _null_ _null_ textlen _null_ _null_ _null_ ));
DESCR("length");
DATA(insert OID = 1258 (  textcat		   PGNSP PGUID 12 1 0 0 f f f t f i 2 0 25 "25 25" _null_ _null_ _null_ _null_ textcat _null_ _null_ _null_ ));
DESCR("concatenate");

DATA(insert OID =  84 (  boolne			   PGNSP PGUID 12 1 0 0 f f f t f i 2 0 16 "16 16" _null_ _null_ _null_ _null_ boolne _null_ _null_ _null_ ));
DESCR("not equal");
DATA(insert OID =  89 (  version		   PGNSP PGUID 12 1 0 0 f f f t f s 0 0 25 "" _null_ _null_ _null_ _null_ pgsql_version _null_ _null_ _null_ ));
DESCR("PostgreSQL version string");

/* OIDS 100 - 199 */

DATA(insert OID = 101 (  eqsel			   PGNSP PGUID 12 1 0 0 f f f t f s 4 0 701 "2281 26 2281 23" _null_ _null_ _null_ _null_	eqsel _null_ _null_ _null_ ));
DESCR("restriction selectivity of = and related operators");
DATA(insert OID = 102 (  neqsel			   PGNSP PGUID 12 1 0 0 f f f t f s 4 0 701 "2281 26 2281 23" _null_ _null_ _null_ _null_	neqsel _null_ _null_ _null_ ));
DESCR("restriction selectivity of <> and related operators");
DATA(insert OID = 103 (  scalarltsel	   PGNSP PGUID 12 1 0 0 f f f t f s 4 0 701 "2281 26 2281 23" _null_ _null_ _null_ _null_	scalarltsel _null_ _null_ _null_ ));
DESCR("restriction selectivity of < and related operators on scalar datatypes");
DATA(insert OID = 104 (  scalargtsel	   PGNSP PGUID 12 1 0 0 f f f t f s 4 0 701 "2281 26 2281 23" _null_ _null_ _null_ _null_	scalargtsel _null_ _null_ _null_ ));
DESCR("restriction selectivity of > and related operators on scalar datatypes");
DATA(insert OID = 105 (  eqjoinsel		   PGNSP PGUID 12 1 0 0 f f f t f s 5 0 701 "2281 26 2281 21 2281" _null_ _null_ _null_ _null_	eqjoinsel _null_ _null_ _null_ ));
DESCR("join selectivity of = and related operators");
DATA(insert OID = 106 (  neqjoinsel		   PGNSP PGUID 12 1 0 0 f f f t f s 5 0 701 "2281 26 2281 21 2281" _null_ _null_ _null_ _null_	neqjoinsel _null_ _null_ _null_ ));
DESCR("join selectivity of <> and related operators");
DATA(insert OID = 107 (  scalarltjoinsel   PGNSP PGUID 12 1 0 0 f f f t f s 5 0 701 "2281 26 2281 21 2281" _null_ _null_ _null_ _null_	scalarltjoinsel _null_ _null_ _null_ ));
DESCR("join selectivity of < and related operators on scalar datatypes");
DATA(insert OID = 108 (  scalargtjoinsel   PGNSP PGUID 12 1 0 0 f f f t f s 5 0 701 "2281 26 2281 21 2281" _null_ _null_ _null_ _null_	scalargtjoinsel _null_ _null_ _null_ ));
DESCR("join selectivity of > and related operators on scalar datatypes");

DATA(insert OID =  109 (  unknownin		   PGNSP PGUID 12 1 0 0 f f f t f i 1 0 705 "2275" _null_ _null_ _null_ _null_ unknownin _null_ _null_ _null_ ));
DESCR("I/O");
DATA(insert OID =  110 (  unknownout	   PGNSP PGUID 12 1 0 0 f f f t f i 1 0 2275 "705" _null_ _null_ _null_ _null_	unknownout _null_ _null_ _null_ ));
DESCR("I/O");
DATA(insert OID = 111 (  numeric_fac	   PGNSP PGUID 12 1 0 0 f f f t f i 1 0 1700 "20" _null_ _null_ _null_ _null_	numeric_fac _null_ _null_ _null_ ));
DESCR("equivalent to factorial");

DATA(insert OID = 115 (  box_above_eq	   PGNSP PGUID 12 1 0 0 f f f t f i 2 0 16 "603 603" _null_ _null_ _null_ _null_	box_above_eq _null_ _null_ _null_ ));
DESCR("is above (allows touching)");
DATA(insert OID = 116 (  box_below_eq	   PGNSP PGUID 12 1 0 0 f f f t f i 2 0 16 "603 603" _null_ _null_ _null_ _null_	box_below_eq _null_ _null_ _null_ ));
DESCR("is below (allows touching)");

DATA(insert OID = 117 (  point_in		   PGNSP PGUID 12 1 0 0 f f f t f i 1 0 600 "2275" _null_ _null_ _null_ _null_	point_in _null_ _null_ _null_ ));
DESCR("I/O");
DATA(insert OID = 118 (  point_out		   PGNSP PGUID 12 1 0 0 f f f t f i 1 0 2275 "600" _null_ _null_ _null_ _null_	point_out _null_ _null_ _null_ ));
DESCR("I/O");
DATA(insert OID = 119 (  lseg_in		   PGNSP PGUID 12 1 0 0 f f f t f i 1 0 601 "2275" _null_ _null_ _null_ _null_	lseg_in _null_ _null_ _null_ ));
DESCR("I/O");
DATA(insert OID = 120 (  lseg_out		   PGNSP PGUID 12 1 0 0 f f f t f i 1 0 2275 "601" _null_ _null_ _null_ _null_	lseg_out _null_ _null_ _null_ ));
DESCR("I/O");
DATA(insert OID = 121 (  path_in		   PGNSP PGUID 12 1 0 0 f f f t f i 1 0 602 "2275" _null_ _null_ _null_ _null_	path_in _null_ _null_ _null_ ));
DESCR("I/O");
DATA(insert OID = 122 (  path_out		   PGNSP PGUID 12 1 0 0 f f f t f i 1 0 2275 "602" _null_ _null_ _null_ _null_	path_out _null_ _null_ _null_ ));
DESCR("I/O");
DATA(insert OID = 123 (  box_in			   PGNSP PGUID 12 1 0 0 f f f t f i 1 0 603 "2275" _null_ _null_ _null_ _null_	box_in _null_ _null_ _null_ ));
DESCR("I/O");
DATA(insert OID = 124 (  box_out		   PGNSP PGUID 12 1 0 0 f f f t f i 1 0 2275 "603" _null_ _null_ _null_ _null_	box_out _null_ _null_ _null_ ));
DESCR("I/O");
DATA(insert OID = 125 (  box_overlap	   PGNSP PGUID 12 1 0 0 f f f t f i 2 0 16 "603 603" _null_ _null_ _null_ _null_ box_overlap _null_ _null_ _null_ ));
DESCR("overlaps");
DATA(insert OID = 126 (  box_ge			   PGNSP PGUID 12 1 0 0 f f f t f i 2 0 16 "603 603" _null_ _null_ _null_ _null_ box_ge _null_ _null_ _null_ ));
DESCR("greater-than-or-equal by area");
DATA(insert OID = 127 (  box_gt			   PGNSP PGUID 12 1 0 0 f f f t f i 2 0 16 "603 603" _null_ _null_ _null_ _null_ box_gt _null_ _null_ _null_ ));
DESCR("greater-than by area");
DATA(insert OID = 128 (  box_eq			   PGNSP PGUID 12 1 0 0 f f f t f i 2 0 16 "603 603" _null_ _null_ _null_ _null_ box_eq _null_ _null_ _null_ ));
DESCR("equal by area");
DATA(insert OID = 129 (  box_lt			   PGNSP PGUID 12 1 0 0 f f f t f i 2 0 16 "603 603" _null_ _null_ _null_ _null_ box_lt _null_ _null_ _null_ ));
DESCR("less-than by area");
DATA(insert OID = 130 (  box_le			   PGNSP PGUID 12 1 0 0 f f f t f i 2 0 16 "603 603" _null_ _null_ _null_ _null_ box_le _null_ _null_ _null_ ));
DESCR("less-than-or-equal by area");
DATA(insert OID = 131 (  point_above	   PGNSP PGUID 12 1 0 0 f f f t f i 2 0 16 "600 600" _null_ _null_ _null_ _null_ point_above _null_ _null_ _null_ ));
DESCR("is above");
DATA(insert OID = 132 (  point_left		   PGNSP PGUID 12 1 0 0 f f f t f i 2 0 16 "600 600" _null_ _null_ _null_ _null_ point_left _null_ _null_ _null_ ));
DESCR("is left of");
DATA(insert OID = 133 (  point_right	   PGNSP PGUID 12 1 0 0 f f f t f i 2 0 16 "600 600" _null_ _null_ _null_ _null_ point_right _null_ _null_ _null_ ));
DESCR("is right of");
DATA(insert OID = 134 (  point_below	   PGNSP PGUID 12 1 0 0 f f f t f i 2 0 16 "600 600" _null_ _null_ _null_ _null_ point_below _null_ _null_ _null_ ));
DESCR("is below");
DATA(insert OID = 135 (  point_eq		   PGNSP PGUID 12 1 0 0 f f f t f i 2 0 16 "600 600" _null_ _null_ _null_ _null_ point_eq _null_ _null_ _null_ ));
DESCR("same as?");
DATA(insert OID = 136 (  on_pb			   PGNSP PGUID 12 1 0 0 f f f t f i 2 0 16 "600 603" _null_ _null_ _null_ _null_ on_pb _null_ _null_ _null_ ));
DESCR("point inside box?");
DATA(insert OID = 137 (  on_ppath		   PGNSP PGUID 12 1 0 0 f f f t f i 2 0 16 "600 602" _null_ _null_ _null_ _null_ on_ppath _null_ _null_ _null_ ));
DESCR("point within closed path, or point on open path");
DATA(insert OID = 138 (  box_center		   PGNSP PGUID 12 1 0 0 f f f t f i 1 0 600 "603" _null_ _null_ _null_ _null_	box_center _null_ _null_ _null_ ));
DESCR("center of");
DATA(insert OID = 139 (  areasel		   PGNSP PGUID 12 1 0 0 f f f t f s 4 0 701 "2281 26 2281 23" _null_ _null_ _null_ _null_	areasel _null_ _null_ _null_ ));
DESCR("restriction selectivity for area-comparison operators");
DATA(insert OID = 140 (  areajoinsel	   PGNSP PGUID 12 1 0 0 f f f t f s 5 0 701 "2281 26 2281 21 2281" _null_ _null_ _null_ _null_	areajoinsel _null_ _null_ _null_ ));
DESCR("join selectivity for area-comparison operators");
DATA(insert OID = 141 (  int4mul		   PGNSP PGUID 12 1 0 0 f f f t f i 2 0 23 "23 23" _null_ _null_ _null_ _null_ int4mul _null_ _null_ _null_ ));
DESCR("multiply");
DATA(insert OID = 144 (  int4ne			   PGNSP PGUID 12 1 0 0 f f f t f i 2 0 16 "23 23" _null_ _null_ _null_ _null_ int4ne _null_ _null_ _null_ ));
DESCR("not equal");
DATA(insert OID = 145 (  int2ne			   PGNSP PGUID 12 1 0 0 f f f t f i 2 0 16 "21 21" _null_ _null_ _null_ _null_ int2ne _null_ _null_ _null_ ));
DESCR("not equal");
DATA(insert OID = 146 (  int2gt			   PGNSP PGUID 12 1 0 0 f f f t f i 2 0 16 "21 21" _null_ _null_ _null_ _null_ int2gt _null_ _null_ _null_ ));
DESCR("greater-than");
DATA(insert OID = 147 (  int4gt			   PGNSP PGUID 12 1 0 0 f f f t f i 2 0 16 "23 23" _null_ _null_ _null_ _null_ int4gt _null_ _null_ _null_ ));
DESCR("greater-than");
DATA(insert OID = 148 (  int2le			   PGNSP PGUID 12 1 0 0 f f f t f i 2 0 16 "21 21" _null_ _null_ _null_ _null_ int2le _null_ _null_ _null_ ));
DESCR("less-than-or-equal");
DATA(insert OID = 149 (  int4le			   PGNSP PGUID 12 1 0 0 f f f t f i 2 0 16 "23 23" _null_ _null_ _null_ _null_ int4le _null_ _null_ _null_ ));
DESCR("less-than-or-equal");
DATA(insert OID = 150 (  int4ge			   PGNSP PGUID 12 1 0 0 f f f t f i 2 0 16 "23 23" _null_ _null_ _null_ _null_ int4ge _null_ _null_ _null_ ));
DESCR("greater-than-or-equal");
DATA(insert OID = 151 (  int2ge			   PGNSP PGUID 12 1 0 0 f f f t f i 2 0 16 "21 21" _null_ _null_ _null_ _null_ int2ge _null_ _null_ _null_ ));
DESCR("greater-than-or-equal");
DATA(insert OID = 152 (  int2mul		   PGNSP PGUID 12 1 0 0 f f f t f i 2 0 21 "21 21" _null_ _null_ _null_ _null_ int2mul _null_ _null_ _null_ ));
DESCR("multiply");
DATA(insert OID = 153 (  int2div		   PGNSP PGUID 12 1 0 0 f f f t f i 2 0 21 "21 21" _null_ _null_ _null_ _null_ int2div _null_ _null_ _null_ ));
DESCR("divide");
DATA(insert OID = 154 (  int4div		   PGNSP PGUID 12 1 0 0 f f f t f i 2 0 23 "23 23" _null_ _null_ _null_ _null_ int4div _null_ _null_ _null_ ));
DESCR("divide");
DATA(insert OID = 155 (  int2mod		   PGNSP PGUID 12 1 0 0 f f f t f i 2 0 21 "21 21" _null_ _null_ _null_ _null_ int2mod _null_ _null_ _null_ ));
DESCR("modulus");
DATA(insert OID = 156 (  int4mod		   PGNSP PGUID 12 1 0 0 f f f t f i 2 0 23 "23 23" _null_ _null_ _null_ _null_ int4mod _null_ _null_ _null_ ));
DESCR("modulus");
DATA(insert OID = 157 (  textne			   PGNSP PGUID 12 1 0 0 f f f t f i 2 0 16 "25 25" _null_ _null_ _null_ _null_ textne _null_ _null_ _null_ ));
DESCR("not equal");
DATA(insert OID = 158 (  int24eq		   PGNSP PGUID 12 1 0 0 f f f t f i 2 0 16 "21 23" _null_ _null_ _null_ _null_ int24eq _null_ _null_ _null_ ));
DESCR("equal");
DATA(insert OID = 159 (  int42eq		   PGNSP PGUID 12 1 0 0 f f f t f i 2 0 16 "23 21" _null_ _null_ _null_ _null_ int42eq _null_ _null_ _null_ ));
DESCR("equal");
DATA(insert OID = 160 (  int24lt		   PGNSP PGUID 12 1 0 0 f f f t f i 2 0 16 "21 23" _null_ _null_ _null_ _null_ int24lt _null_ _null_ _null_ ));
DESCR("less-than");
DATA(insert OID = 161 (  int42lt		   PGNSP PGUID 12 1 0 0 f f f t f i 2 0 16 "23 21" _null_ _null_ _null_ _null_ int42lt _null_ _null_ _null_ ));
DESCR("less-than");
DATA(insert OID = 162 (  int24gt		   PGNSP PGUID 12 1 0 0 f f f t f i 2 0 16 "21 23" _null_ _null_ _null_ _null_ int24gt _null_ _null_ _null_ ));
DESCR("greater-than");
DATA(insert OID = 163 (  int42gt		   PGNSP PGUID 12 1 0 0 f f f t f i 2 0 16 "23 21" _null_ _null_ _null_ _null_ int42gt _null_ _null_ _null_ ));
DESCR("greater-than");
DATA(insert OID = 164 (  int24ne		   PGNSP PGUID 12 1 0 0 f f f t f i 2 0 16 "21 23" _null_ _null_ _null_ _null_ int24ne _null_ _null_ _null_ ));
DESCR("not equal");
DATA(insert OID = 165 (  int42ne		   PGNSP PGUID 12 1 0 0 f f f t f i 2 0 16 "23 21" _null_ _null_ _null_ _null_ int42ne _null_ _null_ _null_ ));
DESCR("not equal");
DATA(insert OID = 166 (  int24le		   PGNSP PGUID 12 1 0 0 f f f t f i 2 0 16 "21 23" _null_ _null_ _null_ _null_ int24le _null_ _null_ _null_ ));
DESCR("less-than-or-equal");
DATA(insert OID = 167 (  int42le		   PGNSP PGUID 12 1 0 0 f f f t f i 2 0 16 "23 21" _null_ _null_ _null_ _null_ int42le _null_ _null_ _null_ ));
DESCR("less-than-or-equal");
DATA(insert OID = 168 (  int24ge		   PGNSP PGUID 12 1 0 0 f f f t f i 2 0 16 "21 23" _null_ _null_ _null_ _null_ int24ge _null_ _null_ _null_ ));
DESCR("greater-than-or-equal");
DATA(insert OID = 169 (  int42ge		   PGNSP PGUID 12 1 0 0 f f f t f i 2 0 16 "23 21" _null_ _null_ _null_ _null_ int42ge _null_ _null_ _null_ ));
DESCR("greater-than-or-equal");
DATA(insert OID = 170 (  int24mul		   PGNSP PGUID 12 1 0 0 f f f t f i 2 0 23 "21 23" _null_ _null_ _null_ _null_ int24mul _null_ _null_ _null_ ));
DESCR("multiply");
DATA(insert OID = 171 (  int42mul		   PGNSP PGUID 12 1 0 0 f f f t f i 2 0 23 "23 21" _null_ _null_ _null_ _null_ int42mul _null_ _null_ _null_ ));
DESCR("multiply");
DATA(insert OID = 172 (  int24div		   PGNSP PGUID 12 1 0 0 f f f t f i 2 0 23 "21 23" _null_ _null_ _null_ _null_ int24div _null_ _null_ _null_ ));
DESCR("divide");
DATA(insert OID = 173 (  int42div		   PGNSP PGUID 12 1 0 0 f f f t f i 2 0 23 "23 21" _null_ _null_ _null_ _null_ int42div _null_ _null_ _null_ ));
DESCR("divide");
DATA(insert OID = 176 (  int2pl			   PGNSP PGUID 12 1 0 0 f f f t f i 2 0 21 "21 21" _null_ _null_ _null_ _null_ int2pl _null_ _null_ _null_ ));
DESCR("add");
DATA(insert OID = 177 (  int4pl			   PGNSP PGUID 12 1 0 0 f f f t f i 2 0 23 "23 23" _null_ _null_ _null_ _null_ int4pl _null_ _null_ _null_ ));
DESCR("add");
DATA(insert OID = 178 (  int24pl		   PGNSP PGUID 12 1 0 0 f f f t f i 2 0 23 "21 23" _null_ _null_ _null_ _null_ int24pl _null_ _null_ _null_ ));
DESCR("add");
DATA(insert OID = 179 (  int42pl		   PGNSP PGUID 12 1 0 0 f f f t f i 2 0 23 "23 21" _null_ _null_ _null_ _null_ int42pl _null_ _null_ _null_ ));
DESCR("add");
DATA(insert OID = 180 (  int2mi			   PGNSP PGUID 12 1 0 0 f f f t f i 2 0 21 "21 21" _null_ _null_ _null_ _null_ int2mi _null_ _null_ _null_ ));
DESCR("subtract");
DATA(insert OID = 181 (  int4mi			   PGNSP PGUID 12 1 0 0 f f f t f i 2 0 23 "23 23" _null_ _null_ _null_ _null_ int4mi _null_ _null_ _null_ ));
DESCR("subtract");
DATA(insert OID = 182 (  int24mi		   PGNSP PGUID 12 1 0 0 f f f t f i 2 0 23 "21 23" _null_ _null_ _null_ _null_ int24mi _null_ _null_ _null_ ));
DESCR("subtract");
DATA(insert OID = 183 (  int42mi		   PGNSP PGUID 12 1 0 0 f f f t f i 2 0 23 "23 21" _null_ _null_ _null_ _null_ int42mi _null_ _null_ _null_ ));
DESCR("subtract");
DATA(insert OID = 184 (  oideq			   PGNSP PGUID 12 1 0 0 f f f t f i 2 0 16 "26 26" _null_ _null_ _null_ _null_ oideq _null_ _null_ _null_ ));
DESCR("equal");
DATA(insert OID = 185 (  oidne			   PGNSP PGUID 12 1 0 0 f f f t f i 2 0 16 "26 26" _null_ _null_ _null_ _null_ oidne _null_ _null_ _null_ ));
DESCR("not equal");
DATA(insert OID = 186 (  box_same		   PGNSP PGUID 12 1 0 0 f f f t f i 2 0 16 "603 603" _null_ _null_ _null_ _null_ box_same _null_ _null_ _null_ ));
DESCR("same as?");
DATA(insert OID = 187 (  box_contain	   PGNSP PGUID 12 1 0 0 f f f t f i 2 0 16 "603 603" _null_ _null_ _null_ _null_ box_contain _null_ _null_ _null_ ));
DESCR("contains?");
DATA(insert OID = 188 (  box_left		   PGNSP PGUID 12 1 0 0 f f f t f i 2 0 16 "603 603" _null_ _null_ _null_ _null_ box_left _null_ _null_ _null_ ));
DESCR("is left of");
DATA(insert OID = 189 (  box_overleft	   PGNSP PGUID 12 1 0 0 f f f t f i 2 0 16 "603 603" _null_ _null_ _null_ _null_ box_overleft _null_ _null_ _null_ ));
DESCR("overlaps or is left of");
DATA(insert OID = 190 (  box_overright	   PGNSP PGUID 12 1 0 0 f f f t f i 2 0 16 "603 603" _null_ _null_ _null_ _null_ box_overright _null_ _null_ _null_ ));
DESCR("overlaps or is right of");
DATA(insert OID = 191 (  box_right		   PGNSP PGUID 12 1 0 0 f f f t f i 2 0 16 "603 603" _null_ _null_ _null_ _null_ box_right _null_ _null_ _null_ ));
DESCR("is right of");
DATA(insert OID = 192 (  box_contained	   PGNSP PGUID 12 1 0 0 f f f t f i 2 0 16 "603 603" _null_ _null_ _null_ _null_ box_contained _null_ _null_ _null_ ));
DESCR("is contained by?");
DATA(insert OID = 193 (  box_contain_pt    PGNSP PGUID 12 1 0 0 f f f t f i 2 0 16 "603 600" _null_ _null_ _null_ _null_ box_contain_pt _null_ _null_ _null_ ));
DESCR("contains?");

/* OIDS 200 - 299 */

DATA(insert OID = 200 (  float4in		   PGNSP PGUID 12 1 0 0 f f f t f i 1 0 700 "2275" _null_ _null_ _null_ _null_	float4in _null_ _null_ _null_ ));
DESCR("I/O");
DATA(insert OID = 201 (  float4out		   PGNSP PGUID 12 1 0 0 f f f t f i 1 0 2275 "700" _null_ _null_ _null_ _null_	float4out _null_ _null_ _null_ ));
DESCR("I/O");
DATA(insert OID = 202 (  float4mul		   PGNSP PGUID 12 1 0 0 f f f t f i 2 0 700 "700 700" _null_ _null_ _null_ _null_	float4mul _null_ _null_ _null_ ));
DESCR("multiply");
DATA(insert OID = 203 (  float4div		   PGNSP PGUID 12 1 0 0 f f f t f i 2 0 700 "700 700" _null_ _null_ _null_ _null_	float4div _null_ _null_ _null_ ));
DESCR("divide");
DATA(insert OID = 204 (  float4pl		   PGNSP PGUID 12 1 0 0 f f f t f i 2 0 700 "700 700" _null_ _null_ _null_ _null_	float4pl _null_ _null_ _null_ ));
DESCR("add");
DATA(insert OID = 205 (  float4mi		   PGNSP PGUID 12 1 0 0 f f f t f i 2 0 700 "700 700" _null_ _null_ _null_ _null_	float4mi _null_ _null_ _null_ ));
DESCR("subtract");
DATA(insert OID = 206 (  float4um		   PGNSP PGUID 12 1 0 0 f f f t f i 1 0 700 "700" _null_ _null_ _null_ _null_	float4um _null_ _null_ _null_ ));
DESCR("negate");
DATA(insert OID = 207 (  float4abs		   PGNSP PGUID 12 1 0 0 f f f t f i 1 0 700 "700" _null_ _null_ _null_ _null_	float4abs _null_ _null_ _null_ ));
DESCR("absolute value");
DATA(insert OID = 208 (  float4_accum	   PGNSP PGUID 12 1 0 0 f f f t f i 2 0 1022 "1022 700" _null_ _null_ _null_ _null_ float4_accum _null_ _null_ _null_ ));
DESCR("aggregate transition function");
DATA(insert OID = 209 (  float4larger	   PGNSP PGUID 12 1 0 0 f f f t f i 2 0 700 "700 700" _null_ _null_ _null_ _null_	float4larger _null_ _null_ _null_ ));
DESCR("larger of two");
DATA(insert OID = 211 (  float4smaller	   PGNSP PGUID 12 1 0 0 f f f t f i 2 0 700 "700 700" _null_ _null_ _null_ _null_	float4smaller _null_ _null_ _null_ ));
DESCR("smaller of two");

DATA(insert OID = 212 (  int4um			   PGNSP PGUID 12 1 0 0 f f f t f i 1 0 23 "23" _null_ _null_ _null_ _null_ int4um _null_ _null_ _null_ ));
DESCR("negate");
DATA(insert OID = 213 (  int2um			   PGNSP PGUID 12 1 0 0 f f f t f i 1 0 21 "21" _null_ _null_ _null_ _null_ int2um _null_ _null_ _null_ ));
DESCR("negate");

DATA(insert OID = 214 (  float8in		   PGNSP PGUID 12 1 0 0 f f f t f i 1 0 701 "2275" _null_ _null_ _null_ _null_	float8in _null_ _null_ _null_ ));
DESCR("I/O");
DATA(insert OID = 215 (  float8out		   PGNSP PGUID 12 1 0 0 f f f t f i 1 0 2275 "701" _null_ _null_ _null_ _null_	float8out _null_ _null_ _null_ ));
DESCR("I/O");
DATA(insert OID = 216 (  float8mul		   PGNSP PGUID 12 1 0 0 f f f t f i 2 0 701 "701 701" _null_ _null_ _null_ _null_	float8mul _null_ _null_ _null_ ));
DESCR("multiply");
DATA(insert OID = 217 (  float8div		   PGNSP PGUID 12 1 0 0 f f f t f i 2 0 701 "701 701" _null_ _null_ _null_ _null_	float8div _null_ _null_ _null_ ));
DESCR("divide");
DATA(insert OID = 218 (  float8pl		   PGNSP PGUID 12 1 0 0 f f f t f i 2 0 701 "701 701" _null_ _null_ _null_ _null_	float8pl _null_ _null_ _null_ ));
DESCR("add");
DATA(insert OID = 219 (  float8mi		   PGNSP PGUID 12 1 0 0 f f f t f i 2 0 701 "701 701" _null_ _null_ _null_ _null_	float8mi _null_ _null_ _null_ ));
DESCR("subtract");
DATA(insert OID = 220 (  float8um		   PGNSP PGUID 12 1 0 0 f f f t f i 1 0 701 "701" _null_ _null_ _null_ _null_	float8um _null_ _null_ _null_ ));
DESCR("negate");
DATA(insert OID = 221 (  float8abs		   PGNSP PGUID 12 1 0 0 f f f t f i 1 0 701 "701" _null_ _null_ _null_ _null_	float8abs _null_ _null_ _null_ ));
DESCR("absolute value");
DATA(insert OID = 222 (  float8_accum	   PGNSP PGUID 12 1 0 0 f f f t f i 2 0 1022 "1022 701" _null_ _null_ _null_ _null_ float8_accum _null_ _null_ _null_ ));
DESCR("aggregate transition function");
DATA(insert OID = 223 (  float8larger	   PGNSP PGUID 12 1 0 0 f f f t f i 2 0 701 "701 701" _null_ _null_ _null_ _null_	float8larger _null_ _null_ _null_ ));
DESCR("larger of two");
DATA(insert OID = 224 (  float8smaller	   PGNSP PGUID 12 1 0 0 f f f t f i 2 0 701 "701 701" _null_ _null_ _null_ _null_	float8smaller _null_ _null_ _null_ ));
DESCR("smaller of two");

DATA(insert OID = 225 (  lseg_center	   PGNSP PGUID 12 1 0 0 f f f t f i 1 0 600 "601" _null_ _null_ _null_ _null_	lseg_center _null_ _null_ _null_ ));
DESCR("center of");
DATA(insert OID = 226 (  path_center	   PGNSP PGUID 12 1 0 0 f f f t f i 1 0 600 "602" _null_ _null_ _null_ _null_	path_center _null_ _null_ _null_ ));
DESCR("center of");
DATA(insert OID = 227 (  poly_center	   PGNSP PGUID 12 1 0 0 f f f t f i 1 0 600 "604" _null_ _null_ _null_ _null_	poly_center _null_ _null_ _null_ ));
DESCR("center of");

DATA(insert OID = 228 (  dround			   PGNSP PGUID 12 1 0 0 f f f t f i 1 0 701 "701" _null_ _null_ _null_ _null_	dround _null_ _null_ _null_ ));
DESCR("round to nearest integer");
DATA(insert OID = 229 (  dtrunc			   PGNSP PGUID 12 1 0 0 f f f t f i 1 0 701 "701" _null_ _null_ _null_ _null_	dtrunc _null_ _null_ _null_ ));
DESCR("truncate to integer");
DATA(insert OID = 2308 ( ceil			   PGNSP PGUID 12 1 0 0 f f f t f i 1 0 701 "701" _null_ _null_ _null_ _null_	dceil _null_ _null_ _null_ ));
DESCR("smallest integer >= value");
DATA(insert OID = 2320 ( ceiling		   PGNSP PGUID 12 1 0 0 f f f t f i 1 0 701 "701" _null_ _null_ _null_ _null_	dceil _null_ _null_ _null_ ));
DESCR("smallest integer >= value");
DATA(insert OID = 2309 ( floor			   PGNSP PGUID 12 1 0 0 f f f t f i 1 0 701 "701" _null_ _null_ _null_ _null_	dfloor _null_ _null_ _null_ ));
DESCR("largest integer <= value");
DATA(insert OID = 2310 ( sign			   PGNSP PGUID 12 1 0 0 f f f t f i 1 0 701 "701" _null_ _null_ _null_ _null_	dsign _null_ _null_ _null_ ));
DESCR("sign of value");
DATA(insert OID = 230 (  dsqrt			   PGNSP PGUID 12 1 0 0 f f f t f i 1 0 701 "701" _null_ _null_ _null_ _null_	dsqrt _null_ _null_ _null_ ));
DESCR("square root");
DATA(insert OID = 231 (  dcbrt			   PGNSP PGUID 12 1 0 0 f f f t f i 1 0 701 "701" _null_ _null_ _null_ _null_	dcbrt _null_ _null_ _null_ ));
DESCR("cube root");
DATA(insert OID = 232 (  dpow			   PGNSP PGUID 12 1 0 0 f f f t f i 2 0 701 "701 701" _null_ _null_ _null_ _null_	dpow _null_ _null_ _null_ ));
DESCR("exponentiation (x^y)");
DATA(insert OID = 233 (  dexp			   PGNSP PGUID 12 1 0 0 f f f t f i 1 0 701 "701" _null_ _null_ _null_ _null_	dexp _null_ _null_ _null_ ));
DESCR("natural exponential (e^x)");
DATA(insert OID = 234 (  dlog1			   PGNSP PGUID 12 1 0 0 f f f t f i 1 0 701 "701" _null_ _null_ _null_ _null_	dlog1 _null_ _null_ _null_ ));
DESCR("natural logarithm");
DATA(insert OID = 235 (  float8			   PGNSP PGUID 12 1 0 0 f f f t f i 1 0 701 "21" _null_ _null_ _null_ _null_	i2tod _null_ _null_ _null_ ));
DESCR("convert int2 to float8");
DATA(insert OID = 236 (  float4			   PGNSP PGUID 12 1 0 0 f f f t f i 1 0 700 "21" _null_ _null_ _null_ _null_	i2tof _null_ _null_ _null_ ));
DESCR("convert int2 to float4");
DATA(insert OID = 237 (  int2			   PGNSP PGUID 12 1 0 0 f f f t f i 1 0 21 "701" _null_ _null_ _null_ _null_	dtoi2 _null_ _null_ _null_ ));
DESCR("convert float8 to int2");
DATA(insert OID = 238 (  int2			   PGNSP PGUID 12 1 0 0 f f f t f i 1 0 21 "700" _null_ _null_ _null_ _null_	ftoi2 _null_ _null_ _null_ ));
DESCR("convert float4 to int2");
DATA(insert OID = 239 (  line_distance	   PGNSP PGUID 12 1 0 0 f f f t f i 2 0 701 "628 628" _null_ _null_ _null_ _null_	line_distance _null_ _null_ _null_ ));
DESCR("distance between");

DATA(insert OID = 240 (  abstimein		   PGNSP PGUID 12 1 0 0 f f f t f s 1 0 702 "2275" _null_ _null_ _null_ _null_	abstimein _null_ _null_ _null_ ));
DESCR("I/O");
DATA(insert OID = 241 (  abstimeout		   PGNSP PGUID 12 1 0 0 f f f t f s 1 0 2275 "702" _null_ _null_ _null_ _null_	abstimeout _null_ _null_ _null_ ));
DESCR("I/O");
DATA(insert OID = 242 (  reltimein		   PGNSP PGUID 12 1 0 0 f f f t f s 1 0 703 "2275" _null_ _null_ _null_ _null_	reltimein _null_ _null_ _null_ ));
DESCR("I/O");
DATA(insert OID = 243 (  reltimeout		   PGNSP PGUID 12 1 0 0 f f f t f s 1 0 2275 "703" _null_ _null_ _null_ _null_	reltimeout _null_ _null_ _null_ ));
DESCR("I/O");
DATA(insert OID = 244 (  timepl			   PGNSP PGUID 12 1 0 0 f f f t f i 2 0 702 "702 703" _null_ _null_ _null_ _null_	timepl _null_ _null_ _null_ ));
DESCR("add");
DATA(insert OID = 245 (  timemi			   PGNSP PGUID 12 1 0 0 f f f t f i 2 0 702 "702 703" _null_ _null_ _null_ _null_	timemi _null_ _null_ _null_ ));
DESCR("subtract");
DATA(insert OID = 246 (  tintervalin	   PGNSP PGUID 12 1 0 0 f f f t f s 1 0 704 "2275" _null_ _null_ _null_ _null_	tintervalin _null_ _null_ _null_ ));
DESCR("I/O");
DATA(insert OID = 247 (  tintervalout	   PGNSP PGUID 12 1 0 0 f f f t f s 1 0 2275 "704" _null_ _null_ _null_ _null_	tintervalout _null_ _null_ _null_ ));
DESCR("I/O");
DATA(insert OID = 248 (  intinterval	   PGNSP PGUID 12 1 0 0 f f f t f i 2 0 16 "702 704" _null_ _null_ _null_ _null_ intinterval _null_ _null_ _null_ ));
DESCR("abstime in tinterval");
DATA(insert OID = 249 (  tintervalrel	   PGNSP PGUID 12 1 0 0 f f f t f i 1 0 703 "704" _null_ _null_ _null_ _null_	tintervalrel _null_ _null_ _null_ ));
DESCR("tinterval to reltime");
DATA(insert OID = 250 (  timenow		   PGNSP PGUID 12 1 0 0 f f f t f s 0 0 702 "" _null_ _null_ _null_ _null_	timenow _null_ _null_ _null_ ));
DESCR("current date and time (abstime)");
DATA(insert OID = 251 (  abstimeeq		   PGNSP PGUID 12 1 0 0 f f f t f i 2 0 16 "702 702" _null_ _null_ _null_ _null_ abstimeeq _null_ _null_ _null_ ));
DESCR("equal");
DATA(insert OID = 252 (  abstimene		   PGNSP PGUID 12 1 0 0 f f f t f i 2 0 16 "702 702" _null_ _null_ _null_ _null_ abstimene _null_ _null_ _null_ ));
DESCR("not equal");
DATA(insert OID = 253 (  abstimelt		   PGNSP PGUID 12 1 0 0 f f f t f i 2 0 16 "702 702" _null_ _null_ _null_ _null_ abstimelt _null_ _null_ _null_ ));
DESCR("less-than");
DATA(insert OID = 254 (  abstimegt		   PGNSP PGUID 12 1 0 0 f f f t f i 2 0 16 "702 702" _null_ _null_ _null_ _null_ abstimegt _null_ _null_ _null_ ));
DESCR("greater-than");
DATA(insert OID = 255 (  abstimele		   PGNSP PGUID 12 1 0 0 f f f t f i 2 0 16 "702 702" _null_ _null_ _null_ _null_ abstimele _null_ _null_ _null_ ));
DESCR("less-than-or-equal");
DATA(insert OID = 256 (  abstimege		   PGNSP PGUID 12 1 0 0 f f f t f i 2 0 16 "702 702" _null_ _null_ _null_ _null_ abstimege _null_ _null_ _null_ ));
DESCR("greater-than-or-equal");
DATA(insert OID = 257 (  reltimeeq		   PGNSP PGUID 12 1 0 0 f f f t f i 2 0 16 "703 703" _null_ _null_ _null_ _null_ reltimeeq _null_ _null_ _null_ ));
DESCR("equal");
DATA(insert OID = 258 (  reltimene		   PGNSP PGUID 12 1 0 0 f f f t f i 2 0 16 "703 703" _null_ _null_ _null_ _null_ reltimene _null_ _null_ _null_ ));
DESCR("not equal");
DATA(insert OID = 259 (  reltimelt		   PGNSP PGUID 12 1 0 0 f f f t f i 2 0 16 "703 703" _null_ _null_ _null_ _null_ reltimelt _null_ _null_ _null_ ));
DESCR("less-than");
DATA(insert OID = 260 (  reltimegt		   PGNSP PGUID 12 1 0 0 f f f t f i 2 0 16 "703 703" _null_ _null_ _null_ _null_ reltimegt _null_ _null_ _null_ ));
DESCR("greater-than");
DATA(insert OID = 261 (  reltimele		   PGNSP PGUID 12 1 0 0 f f f t f i 2 0 16 "703 703" _null_ _null_ _null_ _null_ reltimele _null_ _null_ _null_ ));
DESCR("less-than-or-equal");
DATA(insert OID = 262 (  reltimege		   PGNSP PGUID 12 1 0 0 f f f t f i 2 0 16 "703 703" _null_ _null_ _null_ _null_ reltimege _null_ _null_ _null_ ));
DESCR("greater-than-or-equal");
DATA(insert OID = 263 (  tintervalsame	   PGNSP PGUID 12 1 0 0 f f f t f i 2 0 16 "704 704" _null_ _null_ _null_ _null_ tintervalsame _null_ _null_ _null_ ));
DESCR("same as?");
DATA(insert OID = 264 (  tintervalct	   PGNSP PGUID 12 1 0 0 f f f t f i 2 0 16 "704 704" _null_ _null_ _null_ _null_ tintervalct _null_ _null_ _null_ ));
DESCR("contains?");
DATA(insert OID = 265 (  tintervalov	   PGNSP PGUID 12 1 0 0 f f f t f i 2 0 16 "704 704" _null_ _null_ _null_ _null_ tintervalov _null_ _null_ _null_ ));
DESCR("overlaps");
DATA(insert OID = 266 (  tintervalleneq    PGNSP PGUID 12 1 0 0 f f f t f i 2 0 16 "704 703" _null_ _null_ _null_ _null_ tintervalleneq _null_ _null_ _null_ ));
DESCR("length equal");
DATA(insert OID = 267 (  tintervallenne    PGNSP PGUID 12 1 0 0 f f f t f i 2 0 16 "704 703" _null_ _null_ _null_ _null_ tintervallenne _null_ _null_ _null_ ));
DESCR("length not equal to");
DATA(insert OID = 268 (  tintervallenlt    PGNSP PGUID 12 1 0 0 f f f t f i 2 0 16 "704 703" _null_ _null_ _null_ _null_ tintervallenlt _null_ _null_ _null_ ));
DESCR("length less-than");
DATA(insert OID = 269 (  tintervallengt    PGNSP PGUID 12 1 0 0 f f f t f i 2 0 16 "704 703" _null_ _null_ _null_ _null_ tintervallengt _null_ _null_ _null_ ));
DESCR("length greater-than");
DATA(insert OID = 270 (  tintervallenle    PGNSP PGUID 12 1 0 0 f f f t f i 2 0 16 "704 703" _null_ _null_ _null_ _null_ tintervallenle _null_ _null_ _null_ ));
DESCR("length less-than-or-equal");
DATA(insert OID = 271 (  tintervallenge    PGNSP PGUID 12 1 0 0 f f f t f i 2 0 16 "704 703" _null_ _null_ _null_ _null_ tintervallenge _null_ _null_ _null_ ));
DESCR("length greater-than-or-equal");
DATA(insert OID = 272 (  tintervalstart    PGNSP PGUID 12 1 0 0 f f f t f i 1 0 702 "704" _null_ _null_ _null_ _null_	tintervalstart _null_ _null_ _null_ ));
DESCR("start of interval");
DATA(insert OID = 273 (  tintervalend	   PGNSP PGUID 12 1 0 0 f f f t f i 1 0 702 "704" _null_ _null_ _null_ _null_	tintervalend _null_ _null_ _null_ ));
DESCR("end of interval");
DATA(insert OID = 274 (  timeofday		   PGNSP PGUID 12 1 0 0 f f f t f v 0 0 25 "" _null_ _null_ _null_ _null_ timeofday _null_ _null_ _null_ ));
DESCR("current date and time - increments during transactions");
DATA(insert OID = 275 (  isfinite		   PGNSP PGUID 12 1 0 0 f f f t f i 1 0 16 "702" _null_ _null_ _null_ _null_ abstime_finite _null_ _null_ _null_ ));
DESCR("finite abstime?");

DATA(insert OID = 277 (  inter_sl		   PGNSP PGUID 12 1 0 0 f f f t f i 2 0 16 "601 628" _null_ _null_ _null_ _null_ inter_sl _null_ _null_ _null_ ));
DESCR("intersect?");
DATA(insert OID = 278 (  inter_lb		   PGNSP PGUID 12 1 0 0 f f f t f i 2 0 16 "628 603" _null_ _null_ _null_ _null_ inter_lb _null_ _null_ _null_ ));
DESCR("intersect?");

DATA(insert OID = 279 (  float48mul		   PGNSP PGUID 12 1 0 0 f f f t f i 2 0 701 "700 701" _null_ _null_ _null_ _null_	float48mul _null_ _null_ _null_ ));
DESCR("multiply");
DATA(insert OID = 280 (  float48div		   PGNSP PGUID 12 1 0 0 f f f t f i 2 0 701 "700 701" _null_ _null_ _null_ _null_	float48div _null_ _null_ _null_ ));
DESCR("divide");
DATA(insert OID = 281 (  float48pl		   PGNSP PGUID 12 1 0 0 f f f t f i 2 0 701 "700 701" _null_ _null_ _null_ _null_	float48pl _null_ _null_ _null_ ));
DESCR("add");
DATA(insert OID = 282 (  float48mi		   PGNSP PGUID 12 1 0 0 f f f t f i 2 0 701 "700 701" _null_ _null_ _null_ _null_	float48mi _null_ _null_ _null_ ));
DESCR("subtract");
DATA(insert OID = 283 (  float84mul		   PGNSP PGUID 12 1 0 0 f f f t f i 2 0 701 "701 700" _null_ _null_ _null_ _null_	float84mul _null_ _null_ _null_ ));
DESCR("multiply");
DATA(insert OID = 284 (  float84div		   PGNSP PGUID 12 1 0 0 f f f t f i 2 0 701 "701 700" _null_ _null_ _null_ _null_	float84div _null_ _null_ _null_ ));
DESCR("divide");
DATA(insert OID = 285 (  float84pl		   PGNSP PGUID 12 1 0 0 f f f t f i 2 0 701 "701 700" _null_ _null_ _null_ _null_	float84pl _null_ _null_ _null_ ));
DESCR("add");
DATA(insert OID = 286 (  float84mi		   PGNSP PGUID 12 1 0 0 f f f t f i 2 0 701 "701 700" _null_ _null_ _null_ _null_	float84mi _null_ _null_ _null_ ));
DESCR("subtract");

DATA(insert OID = 287 (  float4eq		   PGNSP PGUID 12 1 0 0 f f f t f i 2 0 16 "700 700" _null_ _null_ _null_ _null_ float4eq _null_ _null_ _null_ ));
DESCR("equal");
DATA(insert OID = 288 (  float4ne		   PGNSP PGUID 12 1 0 0 f f f t f i 2 0 16 "700 700" _null_ _null_ _null_ _null_ float4ne _null_ _null_ _null_ ));
DESCR("not equal");
DATA(insert OID = 289 (  float4lt		   PGNSP PGUID 12 1 0 0 f f f t f i 2 0 16 "700 700" _null_ _null_ _null_ _null_ float4lt _null_ _null_ _null_ ));
DESCR("less-than");
DATA(insert OID = 290 (  float4le		   PGNSP PGUID 12 1 0 0 f f f t f i 2 0 16 "700 700" _null_ _null_ _null_ _null_ float4le _null_ _null_ _null_ ));
DESCR("less-than-or-equal");
DATA(insert OID = 291 (  float4gt		   PGNSP PGUID 12 1 0 0 f f f t f i 2 0 16 "700 700" _null_ _null_ _null_ _null_ float4gt _null_ _null_ _null_ ));
DESCR("greater-than");
DATA(insert OID = 292 (  float4ge		   PGNSP PGUID 12 1 0 0 f f f t f i 2 0 16 "700 700" _null_ _null_ _null_ _null_ float4ge _null_ _null_ _null_ ));
DESCR("greater-than-or-equal");

DATA(insert OID = 293 (  float8eq		   PGNSP PGUID 12 1 0 0 f f f t f i 2 0 16 "701 701" _null_ _null_ _null_ _null_ float8eq _null_ _null_ _null_ ));
DESCR("equal");
DATA(insert OID = 294 (  float8ne		   PGNSP PGUID 12 1 0 0 f f f t f i 2 0 16 "701 701" _null_ _null_ _null_ _null_ float8ne _null_ _null_ _null_ ));
DESCR("not equal");
DATA(insert OID = 295 (  float8lt		   PGNSP PGUID 12 1 0 0 f f f t f i 2 0 16 "701 701" _null_ _null_ _null_ _null_ float8lt _null_ _null_ _null_ ));
DESCR("less-than");
DATA(insert OID = 296 (  float8le		   PGNSP PGUID 12 1 0 0 f f f t f i 2 0 16 "701 701" _null_ _null_ _null_ _null_ float8le _null_ _null_ _null_ ));
DESCR("less-than-or-equal");
DATA(insert OID = 297 (  float8gt		   PGNSP PGUID 12 1 0 0 f f f t f i 2 0 16 "701 701" _null_ _null_ _null_ _null_ float8gt _null_ _null_ _null_ ));
DESCR("greater-than");
DATA(insert OID = 298 (  float8ge		   PGNSP PGUID 12 1 0 0 f f f t f i 2 0 16 "701 701" _null_ _null_ _null_ _null_ float8ge _null_ _null_ _null_ ));
DESCR("greater-than-or-equal");

DATA(insert OID = 299 (  float48eq		   PGNSP PGUID 12 1 0 0 f f f t f i 2 0 16 "700 701" _null_ _null_ _null_ _null_ float48eq _null_ _null_ _null_ ));
DESCR("equal");

/* OIDS 300 - 399 */

DATA(insert OID = 300 (  float48ne		   PGNSP PGUID 12 1 0 0 f f f t f i 2 0 16 "700 701" _null_ _null_ _null_ _null_ float48ne _null_ _null_ _null_ ));
DESCR("not equal");
DATA(insert OID = 301 (  float48lt		   PGNSP PGUID 12 1 0 0 f f f t f i 2 0 16 "700 701" _null_ _null_ _null_ _null_ float48lt _null_ _null_ _null_ ));
DESCR("less-than");
DATA(insert OID = 302 (  float48le		   PGNSP PGUID 12 1 0 0 f f f t f i 2 0 16 "700 701" _null_ _null_ _null_ _null_ float48le _null_ _null_ _null_ ));
DESCR("less-than-or-equal");
DATA(insert OID = 303 (  float48gt		   PGNSP PGUID 12 1 0 0 f f f t f i 2 0 16 "700 701" _null_ _null_ _null_ _null_ float48gt _null_ _null_ _null_ ));
DESCR("greater-than");
DATA(insert OID = 304 (  float48ge		   PGNSP PGUID 12 1 0 0 f f f t f i 2 0 16 "700 701" _null_ _null_ _null_ _null_ float48ge _null_ _null_ _null_ ));
DESCR("greater-than-or-equal");
DATA(insert OID = 305 (  float84eq		   PGNSP PGUID 12 1 0 0 f f f t f i 2 0 16 "701 700" _null_ _null_ _null_ _null_ float84eq _null_ _null_ _null_ ));
DESCR("equal");
DATA(insert OID = 306 (  float84ne		   PGNSP PGUID 12 1 0 0 f f f t f i 2 0 16 "701 700" _null_ _null_ _null_ _null_ float84ne _null_ _null_ _null_ ));
DESCR("not equal");
DATA(insert OID = 307 (  float84lt		   PGNSP PGUID 12 1 0 0 f f f t f i 2 0 16 "701 700" _null_ _null_ _null_ _null_ float84lt _null_ _null_ _null_ ));
DESCR("less-than");
DATA(insert OID = 308 (  float84le		   PGNSP PGUID 12 1 0 0 f f f t f i 2 0 16 "701 700" _null_ _null_ _null_ _null_ float84le _null_ _null_ _null_ ));
DESCR("less-than-or-equal");
DATA(insert OID = 309 (  float84gt		   PGNSP PGUID 12 1 0 0 f f f t f i 2 0 16 "701 700" _null_ _null_ _null_ _null_ float84gt _null_ _null_ _null_ ));
DESCR("greater-than");
DATA(insert OID = 310 (  float84ge		   PGNSP PGUID 12 1 0 0 f f f t f i 2 0 16 "701 700" _null_ _null_ _null_ _null_ float84ge _null_ _null_ _null_ ));
DESCR("greater-than-or-equal");
DATA(insert OID = 320 ( width_bucket	   PGNSP PGUID 12 1 0 0 f f f t f i 4 0 23 "701 701 701 23" _null_ _null_ _null_ _null_ width_bucket_float8 _null_ _null_ _null_ ));
DESCR("bucket number of operand in equidepth histogram");

DATA(insert OID = 311 (  float8			   PGNSP PGUID 12 1 0 0 f f f t f i 1 0 701 "700" _null_ _null_ _null_ _null_	ftod _null_ _null_ _null_ ));
DESCR("convert float4 to float8");
DATA(insert OID = 312 (  float4			   PGNSP PGUID 12 1 0 0 f f f t f i 1 0 700 "701" _null_ _null_ _null_ _null_	dtof _null_ _null_ _null_ ));
DESCR("convert float8 to float4");
DATA(insert OID = 313 (  int4			   PGNSP PGUID 12 1 0 0 f f f t f i 1 0 23	"21" _null_ _null_ _null_ _null_	i2toi4 _null_ _null_ _null_ ));
DESCR("convert int2 to int4");
DATA(insert OID = 314 (  int2			   PGNSP PGUID 12 1 0 0 f f f t f i 1 0 21	"23" _null_ _null_ _null_ _null_	i4toi2 _null_ _null_ _null_ ));
DESCR("convert int4 to int2");
DATA(insert OID = 315 (  int2vectoreq	   PGNSP PGUID 12 1 0 0 f f f t f i 2 0 16 "22 22" _null_ _null_ _null_ _null_ int2vectoreq _null_ _null_ _null_ ));
DESCR("equal");
DATA(insert OID = 316 (  float8			   PGNSP PGUID 12 1 0 0 f f f t f i 1 0 701  "23" _null_ _null_ _null_ _null_	i4tod _null_ _null_ _null_ ));
DESCR("convert int4 to float8");
DATA(insert OID = 317 (  int4			   PGNSP PGUID 12 1 0 0 f f f t f i 1 0 23 "701" _null_ _null_ _null_ _null_	dtoi4 _null_ _null_ _null_ ));
DESCR("convert float8 to int4");
DATA(insert OID = 318 (  float4			   PGNSP PGUID 12 1 0 0 f f f t f i 1 0 700  "23" _null_ _null_ _null_ _null_	i4tof _null_ _null_ _null_ ));
DESCR("convert int4 to float4");
DATA(insert OID = 319 (  int4			   PGNSP PGUID 12 1 0 0 f f f t f i 1  0 23 "700" _null_ _null_ _null_ _null_	ftoi4 _null_ _null_ _null_ ));
DESCR("convert float4 to int4");

DATA(insert OID = 330 (  btgettuple		   PGNSP PGUID 12 1 0 0 f f f t f v 2 0 16 "2281 2281" _null_ _null_ _null_ _null_	btgettuple _null_ _null_ _null_ ));
DESCR("btree(internal)");
DATA(insert OID = 636 (  btgetbitmap	   PGNSP PGUID 12 1 0 0 f f f t f v 2 0 20 "2281 2281" _null_ _null_ _null_ _null_	btgetbitmap _null_ _null_ _null_ ));
DESCR("btree(internal)");
DATA(insert OID = 331 (  btinsert		   PGNSP PGUID 12 1 0 0 f f f t f v 6 0 16 "2281 2281 2281 2281 2281 2281" _null_ _null_ _null_ _null_	btinsert _null_ _null_ _null_ ));
DESCR("btree(internal)");
DATA(insert OID = 333 (  btbeginscan	   PGNSP PGUID 12 1 0 0 f f f t f v 3 0 2281 "2281 2281 2281" _null_ _null_ _null_ _null_	btbeginscan _null_ _null_ _null_ ));
DESCR("btree(internal)");
DATA(insert OID = 334 (  btrescan		   PGNSP PGUID 12 1 0 0 f f f t f v 2 0 2278 "2281 2281" _null_ _null_ _null_ _null_ btrescan _null_ _null_ _null_ ));
DESCR("btree(internal)");
DATA(insert OID = 335 (  btendscan		   PGNSP PGUID 12 1 0 0 f f f t f v 1 0 2278 "2281" _null_ _null_ _null_ _null_ btendscan _null_ _null_ _null_ ));
DESCR("btree(internal)");
DATA(insert OID = 336 (  btmarkpos		   PGNSP PGUID 12 1 0 0 f f f t f v 1 0 2278 "2281" _null_ _null_ _null_ _null_ btmarkpos _null_ _null_ _null_ ));
DESCR("btree(internal)");
DATA(insert OID = 337 (  btrestrpos		   PGNSP PGUID 12 1 0 0 f f f t f v 1 0 2278 "2281" _null_ _null_ _null_ _null_ btrestrpos _null_ _null_ _null_ ));
DESCR("btree(internal)");
DATA(insert OID = 338 (  btbuild		   PGNSP PGUID 12 1 0 0 f f f t f v 3 0 2281 "2281 2281 2281" _null_ _null_ _null_ _null_ btbuild _null_ _null_ _null_ ));
DESCR("btree(internal)");
DATA(insert OID = 332 (  btbulkdelete	   PGNSP PGUID 12 1 0 0 f f f t f v 4 0 2281 "2281 2281 2281 2281" _null_ _null_ _null_ _null_ btbulkdelete _null_ _null_ _null_ ));
DESCR("btree(internal)");
DATA(insert OID = 972 (  btvacuumcleanup   PGNSP PGUID 12 1 0 0 f f f t f v 2 0 2281 "2281 2281" _null_ _null_ _null_ _null_ btvacuumcleanup _null_ _null_ _null_ ));
DESCR("btree(internal)");
DATA(insert OID = 1268 (  btcostestimate   PGNSP PGUID 12 1 0 0 f f f t f v 8 0 2278 "2281 2281 2281 2281 2281 2281 2281 2281" _null_ _null_ _null_ _null_	btcostestimate _null_ _null_ _null_ ));
DESCR("btree(internal)");
DATA(insert OID = 2785 (  btoptions		   PGNSP PGUID 12 1 0 0 f f f t f s 2 0 17 "1009 16" _null_ _null_ _null_ _null_  btoptions _null_ _null_ _null_ ));
DESCR("btree(internal)");

DATA(insert OID = 339 (  poly_same		   PGNSP PGUID 12 1 0 0 f f f t f i 2 0 16 "604 604" _null_ _null_ _null_ _null_ poly_same _null_ _null_ _null_ ));
DESCR("same as?");
DATA(insert OID = 340 (  poly_contain	   PGNSP PGUID 12 1 0 0 f f f t f i 2 0 16 "604 604" _null_ _null_ _null_ _null_ poly_contain _null_ _null_ _null_ ));
DESCR("contains?");
DATA(insert OID = 341 (  poly_left		   PGNSP PGUID 12 1 0 0 f f f t f i 2 0 16 "604 604" _null_ _null_ _null_ _null_ poly_left _null_ _null_ _null_ ));
DESCR("is left of");
DATA(insert OID = 342 (  poly_overleft	   PGNSP PGUID 12 1 0 0 f f f t f i 2 0 16 "604 604" _null_ _null_ _null_ _null_ poly_overleft _null_ _null_ _null_ ));
DESCR("overlaps or is left of");
DATA(insert OID = 343 (  poly_overright    PGNSP PGUID 12 1 0 0 f f f t f i 2 0 16 "604 604" _null_ _null_ _null_ _null_ poly_overright _null_ _null_ _null_ ));
DESCR("overlaps or is right of");
DATA(insert OID = 344 (  poly_right		   PGNSP PGUID 12 1 0 0 f f f t f i 2 0 16 "604 604" _null_ _null_ _null_ _null_ poly_right _null_ _null_ _null_ ));
DESCR("is right of");
DATA(insert OID = 345 (  poly_contained    PGNSP PGUID 12 1 0 0 f f f t f i 2 0 16 "604 604" _null_ _null_ _null_ _null_ poly_contained _null_ _null_ _null_ ));
DESCR("is contained by?");
DATA(insert OID = 346 (  poly_overlap	   PGNSP PGUID 12 1 0 0 f f f t f i 2 0 16 "604 604" _null_ _null_ _null_ _null_ poly_overlap _null_ _null_ _null_ ));
DESCR("overlaps");
DATA(insert OID = 347 (  poly_in		   PGNSP PGUID 12 1 0 0 f f f t f i 1 0 604 "2275" _null_ _null_ _null_ _null_	poly_in _null_ _null_ _null_ ));
DESCR("I/O");
DATA(insert OID = 348 (  poly_out		   PGNSP PGUID 12 1 0 0 f f f t f i 1 0 2275 "604" _null_ _null_ _null_ _null_	poly_out _null_ _null_ _null_ ));
DESCR("I/O");

DATA(insert OID = 350 (  btint2cmp		   PGNSP PGUID 12 1 0 0 f f f t f i 2 0 23 "21 21" _null_ _null_ _null_ _null_ btint2cmp _null_ _null_ _null_ ));
DESCR("btree less-equal-greater");
DATA(insert OID = 351 (  btint4cmp		   PGNSP PGUID 12 1 0 0 f f f t f i 2 0 23 "23 23" _null_ _null_ _null_ _null_ btint4cmp _null_ _null_ _null_ ));
DESCR("btree less-equal-greater");
DATA(insert OID = 842 (  btint8cmp		   PGNSP PGUID 12 1 0 0 f f f t f i 2 0 23 "20 20" _null_ _null_ _null_ _null_ btint8cmp _null_ _null_ _null_ ));
DESCR("btree less-equal-greater");
DATA(insert OID = 354 (  btfloat4cmp	   PGNSP PGUID 12 1 0 0 f f f t f i 2 0 23 "700 700" _null_ _null_ _null_ _null_ btfloat4cmp _null_ _null_ _null_ ));
DESCR("btree less-equal-greater");
DATA(insert OID = 355 (  btfloat8cmp	   PGNSP PGUID 12 1 0 0 f f f t f i 2 0 23 "701 701" _null_ _null_ _null_ _null_ btfloat8cmp _null_ _null_ _null_ ));
DESCR("btree less-equal-greater");
DATA(insert OID = 356 (  btoidcmp		   PGNSP PGUID 12 1 0 0 f f f t f i 2 0 23 "26 26" _null_ _null_ _null_ _null_ btoidcmp _null_ _null_ _null_ ));
DESCR("btree less-equal-greater");
DATA(insert OID = 404 (  btoidvectorcmp    PGNSP PGUID 12 1 0 0 f f f t f i 2 0 23 "30 30" _null_ _null_ _null_ _null_ btoidvectorcmp _null_ _null_ _null_ ));
DESCR("btree less-equal-greater");
DATA(insert OID = 357 (  btabstimecmp	   PGNSP PGUID 12 1 0 0 f f f t f i 2 0 23 "702 702" _null_ _null_ _null_ _null_ btabstimecmp _null_ _null_ _null_ ));
DESCR("btree less-equal-greater");
DATA(insert OID = 358 (  btcharcmp		   PGNSP PGUID 12 1 0 0 f f f t f i 2 0 23 "18 18" _null_ _null_ _null_ _null_ btcharcmp _null_ _null_ _null_ ));
DESCR("btree less-equal-greater");
DATA(insert OID = 359 (  btnamecmp		   PGNSP PGUID 12 1 0 0 f f f t f i 2 0 23 "19 19" _null_ _null_ _null_ _null_ btnamecmp _null_ _null_ _null_ ));
DESCR("btree less-equal-greater");
DATA(insert OID = 360 (  bttextcmp		   PGNSP PGUID 12 1 0 0 f f f t f i 2 0 23 "25 25" _null_ _null_ _null_ _null_ bttextcmp _null_ _null_ _null_ ));
DESCR("btree less-equal-greater");
DATA(insert OID = 377 (  cash_cmp		   PGNSP PGUID 12 1 0 0 f f f t f i 2 0 23 "790 790" _null_ _null_ _null_ _null_ cash_cmp _null_ _null_ _null_ ));
DESCR("btree less-equal-greater");
DATA(insert OID = 380 (  btreltimecmp	   PGNSP PGUID 12 1 0 0 f f f t f i 2 0 23 "703 703" _null_ _null_ _null_ _null_ btreltimecmp _null_ _null_ _null_ ));
DESCR("btree less-equal-greater");
DATA(insert OID = 381 (  bttintervalcmp    PGNSP PGUID 12 1 0 0 f f f t f i 2 0 23 "704 704" _null_ _null_ _null_ _null_ bttintervalcmp _null_ _null_ _null_ ));
DESCR("btree less-equal-greater");
DATA(insert OID = 382 (  btarraycmp		   PGNSP PGUID 12 1 0 0 f f f t f i 2 0 23 "2277 2277" _null_ _null_ _null_ _null_ btarraycmp _null_ _null_ _null_ ));
DESCR("btree less-equal-greater");

DATA(insert OID = 361 (  lseg_distance	   PGNSP PGUID 12 1 0 0 f f f t f i 2 0 701 "601 601" _null_ _null_ _null_ _null_	lseg_distance _null_ _null_ _null_ ));
DESCR("distance between");
DATA(insert OID = 362 (  lseg_interpt	   PGNSP PGUID 12 1 0 0 f f f t f i 2 0 600 "601 601" _null_ _null_ _null_ _null_	lseg_interpt _null_ _null_ _null_ ));
DESCR("intersection point");
DATA(insert OID = 363 (  dist_ps		   PGNSP PGUID 12 1 0 0 f f f t f i 2 0 701 "600 601" _null_ _null_ _null_ _null_	dist_ps _null_ _null_ _null_ ));
DESCR("distance between");
DATA(insert OID = 364 (  dist_pb		   PGNSP PGUID 12 1 0 0 f f f t f i 2 0 701 "600 603" _null_ _null_ _null_ _null_	dist_pb _null_ _null_ _null_ ));
DESCR("distance between point and box");
DATA(insert OID = 365 (  dist_sb		   PGNSP PGUID 12 1 0 0 f f f t f i 2 0 701 "601 603" _null_ _null_ _null_ _null_	dist_sb _null_ _null_ _null_ ));
DESCR("distance between segment and box");
DATA(insert OID = 366 (  close_ps		   PGNSP PGUID 12 1 0 0 f f f t f i 2 0 600 "600 601" _null_ _null_ _null_ _null_	close_ps _null_ _null_ _null_ ));
DESCR("closest point on line segment");
DATA(insert OID = 367 (  close_pb		   PGNSP PGUID 12 1 0 0 f f f t f i 2 0 600 "600 603" _null_ _null_ _null_ _null_	close_pb _null_ _null_ _null_ ));
DESCR("closest point on box");
DATA(insert OID = 368 (  close_sb		   PGNSP PGUID 12 1 0 0 f f f t f i 2 0 600 "601 603" _null_ _null_ _null_ _null_	close_sb _null_ _null_ _null_ ));
DESCR("closest point to line segment on box");
DATA(insert OID = 369 (  on_ps			   PGNSP PGUID 12 1 0 0 f f f t f i 2 0 16 "600 601" _null_ _null_ _null_ _null_ on_ps _null_ _null_ _null_ ));
DESCR("point contained in segment?");
DATA(insert OID = 370 (  path_distance	   PGNSP PGUID 12 1 0 0 f f f t f i 2 0 701 "602 602" _null_ _null_ _null_ _null_	path_distance _null_ _null_ _null_ ));
DESCR("distance between paths");
DATA(insert OID = 371 (  dist_ppath		   PGNSP PGUID 12 1 0 0 f f f t f i 2 0 701 "600 602" _null_ _null_ _null_ _null_	dist_ppath _null_ _null_ _null_ ));
DESCR("distance between point and path");
DATA(insert OID = 372 (  on_sb			   PGNSP PGUID 12 1 0 0 f f f t f i 2 0 16 "601 603" _null_ _null_ _null_ _null_ on_sb _null_ _null_ _null_ ));
DESCR("lseg contained in box?");
DATA(insert OID = 373 (  inter_sb		   PGNSP PGUID 12 1 0 0 f f f t f i 2 0 16 "601 603" _null_ _null_ _null_ _null_ inter_sb _null_ _null_ _null_ ));
DESCR("intersect?");

/* OIDS 400 - 499 */

DATA(insert OID =  401 (  text			   PGNSP PGUID 12 1 0 0 f f f t f i 1 0 25 "1042" _null_ _null_ _null_ _null_	rtrim1 _null_ _null_ _null_ ));
DESCR("convert char(n) to text");
DATA(insert OID =  406 (  text			   PGNSP PGUID 12 1 0 0 f f f t f i 1 0 25 "19" _null_ _null_ _null_ _null_ name_text _null_ _null_ _null_ ));
DESCR("convert name to text");
DATA(insert OID =  407 (  name			   PGNSP PGUID 12 1 0 0 f f f t f i 1 0 19 "25" _null_ _null_ _null_ _null_ text_name _null_ _null_ _null_ ));
DESCR("convert text to name");
DATA(insert OID =  408 (  bpchar		   PGNSP PGUID 12 1 0 0 f f f t f i 1 0 1042 "19" _null_ _null_ _null_ _null_ name_bpchar _null_ _null_ _null_ ));
DESCR("convert name to char(n)");
DATA(insert OID =  409 (  name			   PGNSP PGUID 12 1 0 0 f f f t f i 1 0 19 "1042" _null_ _null_ _null_ _null_	bpchar_name _null_ _null_ _null_ ));
DESCR("convert char(n) to name");

DATA(insert OID = 440 (  hashgettuple	   PGNSP PGUID 12 1 0 0 f f f t f v 2 0 16 "2281 2281" _null_ _null_ _null_ _null_	hashgettuple _null_ _null_ _null_ ));
DESCR("hash(internal)");
DATA(insert OID = 637 (  hashgetbitmap	   PGNSP PGUID 12 1 0 0 f f f t f v 2 0 20 "2281 2281" _null_ _null_ _null_ _null_	hashgetbitmap _null_ _null_ _null_ ));
DESCR("hash(internal)");
DATA(insert OID = 441 (  hashinsert		   PGNSP PGUID 12 1 0 0 f f f t f v 6 0 16 "2281 2281 2281 2281 2281 2281" _null_ _null_ _null_ _null_	hashinsert _null_ _null_ _null_ ));
DESCR("hash(internal)");
DATA(insert OID = 443 (  hashbeginscan	   PGNSP PGUID 12 1 0 0 f f f t f v 3 0 2281 "2281 2281 2281" _null_ _null_ _null_ _null_	hashbeginscan _null_ _null_ _null_ ));
DESCR("hash(internal)");
DATA(insert OID = 444 (  hashrescan		   PGNSP PGUID 12 1 0 0 f f f t f v 2 0 2278 "2281 2281" _null_ _null_ _null_ _null_ hashrescan _null_ _null_ _null_ ));
DESCR("hash(internal)");
DATA(insert OID = 445 (  hashendscan	   PGNSP PGUID 12 1 0 0 f f f t f v 1 0 2278 "2281" _null_ _null_ _null_ _null_ hashendscan _null_ _null_ _null_ ));
DESCR("hash(internal)");
DATA(insert OID = 446 (  hashmarkpos	   PGNSP PGUID 12 1 0 0 f f f t f v 1 0 2278 "2281" _null_ _null_ _null_ _null_ hashmarkpos _null_ _null_ _null_ ));
DESCR("hash(internal)");
DATA(insert OID = 447 (  hashrestrpos	   PGNSP PGUID 12 1 0 0 f f f t f v 1 0 2278 "2281" _null_ _null_ _null_ _null_ hashrestrpos _null_ _null_ _null_ ));
DESCR("hash(internal)");
DATA(insert OID = 448 (  hashbuild		   PGNSP PGUID 12 1 0 0 f f f t f v 3 0 2281 "2281 2281 2281" _null_ _null_ _null_ _null_ hashbuild _null_ _null_ _null_ ));
DESCR("hash(internal)");
DATA(insert OID = 442 (  hashbulkdelete    PGNSP PGUID 12 1 0 0 f f f t f v 4 0 2281 "2281 2281 2281 2281" _null_ _null_ _null_ _null_ hashbulkdelete _null_ _null_ _null_ ));
DESCR("hash(internal)");
DATA(insert OID = 425 (  hashvacuumcleanup PGNSP PGUID 12 1 0 0 f f f t f v 2 0 2281 "2281 2281" _null_ _null_ _null_ _null_ hashvacuumcleanup _null_ _null_ _null_ ));
DESCR("hash(internal)");
DATA(insert OID = 438 (  hashcostestimate  PGNSP PGUID 12 1 0 0 f f f t f v 8 0 2278 "2281 2281 2281 2281 2281 2281 2281 2281" _null_ _null_ _null_ _null_	hashcostestimate _null_ _null_ _null_ ));
DESCR("hash(internal)");
DATA(insert OID = 2786 (  hashoptions	   PGNSP PGUID 12 1 0 0 f f f t f s 2 0 17 "1009 16" _null_ _null_ _null_ _null_  hashoptions _null_ _null_ _null_ ));
DESCR("hash(internal)");

DATA(insert OID = 449 (  hashint2		   PGNSP PGUID 12 1 0 0 f f f t f i 1 0 23 "21" _null_ _null_ _null_ _null_ hashint2 _null_ _null_ _null_ ));
DESCR("hash");
DATA(insert OID = 450 (  hashint4		   PGNSP PGUID 12 1 0 0 f f f t f i 1 0 23 "23" _null_ _null_ _null_ _null_ hashint4 _null_ _null_ _null_ ));
DESCR("hash");
DATA(insert OID = 949 (  hashint8		   PGNSP PGUID 12 1 0 0 f f f t f i 1 0 23 "20" _null_ _null_ _null_ _null_ hashint8 _null_ _null_ _null_ ));
DESCR("hash");
DATA(insert OID = 451 (  hashfloat4		   PGNSP PGUID 12 1 0 0 f f f t f i 1 0 23 "700" _null_ _null_ _null_ _null_ hashfloat4 _null_ _null_ _null_ ));
DESCR("hash");
DATA(insert OID = 452 (  hashfloat8		   PGNSP PGUID 12 1 0 0 f f f t f i 1 0 23 "701" _null_ _null_ _null_ _null_ hashfloat8 _null_ _null_ _null_ ));
DESCR("hash");
DATA(insert OID = 453 (  hashoid		   PGNSP PGUID 12 1 0 0 f f f t f i 1 0 23 "26" _null_ _null_ _null_ _null_ hashoid _null_ _null_ _null_ ));
DESCR("hash");
DATA(insert OID = 454 (  hashchar		   PGNSP PGUID 12 1 0 0 f f f t f i 1 0 23 "18" _null_ _null_ _null_ _null_ hashchar _null_ _null_ _null_ ));
DESCR("hash");
DATA(insert OID = 455 (  hashname		   PGNSP PGUID 12 1 0 0 f f f t f i 1 0 23 "19" _null_ _null_ _null_ _null_ hashname _null_ _null_ _null_ ));
DESCR("hash");
DATA(insert OID = 400 (  hashtext		   PGNSP PGUID 12 1 0 0 f f f t f i 1 0 23 "25" _null_ _null_ _null_ _null_ hashtext _null_ _null_ _null_ ));
DESCR("hash");
DATA(insert OID = 456 (  hashvarlena	   PGNSP PGUID 12 1 0 0 f f f t f i 1 0 23 "2281" _null_ _null_ _null_ _null_ hashvarlena _null_ _null_ _null_ ));
DESCR("hash any varlena type");
DATA(insert OID = 457 (  hashoidvector	   PGNSP PGUID 12 1 0 0 f f f t f i 1 0 23 "30" _null_ _null_ _null_ _null_ hashoidvector _null_ _null_ _null_ ));
DESCR("hash");
DATA(insert OID = 329 (  hash_aclitem	   PGNSP PGUID 12 1 0 0 f f f t f i 1 0 23 "1033" _null_ _null_ _null_ _null_	hash_aclitem _null_ _null_ _null_ ));
DESCR("hash");
DATA(insert OID = 398 (  hashint2vector    PGNSP PGUID 12 1 0 0 f f f t f i 1 0 23 "22" _null_ _null_ _null_ _null_ hashint2vector _null_ _null_ _null_ ));
DESCR("hash");
DATA(insert OID = 399 (  hashmacaddr	   PGNSP PGUID 12 1 0 0 f f f t f i 1 0 23 "829" _null_ _null_ _null_ _null_ hashmacaddr _null_ _null_ _null_ ));
DESCR("hash");
DATA(insert OID = 422 (  hashinet		   PGNSP PGUID 12 1 0 0 f f f t f i 1 0 23 "869" _null_ _null_ _null_ _null_ hashinet _null_ _null_ _null_ ));
DESCR("hash");
DATA(insert OID = 432 (  hash_numeric	   PGNSP PGUID 12 1 0 0 f f f t f i 1 0 23 "1700" _null_ _null_ _null_ _null_ hash_numeric _null_ _null_ _null_ ));
DESCR("hash");
DATA(insert OID = 458 (  text_larger	   PGNSP PGUID 12 1 0 0 f f f t f i 2 0 25 "25 25" _null_ _null_ _null_ _null_ text_larger _null_ _null_ _null_ ));
DESCR("larger of two");
DATA(insert OID = 459 (  text_smaller	   PGNSP PGUID 12 1 0 0 f f f t f i 2 0 25 "25 25" _null_ _null_ _null_ _null_ text_smaller _null_ _null_ _null_ ));
DESCR("smaller of two");

DATA(insert OID = 460 (  int8in			   PGNSP PGUID 12 1 0 0 f f f t f i 1 0 20 "2275" _null_ _null_ _null_ _null_ int8in _null_ _null_ _null_ ));
DESCR("I/O");
DATA(insert OID = 461 (  int8out		   PGNSP PGUID 12 1 0 0 f f f t f i 1 0 2275 "20" _null_ _null_ _null_ _null_ int8out _null_ _null_ _null_ ));
DESCR("I/O");
DATA(insert OID = 462 (  int8um			   PGNSP PGUID 12 1 0 0 f f f t f i 1 0 20 "20" _null_ _null_ _null_ _null_ int8um _null_ _null_ _null_ ));
DESCR("negate");
DATA(insert OID = 463 (  int8pl			   PGNSP PGUID 12 1 0 0 f f f t f i 2 0 20 "20 20" _null_ _null_ _null_ _null_ int8pl _null_ _null_ _null_ ));
DESCR("add");
DATA(insert OID = 464 (  int8mi			   PGNSP PGUID 12 1 0 0 f f f t f i 2 0 20 "20 20" _null_ _null_ _null_ _null_ int8mi _null_ _null_ _null_ ));
DESCR("subtract");
DATA(insert OID = 465 (  int8mul		   PGNSP PGUID 12 1 0 0 f f f t f i 2 0 20 "20 20" _null_ _null_ _null_ _null_ int8mul _null_ _null_ _null_ ));
DESCR("multiply");
DATA(insert OID = 466 (  int8div		   PGNSP PGUID 12 1 0 0 f f f t f i 2 0 20 "20 20" _null_ _null_ _null_ _null_ int8div _null_ _null_ _null_ ));
DESCR("divide");
DATA(insert OID = 467 (  int8eq			   PGNSP PGUID 12 1 0 0 f f f t f i 2 0 16 "20 20" _null_ _null_ _null_ _null_ int8eq _null_ _null_ _null_ ));
DESCR("equal");
DATA(insert OID = 468 (  int8ne			   PGNSP PGUID 12 1 0 0 f f f t f i 2 0 16 "20 20" _null_ _null_ _null_ _null_ int8ne _null_ _null_ _null_ ));
DESCR("not equal");
DATA(insert OID = 469 (  int8lt			   PGNSP PGUID 12 1 0 0 f f f t f i 2 0 16 "20 20" _null_ _null_ _null_ _null_ int8lt _null_ _null_ _null_ ));
DESCR("less-than");
DATA(insert OID = 470 (  int8gt			   PGNSP PGUID 12 1 0 0 f f f t f i 2 0 16 "20 20" _null_ _null_ _null_ _null_ int8gt _null_ _null_ _null_ ));
DESCR("greater-than");
DATA(insert OID = 471 (  int8le			   PGNSP PGUID 12 1 0 0 f f f t f i 2 0 16 "20 20" _null_ _null_ _null_ _null_ int8le _null_ _null_ _null_ ));
DESCR("less-than-or-equal");
DATA(insert OID = 472 (  int8ge			   PGNSP PGUID 12 1 0 0 f f f t f i 2 0 16 "20 20" _null_ _null_ _null_ _null_ int8ge _null_ _null_ _null_ ));
DESCR("greater-than-or-equal");

DATA(insert OID = 474 (  int84eq		   PGNSP PGUID 12 1 0 0 f f f t f i 2 0 16 "20 23" _null_ _null_ _null_ _null_ int84eq _null_ _null_ _null_ ));
DESCR("equal");
DATA(insert OID = 475 (  int84ne		   PGNSP PGUID 12 1 0 0 f f f t f i 2 0 16 "20 23" _null_ _null_ _null_ _null_ int84ne _null_ _null_ _null_ ));
DESCR("not equal");
DATA(insert OID = 476 (  int84lt		   PGNSP PGUID 12 1 0 0 f f f t f i 2 0 16 "20 23" _null_ _null_ _null_ _null_ int84lt _null_ _null_ _null_ ));
DESCR("less-than");
DATA(insert OID = 477 (  int84gt		   PGNSP PGUID 12 1 0 0 f f f t f i 2 0 16 "20 23" _null_ _null_ _null_ _null_ int84gt _null_ _null_ _null_ ));
DESCR("greater-than");
DATA(insert OID = 478 (  int84le		   PGNSP PGUID 12 1 0 0 f f f t f i 2 0 16 "20 23" _null_ _null_ _null_ _null_ int84le _null_ _null_ _null_ ));
DESCR("less-than-or-equal");
DATA(insert OID = 479 (  int84ge		   PGNSP PGUID 12 1 0 0 f f f t f i 2 0 16 "20 23" _null_ _null_ _null_ _null_ int84ge _null_ _null_ _null_ ));
DESCR("greater-than-or-equal");

DATA(insert OID = 480 (  int4			   PGNSP PGUID 12 1 0 0 f f f t f i 1 0 23 "20" _null_ _null_ _null_ _null_ int84 _null_ _null_ _null_ ));
DESCR("convert int8 to int4");
DATA(insert OID = 481 (  int8			   PGNSP PGUID 12 1 0 0 f f f t f i 1 0 20 "23" _null_ _null_ _null_ _null_ int48 _null_ _null_ _null_ ));
DESCR("convert int4 to int8");
DATA(insert OID = 482 (  float8			   PGNSP PGUID 12 1 0 0 f f f t f i 1 0 701 "20" _null_ _null_ _null_ _null_ i8tod _null_ _null_ _null_ ));
DESCR("convert int8 to float8");
DATA(insert OID = 483 (  int8			   PGNSP PGUID 12 1 0 0 f f f t f i 1 0 20 "701" _null_ _null_ _null_ _null_	dtoi8 _null_ _null_ _null_ ));
DESCR("convert float8 to int8");

/* OIDS 500 - 599 */

/* OIDS 600 - 699 */

DATA(insert OID = 652 (  float4			   PGNSP PGUID 12 1 0 0 f f f t f i 1 0 700 "20" _null_ _null_ _null_ _null_ i8tof _null_ _null_ _null_ ));
DESCR("convert int8 to float4");
DATA(insert OID = 653 (  int8			   PGNSP PGUID 12 1 0 0 f f f t f i 1 0 20 "700" _null_ _null_ _null_ _null_	ftoi8 _null_ _null_ _null_ ));
DESCR("convert float4 to int8");

DATA(insert OID = 714 (  int2			   PGNSP PGUID 12 1 0 0 f f f t f i 1 0 21 "20" _null_ _null_ _null_ _null_ int82 _null_ _null_ _null_ ));
DESCR("convert int8 to int2");
DATA(insert OID = 754 (  int8			   PGNSP PGUID 12 1 0 0 f f f t f i 1 0 20 "21" _null_ _null_ _null_ _null_ int28 _null_ _null_ _null_ ));
DESCR("convert int2 to int8");

DATA(insert OID = 655 (  namelt			   PGNSP PGUID 12 1 0 0 f f f t f i 2 0 16 "19 19" _null_ _null_ _null_ _null_ namelt _null_ _null_ _null_ ));
DESCR("less-than");
DATA(insert OID = 656 (  namele			   PGNSP PGUID 12 1 0 0 f f f t f i 2 0 16 "19 19" _null_ _null_ _null_ _null_ namele _null_ _null_ _null_ ));
DESCR("less-than-or-equal");
DATA(insert OID = 657 (  namegt			   PGNSP PGUID 12 1 0 0 f f f t f i 2 0 16 "19 19" _null_ _null_ _null_ _null_ namegt _null_ _null_ _null_ ));
DESCR("greater-than");
DATA(insert OID = 658 (  namege			   PGNSP PGUID 12 1 0 0 f f f t f i 2 0 16 "19 19" _null_ _null_ _null_ _null_ namege _null_ _null_ _null_ ));
DESCR("greater-than-or-equal");
DATA(insert OID = 659 (  namene			   PGNSP PGUID 12 1 0 0 f f f t f i 2 0 16 "19 19" _null_ _null_ _null_ _null_ namene _null_ _null_ _null_ ));
DESCR("not equal");

DATA(insert OID = 668 (  bpchar			   PGNSP PGUID 12 1 0 0 f f f t f i 3 0 1042 "1042 23 16" _null_ _null_ _null_ _null_ bpchar _null_ _null_ _null_ ));
DESCR("adjust char() to typmod length");
DATA(insert OID = 669 (  varchar		   PGNSP PGUID 12 1 0 0 f f f t f i 3 0 1043 "1043 23 16" _null_ _null_ _null_ _null_ varchar _null_ _null_ _null_ ));
DESCR("adjust varchar() to typmod length");

DATA(insert OID = 676 (  mktinterval	   PGNSP PGUID 12 1 0 0 f f f t f i 2 0 704 "702 702" _null_ _null_ _null_ _null_ mktinterval _null_ _null_ _null_ ));
DESCR("convert to tinterval");
DATA(insert OID = 619 (  oidvectorne	   PGNSP PGUID 12 1 0 0 f f f t f i 2 0 16 "30 30" _null_ _null_ _null_ _null_ oidvectorne _null_ _null_ _null_ ));
DESCR("not equal");
DATA(insert OID = 677 (  oidvectorlt	   PGNSP PGUID 12 1 0 0 f f f t f i 2 0 16 "30 30" _null_ _null_ _null_ _null_ oidvectorlt _null_ _null_ _null_ ));
DESCR("less-than");
DATA(insert OID = 678 (  oidvectorle	   PGNSP PGUID 12 1 0 0 f f f t f i 2 0 16 "30 30" _null_ _null_ _null_ _null_ oidvectorle _null_ _null_ _null_ ));
DESCR("less-than-or-equal");
DATA(insert OID = 679 (  oidvectoreq	   PGNSP PGUID 12 1 0 0 f f f t f i 2 0 16 "30 30" _null_ _null_ _null_ _null_ oidvectoreq _null_ _null_ _null_ ));
DESCR("equal");
DATA(insert OID = 680 (  oidvectorge	   PGNSP PGUID 12 1 0 0 f f f t f i 2 0 16 "30 30" _null_ _null_ _null_ _null_ oidvectorge _null_ _null_ _null_ ));
DESCR("greater-than-or-equal");
DATA(insert OID = 681 (  oidvectorgt	   PGNSP PGUID 12 1 0 0 f f f t f i 2 0 16 "30 30" _null_ _null_ _null_ _null_ oidvectorgt _null_ _null_ _null_ ));
DESCR("greater-than");

/* OIDS 700 - 799 */
DATA(insert OID = 710 (  getpgusername	   PGNSP PGUID 12 1 0 0 f f f t f s 0 0 19 "" _null_ _null_ _null_ _null_ current_user _null_ _null_ _null_ ));
DESCR("deprecated -- use current_user");
DATA(insert OID = 716 (  oidlt			   PGNSP PGUID 12 1 0 0 f f f t f i 2 0 16 "26 26" _null_ _null_ _null_ _null_ oidlt _null_ _null_ _null_ ));
DESCR("less-than");
DATA(insert OID = 717 (  oidle			   PGNSP PGUID 12 1 0 0 f f f t f i 2 0 16 "26 26" _null_ _null_ _null_ _null_ oidle _null_ _null_ _null_ ));
DESCR("less-than-or-equal");

DATA(insert OID = 720 (  octet_length	   PGNSP PGUID 12 1 0 0 f f f t f i 1 0 23 "17" _null_ _null_ _null_ _null_ byteaoctetlen _null_ _null_ _null_ ));
DESCR("octet length");
DATA(insert OID = 721 (  get_byte		   PGNSP PGUID 12 1 0 0 f f f t f i 2 0 23 "17 23" _null_ _null_ _null_ _null_ byteaGetByte _null_ _null_ _null_ ));
DESCR("get byte");
DATA(insert OID = 722 (  set_byte		   PGNSP PGUID 12 1 0 0 f f f t f i 3 0 17 "17 23 23" _null_ _null_ _null_ _null_	byteaSetByte _null_ _null_ _null_ ));
DESCR("set byte");
DATA(insert OID = 723 (  get_bit		   PGNSP PGUID 12 1 0 0 f f f t f i 2 0 23 "17 23" _null_ _null_ _null_ _null_ byteaGetBit _null_ _null_ _null_ ));
DESCR("get bit");
DATA(insert OID = 724 (  set_bit		   PGNSP PGUID 12 1 0 0 f f f t f i 3 0 17 "17 23 23" _null_ _null_ _null_ _null_	byteaSetBit _null_ _null_ _null_ ));
DESCR("set bit");
DATA(insert OID = 749 (  overlay		   PGNSP PGUID 12 1 0 0 f f f t f i 4 0 17 "17 17 23 23" _null_ _null_ _null_ _null_	byteaoverlay _null_ _null_ _null_ ));
DESCR("substitute portion of string");
DATA(insert OID = 752 (  overlay		   PGNSP PGUID 12 1 0 0 f f f t f i 3 0 17 "17 17 23" _null_ _null_ _null_ _null_	byteaoverlay_no_len _null_ _null_ _null_ ));
DESCR("substitute portion of string");

DATA(insert OID = 725 (  dist_pl		   PGNSP PGUID 12 1 0 0 f f f t f i 2 0 701 "600 628" _null_ _null_ _null_ _null_	dist_pl _null_ _null_ _null_ ));
DESCR("distance between point and line");
DATA(insert OID = 726 (  dist_lb		   PGNSP PGUID 12 1 0 0 f f f t f i 2 0 701 "628 603" _null_ _null_ _null_ _null_	dist_lb _null_ _null_ _null_ ));
DESCR("distance between line and box");
DATA(insert OID = 727 (  dist_sl		   PGNSP PGUID 12 1 0 0 f f f t f i 2 0 701 "601 628" _null_ _null_ _null_ _null_	dist_sl _null_ _null_ _null_ ));
DESCR("distance between lseg and line");
DATA(insert OID = 728 (  dist_cpoly		   PGNSP PGUID 12 1 0 0 f f f t f i 2 0 701 "718 604" _null_ _null_ _null_ _null_	dist_cpoly _null_ _null_ _null_ ));
DESCR("distance between");
DATA(insert OID = 729 (  poly_distance	   PGNSP PGUID 12 1 0 0 f f f t f i 2 0 701 "604 604" _null_ _null_ _null_ _null_	poly_distance _null_ _null_ _null_ ));
DESCR("distance between");

DATA(insert OID = 740 (  text_lt		   PGNSP PGUID 12 1 0 0 f f f t f i 2 0 16 "25 25" _null_ _null_ _null_ _null_ text_lt _null_ _null_ _null_ ));
DESCR("less-than");
DATA(insert OID = 741 (  text_le		   PGNSP PGUID 12 1 0 0 f f f t f i 2 0 16 "25 25" _null_ _null_ _null_ _null_ text_le _null_ _null_ _null_ ));
DESCR("less-than-or-equal");
DATA(insert OID = 742 (  text_gt		   PGNSP PGUID 12 1 0 0 f f f t f i 2 0 16 "25 25" _null_ _null_ _null_ _null_ text_gt _null_ _null_ _null_ ));
DESCR("greater-than");
DATA(insert OID = 743 (  text_ge		   PGNSP PGUID 12 1 0 0 f f f t f i 2 0 16 "25 25" _null_ _null_ _null_ _null_ text_ge _null_ _null_ _null_ ));
DESCR("greater-than-or-equal");

DATA(insert OID = 745 (  current_user	   PGNSP PGUID 12 1 0 0 f f f t f s 0 0 19 "" _null_ _null_ _null_ _null_ current_user _null_ _null_ _null_ ));
DESCR("current user name");
DATA(insert OID = 746 (  session_user	   PGNSP PGUID 12 1 0 0 f f f t f s 0 0 19 "" _null_ _null_ _null_ _null_ session_user _null_ _null_ _null_ ));
DESCR("session user name");

DATA(insert OID = 744 (  array_eq		   PGNSP PGUID 12 1 0 0 f f f t f i 2 0 16 "2277 2277" _null_ _null_ _null_ _null_ array_eq _null_ _null_ _null_ ));
DESCR("array equal");
DATA(insert OID = 390 (  array_ne		   PGNSP PGUID 12 1 0 0 f f f t f i 2 0 16 "2277 2277" _null_ _null_ _null_ _null_ array_ne _null_ _null_ _null_ ));
DESCR("array not equal");
DATA(insert OID = 391 (  array_lt		   PGNSP PGUID 12 1 0 0 f f f t f i 2 0 16 "2277 2277" _null_ _null_ _null_ _null_ array_lt _null_ _null_ _null_ ));
DESCR("array less than");
DATA(insert OID = 392 (  array_gt		   PGNSP PGUID 12 1 0 0 f f f t f i 2 0 16 "2277 2277" _null_ _null_ _null_ _null_ array_gt _null_ _null_ _null_ ));
DESCR("array greater than");
DATA(insert OID = 393 (  array_le		   PGNSP PGUID 12 1 0 0 f f f t f i 2 0 16 "2277 2277" _null_ _null_ _null_ _null_ array_le _null_ _null_ _null_ ));
DESCR("array less than or equal");
DATA(insert OID = 396 (  array_ge		   PGNSP PGUID 12 1 0 0 f f f t f i 2 0 16 "2277 2277" _null_ _null_ _null_ _null_ array_ge _null_ _null_ _null_ ));
DESCR("array greater than or equal");
DATA(insert OID = 748 (  array_ndims	   PGNSP PGUID 12 1 0 0 f f f t f i 1 0 23 "2277" _null_ _null_ _null_ _null_ array_ndims _null_ _null_ _null_ ));
DATA(insert OID = 747 (  array_dims		   PGNSP PGUID 12 1 0 0 f f f t f i 1 0 25 "2277" _null_ _null_ _null_ _null_ array_dims _null_ _null_ _null_ ));
DESCR("array dimensions");
DATA(insert OID = 750 (  array_in		   PGNSP PGUID 12 1 0 0 f f f t f s 3 0 2277 "2275 26 23" _null_ _null_ _null_ _null_	array_in _null_ _null_ _null_ ));
DESCR("I/O");
DATA(insert OID = 751 (  array_out		   PGNSP PGUID 12 1 0 0 f f f t f s 1 0 2275 "2277" _null_ _null_ _null_ _null_ array_out _null_ _null_ _null_ ));
DESCR("I/O");
DATA(insert OID = 2091 (  array_lower	   PGNSP PGUID 12 1 0 0 f f f t f i 2 0 23 "2277 23" _null_ _null_ _null_ _null_ array_lower _null_ _null_ _null_ ));
DESCR("array lower dimension");
DATA(insert OID = 2092 (  array_upper	   PGNSP PGUID 12 1 0 0 f f f t f i 2 0 23 "2277 23" _null_ _null_ _null_ _null_ array_upper _null_ _null_ _null_ ));
DESCR("array upper dimension");
DATA(insert OID = 2176 (  array_length	   PGNSP PGUID 12 1 0 0 f f f t f i 2 0 23 "2277 23" _null_ _null_ _null_ _null_ array_length _null_ _null_ _null_ ));
DESCR("array length");
DATA(insert OID = 378 (  array_append	   PGNSP PGUID 12 1 0 0 f f f f f i 2 0 2277 "2277 2283" _null_ _null_ _null_ _null_ array_push _null_ _null_ _null_ ));
DESCR("append element onto end of array");
DATA(insert OID = 379 (  array_prepend	   PGNSP PGUID 12 1 0 0 f f f f f i 2 0 2277 "2283 2277" _null_ _null_ _null_ _null_ array_push _null_ _null_ _null_ ));
DESCR("prepend element onto front of array");
DATA(insert OID = 383 (  array_cat		   PGNSP PGUID 12 1 0 0 f f f f f i 2 0 2277 "2277 2277" _null_ _null_ _null_ _null_ array_cat _null_ _null_ _null_ ));
DESCR("concatenate two arrays");
DATA(insert OID = 394 (  string_to_array   PGNSP PGUID 12 1 0 0 f f f t f i 2 0 1009 "25 25" _null_ _null_ _null_ _null_ text_to_array _null_ _null_ _null_ ));
DESCR("split delimited text into text[]");
DATA(insert OID = 395 (  array_to_string   PGNSP PGUID 12 1 0 0 f f f t f i 2 0 25 "2277 25" _null_ _null_ _null_ _null_ array_to_text _null_ _null_ _null_ ));
DESCR("concatenate array elements, using delimiter, into text");
DATA(insert OID = 515 (  array_larger	   PGNSP PGUID 12 1 0 0 f f f t f i 2 0 2277 "2277 2277" _null_ _null_ _null_ _null_ array_larger _null_ _null_ _null_ ));
DESCR("larger of two");
DATA(insert OID = 516 (  array_smaller	   PGNSP PGUID 12 1 0 0 f f f t f i 2 0 2277 "2277 2277" _null_ _null_ _null_ _null_ array_smaller _null_ _null_ _null_ ));
DESCR("smaller of two");
DATA(insert OID = 1191 (  generate_subscripts PGNSP PGUID 12 1 1000 0 f f f t t i 3 0 23 "2277 23 16" _null_ _null_ _null_ _null_ generate_subscripts _null_ _null_ _null_ ));
DESCR("array subscripts generator");
DATA(insert OID = 1192 (  generate_subscripts PGNSP PGUID 12 1 1000 0 f f f t t i 2 0 23 "2277 23" _null_ _null_ _null_ _null_ generate_subscripts_nodir _null_ _null_ _null_ ));
DESCR("array subscripts generator");
DATA(insert OID = 1193 (  array_fill PGNSP PGUID 12 1 0 0 f f f f f i 2 0 2277 "2283 1007" _null_ _null_ _null_ _null_ array_fill _null_ _null_ _null_ ));
DESCR("array constructor with value");
DATA(insert OID = 1286 (  array_fill PGNSP PGUID 12 1 0 0 f f f f f i 3 0 2277 "2283 1007 1007" _null_ _null_ _null_ _null_ array_fill_with_lower_bounds _null_ _null_ _null_ ));
DESCR("array constructor with value");
DATA(insert OID = 2331 (  unnest		   PGNSP PGUID 12 1 100 0 f f f t t i 1 0 2283 "2277" _null_ _null_ _null_ _null_ array_unnest _null_ _null_ _null_ ));
DESCR("expand array to set of rows");
DATA(insert OID = 2333 (  array_agg_transfn   PGNSP PGUID 12 1 0 0 f f f f f i 2 0 2281 "2281 2283" _null_ _null_ _null_ _null_ array_agg_transfn _null_ _null_ _null_ ));
DESCR("array_agg transition function");
DATA(insert OID = 2334 (  array_agg_finalfn   PGNSP PGUID 12 1 0 0 f f f f f i 1 0 2277 "2281" _null_ _null_ _null_ _null_ array_agg_finalfn _null_ _null_ _null_ ));
DESCR("array_agg final function");
DATA(insert OID = 2335 (  array_agg		   PGNSP PGUID 12 1 0 0 t f f f f i 1 0 2277 "2283" _null_ _null_ _null_ _null_ aggregate_dummy _null_ _null_ _null_ ));
DESCR("concatenate aggregate input into an array");

DATA(insert OID = 760 (  smgrin			   PGNSP PGUID 12 1 0 0 f f f t f s 1 0 210 "2275" _null_ _null_ _null_ _null_	smgrin _null_ _null_ _null_ ));
DESCR("I/O");
DATA(insert OID = 761 (  smgrout		   PGNSP PGUID 12 1 0 0 f f f t f s 1 0 2275 "210" _null_ _null_ _null_ _null_	smgrout _null_ _null_ _null_ ));
DESCR("I/O");
DATA(insert OID = 762 (  smgreq			   PGNSP PGUID 12 1 0 0 f f f t f i 2 0 16 "210 210" _null_ _null_ _null_ _null_ smgreq _null_ _null_ _null_ ));
DESCR("storage manager");
DATA(insert OID = 763 (  smgrne			   PGNSP PGUID 12 1 0 0 f f f t f i 2 0 16 "210 210" _null_ _null_ _null_ _null_ smgrne _null_ _null_ _null_ ));
DESCR("storage manager");

DATA(insert OID = 764 (  lo_import		   PGNSP PGUID 12 1 0 0 f f f t f v 1 0 26 "25" _null_ _null_ _null_ _null_ lo_import _null_ _null_ _null_ ));
DESCR("large object import");
DATA(insert OID = 767 (  lo_import		   PGNSP PGUID 12 1 0 0 f f f t f v 2 0 26 "25 26" _null_ _null_ _null_ _null_	lo_import_with_oid _null_ _null_ _null_ ));
DESCR("large object import");
DATA(insert OID = 765 (  lo_export		   PGNSP PGUID 12 1 0 0 f f f t f v 2 0 23 "26 25" _null_ _null_ _null_ _null_ lo_export _null_ _null_ _null_ ));
DESCR("large object export");

DATA(insert OID = 766 (  int4inc		   PGNSP PGUID 12 1 0 0 f f f t f i 1 0 23 "23" _null_ _null_ _null_ _null_ int4inc _null_ _null_ _null_ ));
DESCR("increment");
DATA(insert OID = 768 (  int4larger		   PGNSP PGUID 12 1 0 0 f f f t f i 2 0 23 "23 23" _null_ _null_ _null_ _null_ int4larger _null_ _null_ _null_ ));
DESCR("larger of two");
DATA(insert OID = 769 (  int4smaller	   PGNSP PGUID 12 1 0 0 f f f t f i 2 0 23 "23 23" _null_ _null_ _null_ _null_ int4smaller _null_ _null_ _null_ ));
DESCR("smaller of two");
DATA(insert OID = 770 (  int2larger		   PGNSP PGUID 12 1 0 0 f f f t f i 2 0 21 "21 21" _null_ _null_ _null_ _null_ int2larger _null_ _null_ _null_ ));
DESCR("larger of two");
DATA(insert OID = 771 (  int2smaller	   PGNSP PGUID 12 1 0 0 f f f t f i 2 0 21 "21 21" _null_ _null_ _null_ _null_ int2smaller _null_ _null_ _null_ ));
DESCR("smaller of two");

DATA(insert OID = 774 (  gistgettuple	   PGNSP PGUID 12 1 0 0 f f f t f v 2 0 16 "2281 2281" _null_ _null_ _null_ _null_	gistgettuple _null_ _null_ _null_ ));
DESCR("gist(internal)");
DATA(insert OID = 638 (  gistgetbitmap	   PGNSP PGUID 12 1 0 0 f f f t f v 2 0 20 "2281 2281" _null_ _null_ _null_ _null_	gistgetbitmap _null_ _null_ _null_ ));
DESCR("gist(internal)");
DATA(insert OID = 775 (  gistinsert		   PGNSP PGUID 12 1 0 0 f f f t f v 6 0 16 "2281 2281 2281 2281 2281 2281" _null_ _null_ _null_ _null_	gistinsert _null_ _null_ _null_ ));
DESCR("gist(internal)");
DATA(insert OID = 777 (  gistbeginscan	   PGNSP PGUID 12 1 0 0 f f f t f v 3 0 2281 "2281 2281 2281" _null_ _null_ _null_ _null_	gistbeginscan _null_ _null_ _null_ ));
DESCR("gist(internal)");
DATA(insert OID = 778 (  gistrescan		   PGNSP PGUID 12 1 0 0 f f f t f v 2 0 2278 "2281 2281" _null_ _null_ _null_ _null_ gistrescan _null_ _null_ _null_ ));
DESCR("gist(internal)");
DATA(insert OID = 779 (  gistendscan	   PGNSP PGUID 12 1 0 0 f f f t f v 1 0 2278 "2281" _null_ _null_ _null_ _null_ gistendscan _null_ _null_ _null_ ));
DESCR("gist(internal)");
DATA(insert OID = 780 (  gistmarkpos	   PGNSP PGUID 12 1 0 0 f f f t f v 1 0 2278 "2281" _null_ _null_ _null_ _null_ gistmarkpos _null_ _null_ _null_ ));
DESCR("gist(internal)");
DATA(insert OID = 781 (  gistrestrpos	   PGNSP PGUID 12 1 0 0 f f f t f v 1 0 2278 "2281" _null_ _null_ _null_ _null_ gistrestrpos _null_ _null_ _null_ ));
DESCR("gist(internal)");
DATA(insert OID = 782 (  gistbuild		   PGNSP PGUID 12 1 0 0 f f f t f v 3 0 2281 "2281 2281 2281" _null_ _null_ _null_ _null_ gistbuild _null_ _null_ _null_ ));
DESCR("gist(internal)");
DATA(insert OID = 776 (  gistbulkdelete    PGNSP PGUID 12 1 0 0 f f f t f v 4 0 2281 "2281 2281 2281 2281" _null_ _null_ _null_ _null_ gistbulkdelete _null_ _null_ _null_ ));
DESCR("gist(internal)");
DATA(insert OID = 2561 (  gistvacuumcleanup   PGNSP PGUID 12 1 0 0 f f f t f v 2 0 2281 "2281 2281" _null_ _null_ _null_ _null_ gistvacuumcleanup _null_ _null_ _null_ ));
DESCR("gist(internal)");
DATA(insert OID = 772 (  gistcostestimate  PGNSP PGUID 12 1 0 0 f f f t f v 8 0 2278 "2281 2281 2281 2281 2281 2281 2281 2281" _null_ _null_ _null_ _null_	gistcostestimate _null_ _null_ _null_ ));
DESCR("gist(internal)");
DATA(insert OID = 2787 (  gistoptions	   PGNSP PGUID 12 1 0 0 f f f t f s 2 0 17 "1009 16" _null_ _null_ _null_ _null_  gistoptions _null_ _null_ _null_ ));
DESCR("gist(internal)");

DATA(insert OID = 784 (  tintervaleq	   PGNSP PGUID 12 1 0 0 f f f t f i 2 0 16 "704 704" _null_ _null_ _null_ _null_ tintervaleq _null_ _null_ _null_ ));
DESCR("equal");
DATA(insert OID = 785 (  tintervalne	   PGNSP PGUID 12 1 0 0 f f f t f i 2 0 16 "704 704" _null_ _null_ _null_ _null_ tintervalne _null_ _null_ _null_ ));
DESCR("not equal");
DATA(insert OID = 786 (  tintervallt	   PGNSP PGUID 12 1 0 0 f f f t f i 2 0 16 "704 704" _null_ _null_ _null_ _null_ tintervallt _null_ _null_ _null_ ));
DESCR("less-than");
DATA(insert OID = 787 (  tintervalgt	   PGNSP PGUID 12 1 0 0 f f f t f i 2 0 16 "704 704" _null_ _null_ _null_ _null_ tintervalgt _null_ _null_ _null_ ));
DESCR("greater-than");
DATA(insert OID = 788 (  tintervalle	   PGNSP PGUID 12 1 0 0 f f f t f i 2 0 16 "704 704" _null_ _null_ _null_ _null_ tintervalle _null_ _null_ _null_ ));
DESCR("less-than-or-equal");
DATA(insert OID = 789 (  tintervalge	   PGNSP PGUID 12 1 0 0 f f f t f i 2 0 16 "704 704" _null_ _null_ _null_ _null_ tintervalge _null_ _null_ _null_ ));
DESCR("greater-than-or-equal");

/* OIDS 800 - 899 */

DATA(insert OID =  846 (  cash_mul_flt4    PGNSP PGUID 12 1 0 0 f f f t f i 2 0 790 "790 700" _null_ _null_ _null_ _null_	cash_mul_flt4 _null_ _null_ _null_ ));
DESCR("multiply");
DATA(insert OID =  847 (  cash_div_flt4    PGNSP PGUID 12 1 0 0 f f f t f i 2 0 790 "790 700" _null_ _null_ _null_ _null_	cash_div_flt4 _null_ _null_ _null_ ));
DESCR("divide");
DATA(insert OID =  848 (  flt4_mul_cash    PGNSP PGUID 12 1 0 0 f f f t f i 2 0 790 "700 790" _null_ _null_ _null_ _null_	flt4_mul_cash _null_ _null_ _null_ ));
DESCR("multiply");

DATA(insert OID =  849 (  position		   PGNSP PGUID 12 1 0 0 f f f t f i 2 0 23 "25 25" _null_ _null_ _null_ _null_ textpos _null_ _null_ _null_ ));
DESCR("return position of substring");
DATA(insert OID =  850 (  textlike		   PGNSP PGUID 12 1 0 0 f f f t f i 2 0 16 "25 25" _null_ _null_ _null_ _null_ textlike _null_ _null_ _null_ ));
DESCR("matches LIKE expression");
DATA(insert OID =  851 (  textnlike		   PGNSP PGUID 12 1 0 0 f f f t f i 2 0 16 "25 25" _null_ _null_ _null_ _null_ textnlike _null_ _null_ _null_ ));
DESCR("does not match LIKE expression");

DATA(insert OID =  852 (  int48eq		   PGNSP PGUID 12 1 0 0 f f f t f i 2 0 16 "23 20" _null_ _null_ _null_ _null_ int48eq _null_ _null_ _null_ ));
DESCR("equal");
DATA(insert OID =  853 (  int48ne		   PGNSP PGUID 12 1 0 0 f f f t f i 2 0 16 "23 20" _null_ _null_ _null_ _null_ int48ne _null_ _null_ _null_ ));
DESCR("not equal");
DATA(insert OID =  854 (  int48lt		   PGNSP PGUID 12 1 0 0 f f f t f i 2 0 16 "23 20" _null_ _null_ _null_ _null_ int48lt _null_ _null_ _null_ ));
DESCR("less-than");
DATA(insert OID =  855 (  int48gt		   PGNSP PGUID 12 1 0 0 f f f t f i 2 0 16 "23 20" _null_ _null_ _null_ _null_ int48gt _null_ _null_ _null_ ));
DESCR("greater-than");
DATA(insert OID =  856 (  int48le		   PGNSP PGUID 12 1 0 0 f f f t f i 2 0 16 "23 20" _null_ _null_ _null_ _null_ int48le _null_ _null_ _null_ ));
DESCR("less-than-or-equal");
DATA(insert OID =  857 (  int48ge		   PGNSP PGUID 12 1 0 0 f f f t f i 2 0 16 "23 20" _null_ _null_ _null_ _null_ int48ge _null_ _null_ _null_ ));
DESCR("greater-than-or-equal");

DATA(insert OID =  858 (  namelike		   PGNSP PGUID 12 1 0 0 f f f t f i 2 0 16 "19 25" _null_ _null_ _null_ _null_ namelike _null_ _null_ _null_ ));
DESCR("matches LIKE expression");
DATA(insert OID =  859 (  namenlike		   PGNSP PGUID 12 1 0 0 f f f t f i 2 0 16 "19 25" _null_ _null_ _null_ _null_ namenlike _null_ _null_ _null_ ));
DESCR("does not match LIKE expression");

DATA(insert OID =  860 (  bpchar		   PGNSP PGUID 12 1 0 0 f f f t f i 1 0 1042 "18" _null_ _null_ _null_ _null_	char_bpchar _null_ _null_ _null_ ));
DESCR("convert char to char()");

DATA(insert OID = 861 ( current_database	   PGNSP PGUID 12 1 0 0 f f f t f s 0 0 19 "" _null_ _null_ _null_ _null_ current_database _null_ _null_ _null_ ));
DESCR("returns the current database");
DATA(insert OID = 817 (  current_query		  PGNSP PGUID 12 1 0 0 f f f f f v 0 0 25 "" _null_ _null_ _null_ _null_  current_query _null_ _null_ _null_ ));
DESCR("returns the currently executing query");

DATA(insert OID =  862 (  int4_mul_cash		   PGNSP PGUID 12 1 0 0 f f f t f i 2 0 790 "23 790" _null_ _null_ _null_ _null_ int4_mul_cash _null_ _null_ _null_ ));
DESCR("multiply");
DATA(insert OID =  863 (  int2_mul_cash		   PGNSP PGUID 12 1 0 0 f f f t f i 2 0 790 "21 790" _null_ _null_ _null_ _null_ int2_mul_cash _null_ _null_ _null_ ));
DESCR("multiply");
DATA(insert OID =  864 (  cash_mul_int4		   PGNSP PGUID 12 1 0 0 f f f t f i 2 0 790 "790 23" _null_ _null_ _null_ _null_ cash_mul_int4 _null_ _null_ _null_ ));
DESCR("multiply");
DATA(insert OID =  865 (  cash_div_int4		   PGNSP PGUID 12 1 0 0 f f f t f i 2 0 790 "790 23" _null_ _null_ _null_ _null_ cash_div_int4 _null_ _null_ _null_ ));
DESCR("divide");
DATA(insert OID =  866 (  cash_mul_int2		   PGNSP PGUID 12 1 0 0 f f f t f i 2 0 790 "790 21" _null_ _null_ _null_ _null_ cash_mul_int2 _null_ _null_ _null_ ));
DESCR("multiply");
DATA(insert OID =  867 (  cash_div_int2		   PGNSP PGUID 12 1 0 0 f f f t f i 2 0 790 "790 21" _null_ _null_ _null_ _null_ cash_div_int2 _null_ _null_ _null_ ));
DESCR("divide");

DATA(insert OID =  886 (  cash_in		   PGNSP PGUID 12 1 0 0 f f f t f i 1 0 790 "2275" _null_ _null_ _null_ _null_	cash_in _null_ _null_ _null_ ));
DESCR("I/O");
DATA(insert OID =  887 (  cash_out		   PGNSP PGUID 12 1 0 0 f f f t f i 1 0 2275 "790" _null_ _null_ _null_ _null_	cash_out _null_ _null_ _null_ ));
DESCR("I/O");
DATA(insert OID =  888 (  cash_eq		   PGNSP PGUID 12 1 0 0 f f f t f i 2 0 16 "790 790" _null_ _null_ _null_ _null_	cash_eq _null_ _null_ _null_ ));
DESCR("equal");
DATA(insert OID =  889 (  cash_ne		   PGNSP PGUID 12 1 0 0 f f f t f i 2 0 16 "790 790" _null_ _null_ _null_ _null_	cash_ne _null_ _null_ _null_ ));
DESCR("not equal");
DATA(insert OID =  890 (  cash_lt		   PGNSP PGUID 12 1 0 0 f f f t f i 2 0 16 "790 790" _null_ _null_ _null_ _null_	cash_lt _null_ _null_ _null_ ));
DESCR("less-than");
DATA(insert OID =  891 (  cash_le		   PGNSP PGUID 12 1 0 0 f f f t f i 2 0 16 "790 790" _null_ _null_ _null_ _null_	cash_le _null_ _null_ _null_ ));
DESCR("less-than-or-equal");
DATA(insert OID =  892 (  cash_gt		   PGNSP PGUID 12 1 0 0 f f f t f i 2 0 16 "790 790" _null_ _null_ _null_ _null_	cash_gt _null_ _null_ _null_ ));
DESCR("greater-than");
DATA(insert OID =  893 (  cash_ge		   PGNSP PGUID 12 1 0 0 f f f t f i 2 0 16 "790 790" _null_ _null_ _null_ _null_	cash_ge _null_ _null_ _null_ ));
DESCR("greater-than-or-equal");
DATA(insert OID =  894 (  cash_pl		   PGNSP PGUID 12 1 0 0 f f f t f i 2 0 790 "790 790" _null_ _null_ _null_ _null_	cash_pl _null_ _null_ _null_ ));
DESCR("add");
DATA(insert OID =  895 (  cash_mi		   PGNSP PGUID 12 1 0 0 f f f t f i 2 0 790 "790 790" _null_ _null_ _null_ _null_	cash_mi _null_ _null_ _null_ ));
DESCR("subtract");
DATA(insert OID =  896 (  cash_mul_flt8    PGNSP PGUID 12 1 0 0 f f f t f i 2 0 790 "790 701" _null_ _null_ _null_ _null_	cash_mul_flt8 _null_ _null_ _null_ ));
DESCR("multiply");
DATA(insert OID =  897 (  cash_div_flt8    PGNSP PGUID 12 1 0 0 f f f t f i 2 0 790 "790 701" _null_ _null_ _null_ _null_	cash_div_flt8 _null_ _null_ _null_ ));
DESCR("divide");
DATA(insert OID =  898 (  cashlarger	   PGNSP PGUID 12 1 0 0 f f f t f i 2 0 790 "790 790" _null_ _null_ _null_ _null_	cashlarger _null_ _null_ _null_ ));
DESCR("larger of two");
DATA(insert OID =  899 (  cashsmaller	   PGNSP PGUID 12 1 0 0 f f f t f i 2 0 790 "790 790" _null_ _null_ _null_ _null_	cashsmaller _null_ _null_ _null_ ));
DESCR("smaller of two");
DATA(insert OID =  919 (  flt8_mul_cash    PGNSP PGUID 12 1 0 0 f f f t f i 2 0 790 "701 790" _null_ _null_ _null_ _null_	flt8_mul_cash _null_ _null_ _null_ ));
DESCR("multiply");
DATA(insert OID =  935 (  cash_words	   PGNSP PGUID 12 1 0 0 f f f t f i 1 0 25 "790" _null_ _null_ _null_ _null_	cash_words _null_ _null_ _null_ ));
DESCR("output amount as words");

/* OIDS 900 - 999 */

DATA(insert OID = 940 (  mod			   PGNSP PGUID 12 1 0 0 f f f t f i 2 0 21 "21 21" _null_ _null_ _null_ _null_ int2mod _null_ _null_ _null_ ));
DESCR("modulus");
DATA(insert OID = 941 (  mod			   PGNSP PGUID 12 1 0 0 f f f t f i 2 0 23 "23 23" _null_ _null_ _null_ _null_ int4mod _null_ _null_ _null_ ));
DESCR("modulus");

DATA(insert OID = 945 (  int8mod		   PGNSP PGUID 12 1 0 0 f f f t f i 2 0 20 "20 20" _null_ _null_ _null_ _null_ int8mod _null_ _null_ _null_ ));
DESCR("modulus");
DATA(insert OID = 947 (  mod			   PGNSP PGUID 12 1 0 0 f f f t f i 2 0 20 "20 20" _null_ _null_ _null_ _null_ int8mod _null_ _null_ _null_ ));
DESCR("modulus");

DATA(insert OID = 944 (  char			   PGNSP PGUID 12 1 0 0 f f f t f i 1 0 18 "25" _null_ _null_ _null_ _null_ text_char _null_ _null_ _null_ ));
DESCR("convert text to char");
DATA(insert OID = 946 (  text			   PGNSP PGUID 12 1 0 0 f f f t f i 1 0 25 "18" _null_ _null_ _null_ _null_ char_text _null_ _null_ _null_ ));
DESCR("convert char to text");

DATA(insert OID = 952 (  lo_open		   PGNSP PGUID 12 1 0 0 f f f t f v 2 0 23 "26 23" _null_ _null_ _null_ _null_ lo_open _null_ _null_ _null_ ));
DESCR("large object open");
DATA(insert OID = 953 (  lo_close		   PGNSP PGUID 12 1 0 0 f f f t f v 1 0 23 "23" _null_ _null_ _null_ _null_ lo_close _null_ _null_ _null_ ));
DESCR("large object close");
DATA(insert OID = 954 (  loread			   PGNSP PGUID 12 1 0 0 f f f t f v 2 0 17 "23 23" _null_ _null_ _null_ _null_ loread _null_ _null_ _null_ ));
DESCR("large object read");
DATA(insert OID = 955 (  lowrite		   PGNSP PGUID 12 1 0 0 f f f t f v 2 0 23 "23 17" _null_ _null_ _null_ _null_ lowrite _null_ _null_ _null_ ));
DESCR("large object write");
DATA(insert OID = 956 (  lo_lseek		   PGNSP PGUID 12 1 0 0 f f f t f v 3 0 23 "23 23 23" _null_ _null_ _null_ _null_	lo_lseek _null_ _null_ _null_ ));
DESCR("large object seek");
DATA(insert OID = 957 (  lo_creat		   PGNSP PGUID 12 1 0 0 f f f t f v 1 0 26 "23" _null_ _null_ _null_ _null_ lo_creat _null_ _null_ _null_ ));
DESCR("large object create");
DATA(insert OID = 715 (  lo_create		   PGNSP PGUID 12 1 0 0 f f f t f v 1 0 26 "26" _null_ _null_ _null_ _null_ lo_create _null_ _null_ _null_ ));
DESCR("large object create");
DATA(insert OID = 958 (  lo_tell		   PGNSP PGUID 12 1 0 0 f f f t f v 1 0 23 "23" _null_ _null_ _null_ _null_ lo_tell _null_ _null_ _null_ ));
DESCR("large object position");
DATA(insert OID = 1004 (  lo_truncate	   PGNSP PGUID 12 1 0 0 f f f t f v 2 0 23 "23 23" _null_ _null_ _null_ _null_ lo_truncate _null_ _null_ _null_ ));
DESCR("truncate large object");

DATA(insert OID = 959 (  on_pl			   PGNSP PGUID 12 1 0 0 f f f t f i 2 0 16 "600 628" _null_ _null_ _null_ _null_	on_pl _null_ _null_ _null_ ));
DESCR("point on line?");
DATA(insert OID = 960 (  on_sl			   PGNSP PGUID 12 1 0 0 f f f t f i 2 0 16 "601 628" _null_ _null_ _null_ _null_	on_sl _null_ _null_ _null_ ));
DESCR("lseg on line?");
DATA(insert OID = 961 (  close_pl		   PGNSP PGUID 12 1 0 0 f f f t f i 2 0 600 "600 628" _null_ _null_ _null_ _null_	close_pl _null_ _null_ _null_ ));
DESCR("closest point on line");
DATA(insert OID = 962 (  close_sl		   PGNSP PGUID 12 1 0 0 f f f t f i 2 0 600 "601 628" _null_ _null_ _null_ _null_	close_sl _null_ _null_ _null_ ));
DESCR("closest point to line segment on line");
DATA(insert OID = 963 (  close_lb		   PGNSP PGUID 12 1 0 0 f f f t f i 2 0 600 "628 603" _null_ _null_ _null_ _null_	close_lb _null_ _null_ _null_ ));
DESCR("closest point to line on box");

DATA(insert OID = 964 (  lo_unlink		   PGNSP PGUID 12 1 0 0 f f f t f v 1 0 23 "26" _null_ _null_ _null_ _null_ lo_unlink _null_ _null_ _null_ ));
DESCR("large object unlink(delete)");

DATA(insert OID = 973 (  path_inter		   PGNSP PGUID 12 1 0 0 f f f t f i 2 0 16 "602 602" _null_ _null_ _null_ _null_	path_inter _null_ _null_ _null_ ));
DESCR("intersect?");
DATA(insert OID = 975 (  area			   PGNSP PGUID 12 1 0 0 f f f t f i 1 0 701 "603" _null_ _null_ _null_ _null_	box_area _null_ _null_ _null_ ));
DESCR("box area");
DATA(insert OID = 976 (  width			   PGNSP PGUID 12 1 0 0 f f f t f i 1 0 701 "603" _null_ _null_ _null_ _null_	box_width _null_ _null_ _null_ ));
DESCR("box width");
DATA(insert OID = 977 (  height			   PGNSP PGUID 12 1 0 0 f f f t f i 1 0 701 "603" _null_ _null_ _null_ _null_	box_height _null_ _null_ _null_ ));
DESCR("box height");
DATA(insert OID = 978 (  box_distance	   PGNSP PGUID 12 1 0 0 f f f t f i 2 0 701 "603 603" _null_ _null_ _null_ _null_	box_distance _null_ _null_ _null_ ));
DESCR("distance between boxes");
DATA(insert OID = 979 (  area			   PGNSP PGUID 12 1 0 0 f f f t f i 1 0 701 "602" _null_ _null_ _null_ _null_	path_area _null_ _null_ _null_ ));
DESCR("area of a closed path");
DATA(insert OID = 980 (  box_intersect	   PGNSP PGUID 12 1 0 0 f f f t f i 2 0 603 "603 603" _null_ _null_ _null_ _null_	box_intersect _null_ _null_ _null_ ));
DESCR("box intersection (another box)");
DATA(insert OID = 981 (  diagonal		   PGNSP PGUID 12 1 0 0 f f f t f i 1 0 601 "603" _null_ _null_ _null_ _null_	box_diagonal _null_ _null_ _null_ ));
DESCR("box diagonal");
DATA(insert OID = 982 (  path_n_lt		   PGNSP PGUID 12 1 0 0 f f f t f i 2 0 16 "602 602" _null_ _null_ _null_ _null_ path_n_lt _null_ _null_ _null_ ));
DESCR("less-than");
DATA(insert OID = 983 (  path_n_gt		   PGNSP PGUID 12 1 0 0 f f f t f i 2 0 16 "602 602" _null_ _null_ _null_ _null_ path_n_gt _null_ _null_ _null_ ));
DESCR("greater-than");
DATA(insert OID = 984 (  path_n_eq		   PGNSP PGUID 12 1 0 0 f f f t f i 2 0 16 "602 602" _null_ _null_ _null_ _null_ path_n_eq _null_ _null_ _null_ ));
DESCR("equal");
DATA(insert OID = 985 (  path_n_le		   PGNSP PGUID 12 1 0 0 f f f t f i 2 0 16 "602 602" _null_ _null_ _null_ _null_ path_n_le _null_ _null_ _null_ ));
DESCR("less-than-or-equal");
DATA(insert OID = 986 (  path_n_ge		   PGNSP PGUID 12 1 0 0 f f f t f i 2 0 16 "602 602" _null_ _null_ _null_ _null_ path_n_ge _null_ _null_ _null_ ));
DESCR("greater-than-or-equal");
DATA(insert OID = 987 (  path_length	   PGNSP PGUID 12 1 0 0 f f f t f i 1 0 701 "602" _null_ _null_ _null_ _null_	path_length _null_ _null_ _null_ ));
DESCR("sum of path segment lengths");
DATA(insert OID = 988 (  point_ne		   PGNSP PGUID 12 1 0 0 f f f t f i 2 0 16 "600 600" _null_ _null_ _null_ _null_ point_ne _null_ _null_ _null_ ));
DESCR("not equal");
DATA(insert OID = 989 (  point_vert		   PGNSP PGUID 12 1 0 0 f f f t f i 2 0 16 "600 600" _null_ _null_ _null_ _null_ point_vert _null_ _null_ _null_ ));
DESCR("vertically aligned?");
DATA(insert OID = 990 (  point_horiz	   PGNSP PGUID 12 1 0 0 f f f t f i 2 0 16 "600 600" _null_ _null_ _null_ _null_ point_horiz _null_ _null_ _null_ ));
DESCR("horizontally aligned?");
DATA(insert OID = 991 (  point_distance    PGNSP PGUID 12 1 0 0 f f f t f i 2 0 701 "600 600" _null_ _null_ _null_ _null_	point_distance _null_ _null_ _null_ ));
DESCR("distance between");
DATA(insert OID = 992 (  slope			   PGNSP PGUID 12 1 0 0 f f f t f i 2 0 701 "600 600" _null_ _null_ _null_ _null_	point_slope _null_ _null_ _null_ ));
DESCR("slope between points");
DATA(insert OID = 993 (  lseg			   PGNSP PGUID 12 1 0 0 f f f t f i 2 0 601 "600 600" _null_ _null_ _null_ _null_	lseg_construct _null_ _null_ _null_ ));
DESCR("convert points to line segment");
DATA(insert OID = 994 (  lseg_intersect    PGNSP PGUID 12 1 0 0 f f f t f i 2 0 16 "601 601" _null_ _null_ _null_ _null_ lseg_intersect _null_ _null_ _null_ ));
DESCR("intersect?");
DATA(insert OID = 995 (  lseg_parallel	   PGNSP PGUID 12 1 0 0 f f f t f i 2 0 16 "601 601" _null_ _null_ _null_ _null_ lseg_parallel _null_ _null_ _null_ ));
DESCR("parallel?");
DATA(insert OID = 996 (  lseg_perp		   PGNSP PGUID 12 1 0 0 f f f t f i 2 0 16 "601 601" _null_ _null_ _null_ _null_ lseg_perp _null_ _null_ _null_ ));
DESCR("perpendicular?");
DATA(insert OID = 997 (  lseg_vertical	   PGNSP PGUID 12 1 0 0 f f f t f i 1 0 16 "601" _null_ _null_ _null_ _null_ lseg_vertical _null_ _null_ _null_ ));
DESCR("vertical?");
DATA(insert OID = 998 (  lseg_horizontal   PGNSP PGUID 12 1 0 0 f f f t f i 1 0 16 "601" _null_ _null_ _null_ _null_ lseg_horizontal _null_ _null_ _null_ ));
DESCR("horizontal?");
DATA(insert OID = 999 (  lseg_eq		   PGNSP PGUID 12 1 0 0 f f f t f i 2 0 16 "601 601" _null_ _null_ _null_ _null_ lseg_eq _null_ _null_ _null_ ));
DESCR("equal");

/* OIDS 1000 - 1999 */

DATA(insert OID = 1026 (  timezone		   PGNSP PGUID 12 1 0 0 f f f t f i 2 0 1114 "1186 1184" _null_ _null_ _null_ _null_ timestamptz_izone _null_ _null_ _null_ ));
DESCR("adjust timestamp to new time zone");

DATA(insert OID = 1031 (  aclitemin		   PGNSP PGUID 12 1 0 0 f f f t f s 1 0 1033 "2275" _null_ _null_ _null_ _null_ aclitemin _null_ _null_ _null_ ));
DESCR("I/O");
DATA(insert OID = 1032 (  aclitemout	   PGNSP PGUID 12 1 0 0 f f f t f s 1 0 2275 "1033" _null_ _null_ _null_ _null_ aclitemout _null_ _null_ _null_ ));
DESCR("I/O");
DATA(insert OID = 1035 (  aclinsert		   PGNSP PGUID 12 1 0 0 f f f t f i 2 0 1034 "1034 1033" _null_ _null_ _null_ _null_ aclinsert _null_ _null_ _null_ ));
DESCR("add/update ACL item");
DATA(insert OID = 1036 (  aclremove		   PGNSP PGUID 12 1 0 0 f f f t f i 2 0 1034 "1034 1033" _null_ _null_ _null_ _null_ aclremove _null_ _null_ _null_ ));
DESCR("remove ACL item");
DATA(insert OID = 1037 (  aclcontains	   PGNSP PGUID 12 1 0 0 f f f t f i 2 0 16 "1034 1033" _null_ _null_ _null_ _null_ aclcontains _null_ _null_ _null_ ));
DESCR("ACL contains item?");
DATA(insert OID = 1062 (  aclitemeq		   PGNSP PGUID 12 1 0 0 f f f t f i 2 0 16 "1033 1033" _null_ _null_ _null_ _null_ aclitem_eq _null_ _null_ _null_ ));
DESCR("equality operator for ACL items");
DATA(insert OID = 1365 (  makeaclitem	   PGNSP PGUID 12 1 0 0 f f f t f i 4 0 1033 "26 26 25 16" _null_ _null_ _null_ _null_ makeaclitem _null_ _null_ _null_ ));
DESCR("make ACL item");
DATA(insert OID = 1689 (  aclexplode	PGNSP PGUID 12 1 10 0 f f f t t s 1 0 2249 "1034" "{1034,26,26,25,16}" "{i,o,o,o,o}" "{acl,grantor,grantee,privilege_type,is_grantable}" _null_ aclexplode _null_ _null_ _null_ ));
DESCR("convert ACL item array to table, for use by information schema");
DATA(insert OID = 1044 (  bpcharin		   PGNSP PGUID 12 1 0 0 f f f t f i 3 0 1042 "2275 26 23" _null_ _null_ _null_ _null_ bpcharin _null_ _null_ _null_ ));
DESCR("I/O");
DATA(insert OID = 1045 (  bpcharout		   PGNSP PGUID 12 1 0 0 f f f t f i 1 0 2275 "1042" _null_ _null_ _null_ _null_ bpcharout _null_ _null_ _null_ ));
DESCR("I/O");
DATA(insert OID = 2913 (  bpchartypmodin   PGNSP PGUID 12 1 0 0 f f f t f i 1 0 23 "1263" _null_ _null_ _null_ _null_	bpchartypmodin _null_ _null_ _null_ ));
DESCR("I/O typmod");
DATA(insert OID = 2914 (  bpchartypmodout  PGNSP PGUID 12 1 0 0 f f f t f i 1 0 2275 "23" _null_ _null_ _null_ _null_	bpchartypmodout _null_ _null_ _null_ ));
DESCR("I/O typmod");
DATA(insert OID = 1046 (  varcharin		   PGNSP PGUID 12 1 0 0 f f f t f i 3 0 1043 "2275 26 23" _null_ _null_ _null_ _null_ varcharin _null_ _null_ _null_ ));
DESCR("I/O");
DATA(insert OID = 1047 (  varcharout	   PGNSP PGUID 12 1 0 0 f f f t f i 1 0 2275 "1043" _null_ _null_ _null_ _null_ varcharout _null_ _null_ _null_ ));
DESCR("I/O");
DATA(insert OID = 2915 (  varchartypmodin  PGNSP PGUID 12 1 0 0 f f f t f i 1 0 23 "1263" _null_ _null_ _null_ _null_	varchartypmodin _null_ _null_ _null_ ));
DESCR("I/O typmod");
DATA(insert OID = 2916 (  varchartypmodout PGNSP PGUID 12 1 0 0 f f f t f i 1 0 2275 "23" _null_ _null_ _null_ _null_	varchartypmodout _null_ _null_ _null_ ));
DESCR("I/O typmod");
DATA(insert OID = 1048 (  bpchareq		   PGNSP PGUID 12 1 0 0 f f f t f i 2 0 16 "1042 1042" _null_ _null_ _null_ _null_ bpchareq _null_ _null_ _null_ ));
DESCR("equal");
DATA(insert OID = 1049 (  bpcharlt		   PGNSP PGUID 12 1 0 0 f f f t f i 2 0 16 "1042 1042" _null_ _null_ _null_ _null_ bpcharlt _null_ _null_ _null_ ));
DESCR("less-than");
DATA(insert OID = 1050 (  bpcharle		   PGNSP PGUID 12 1 0 0 f f f t f i 2 0 16 "1042 1042" _null_ _null_ _null_ _null_ bpcharle _null_ _null_ _null_ ));
DESCR("less-than-or-equal");
DATA(insert OID = 1051 (  bpchargt		   PGNSP PGUID 12 1 0 0 f f f t f i 2 0 16 "1042 1042" _null_ _null_ _null_ _null_ bpchargt _null_ _null_ _null_ ));
DESCR("greater-than");
DATA(insert OID = 1052 (  bpcharge		   PGNSP PGUID 12 1 0 0 f f f t f i 2 0 16 "1042 1042" _null_ _null_ _null_ _null_ bpcharge _null_ _null_ _null_ ));
DESCR("greater-than-or-equal");
DATA(insert OID = 1053 (  bpcharne		   PGNSP PGUID 12 1 0 0 f f f t f i 2 0 16 "1042 1042" _null_ _null_ _null_ _null_ bpcharne _null_ _null_ _null_ ));
DESCR("not equal");
DATA(insert OID = 1063 (  bpchar_larger    PGNSP PGUID 12 1 0 0 f f f t f i 2 0 1042 "1042 1042" _null_ _null_ _null_ _null_ bpchar_larger _null_ _null_ _null_ ));
DESCR("larger of two");
DATA(insert OID = 1064 (  bpchar_smaller   PGNSP PGUID 12 1 0 0 f f f t f i 2 0 1042 "1042 1042" _null_ _null_ _null_ _null_ bpchar_smaller _null_ _null_ _null_ ));
DESCR("smaller of two");
DATA(insert OID = 1078 (  bpcharcmp		   PGNSP PGUID 12 1 0 0 f f f t f i 2 0 23 "1042 1042" _null_ _null_ _null_ _null_ bpcharcmp _null_ _null_ _null_ ));
DESCR("less-equal-greater");
DATA(insert OID = 1080 (  hashbpchar	   PGNSP PGUID 12 1 0 0 f f f t f i 1 0 23 "1042" _null_ _null_ _null_ _null_	hashbpchar _null_ _null_ _null_ ));
DESCR("hash");
DATA(insert OID = 1081 (  format_type	   PGNSP PGUID 12 1 0 0 f f f f f s 2 0 25 "26 23" _null_ _null_ _null_ _null_ format_type _null_ _null_ _null_ ));
DESCR("format a type oid and atttypmod to canonical SQL");
DATA(insert OID = 1084 (  date_in		   PGNSP PGUID 12 1 0 0 f f f t f s 1 0 1082 "2275" _null_ _null_ _null_ _null_ date_in _null_ _null_ _null_ ));
DESCR("I/O");
DATA(insert OID = 1085 (  date_out		   PGNSP PGUID 12 1 0 0 f f f t f s 1 0 2275 "1082" _null_ _null_ _null_ _null_ date_out _null_ _null_ _null_ ));
DESCR("I/O");
DATA(insert OID = 1086 (  date_eq		   PGNSP PGUID 12 1 0 0 f f f t f i 2 0 16 "1082 1082" _null_ _null_ _null_ _null_ date_eq _null_ _null_ _null_ ));
DESCR("equal");
DATA(insert OID = 1087 (  date_lt		   PGNSP PGUID 12 1 0 0 f f f t f i 2 0 16 "1082 1082" _null_ _null_ _null_ _null_ date_lt _null_ _null_ _null_ ));
DESCR("less-than");
DATA(insert OID = 1088 (  date_le		   PGNSP PGUID 12 1 0 0 f f f t f i 2 0 16 "1082 1082" _null_ _null_ _null_ _null_ date_le _null_ _null_ _null_ ));
DESCR("less-than-or-equal");
DATA(insert OID = 1089 (  date_gt		   PGNSP PGUID 12 1 0 0 f f f t f i 2 0 16 "1082 1082" _null_ _null_ _null_ _null_ date_gt _null_ _null_ _null_ ));
DESCR("greater-than");
DATA(insert OID = 1090 (  date_ge		   PGNSP PGUID 12 1 0 0 f f f t f i 2 0 16 "1082 1082" _null_ _null_ _null_ _null_ date_ge _null_ _null_ _null_ ));
DESCR("greater-than-or-equal");
DATA(insert OID = 1091 (  date_ne		   PGNSP PGUID 12 1 0 0 f f f t f i 2 0 16 "1082 1082" _null_ _null_ _null_ _null_ date_ne _null_ _null_ _null_ ));
DESCR("not equal");
DATA(insert OID = 1092 (  date_cmp		   PGNSP PGUID 12 1 0 0 f f f t f i 2 0 23 "1082 1082" _null_ _null_ _null_ _null_ date_cmp _null_ _null_ _null_ ));
DESCR("less-equal-greater");

/* OIDS 1100 - 1199 */

DATA(insert OID = 1102 (  time_lt		   PGNSP PGUID 12 1 0 0 f f f t f i 2 0 16 "1083 1083" _null_ _null_ _null_ _null_ time_lt _null_ _null_ _null_ ));
DESCR("less-than");
DATA(insert OID = 1103 (  time_le		   PGNSP PGUID 12 1 0 0 f f f t f i 2 0 16 "1083 1083" _null_ _null_ _null_ _null_ time_le _null_ _null_ _null_ ));
DESCR("less-than-or-equal");
DATA(insert OID = 1104 (  time_gt		   PGNSP PGUID 12 1 0 0 f f f t f i 2 0 16 "1083 1083" _null_ _null_ _null_ _null_ time_gt _null_ _null_ _null_ ));
DESCR("greater-than");
DATA(insert OID = 1105 (  time_ge		   PGNSP PGUID 12 1 0 0 f f f t f i 2 0 16 "1083 1083" _null_ _null_ _null_ _null_ time_ge _null_ _null_ _null_ ));
DESCR("greater-than-or-equal");
DATA(insert OID = 1106 (  time_ne		   PGNSP PGUID 12 1 0 0 f f f t f i 2 0 16 "1083 1083" _null_ _null_ _null_ _null_ time_ne _null_ _null_ _null_ ));
DESCR("not equal");
DATA(insert OID = 1107 (  time_cmp		   PGNSP PGUID 12 1 0 0 f f f t f i 2 0 23 "1083 1083" _null_ _null_ _null_ _null_ time_cmp _null_ _null_ _null_ ));
DESCR("less-equal-greater");
DATA(insert OID = 1138 (  date_larger	   PGNSP PGUID 12 1 0 0 f f f t f i 2 0 1082 "1082 1082" _null_ _null_ _null_ _null_ date_larger _null_ _null_ _null_ ));
DESCR("larger of two");
DATA(insert OID = 1139 (  date_smaller	   PGNSP PGUID 12 1 0 0 f f f t f i 2 0 1082 "1082 1082" _null_ _null_ _null_ _null_ date_smaller _null_ _null_ _null_ ));
DESCR("smaller of two");
DATA(insert OID = 1140 (  date_mi		   PGNSP PGUID 12 1 0 0 f f f t f i 2 0 23 "1082 1082" _null_ _null_ _null_ _null_ date_mi _null_ _null_ _null_ ));
DESCR("subtract");
DATA(insert OID = 1141 (  date_pli		   PGNSP PGUID 12 1 0 0 f f f t f i 2 0 1082 "1082 23" _null_ _null_ _null_ _null_ date_pli _null_ _null_ _null_ ));
DESCR("add");
DATA(insert OID = 1142 (  date_mii		   PGNSP PGUID 12 1 0 0 f f f t f i 2 0 1082 "1082 23" _null_ _null_ _null_ _null_ date_mii _null_ _null_ _null_ ));
DESCR("subtract");
DATA(insert OID = 1143 (  time_in		   PGNSP PGUID 12 1 0 0 f f f t f s 3 0 1083 "2275 26 23" _null_ _null_ _null_ _null_ time_in _null_ _null_ _null_ ));
DESCR("I/O");
DATA(insert OID = 1144 (  time_out		   PGNSP PGUID 12 1 0 0 f f f t f i 1 0 2275 "1083" _null_ _null_ _null_ _null_ time_out _null_ _null_ _null_ ));
DESCR("I/O");
DATA(insert OID = 2909 (  timetypmodin		PGNSP PGUID 12 1 0 0 f f f t f i 1 0 23 "1263" _null_ _null_ _null_ _null_	timetypmodin _null_ _null_ _null_ ));
DESCR("I/O typmod");
DATA(insert OID = 2910 (  timetypmodout		PGNSP PGUID 12 1 0 0 f f f t f i 1 0 2275 "23" _null_ _null_ _null_ _null_	timetypmodout _null_ _null_ _null_ ));
DESCR("I/O typmod");
DATA(insert OID = 1145 (  time_eq		   PGNSP PGUID 12 1 0 0 f f f t f i 2 0 16 "1083 1083" _null_ _null_ _null_ _null_ time_eq _null_ _null_ _null_ ));
DESCR("equal");

DATA(insert OID = 1146 (  circle_add_pt    PGNSP PGUID 12 1 0 0 f f f t f i 2 0 718 "718 600" _null_ _null_ _null_ _null_	circle_add_pt _null_ _null_ _null_ ));
DESCR("add");
DATA(insert OID = 1147 (  circle_sub_pt    PGNSP PGUID 12 1 0 0 f f f t f i 2 0 718 "718 600" _null_ _null_ _null_ _null_	circle_sub_pt _null_ _null_ _null_ ));
DESCR("subtract");
DATA(insert OID = 1148 (  circle_mul_pt    PGNSP PGUID 12 1 0 0 f f f t f i 2 0 718 "718 600" _null_ _null_ _null_ _null_	circle_mul_pt _null_ _null_ _null_ ));
DESCR("multiply");
DATA(insert OID = 1149 (  circle_div_pt    PGNSP PGUID 12 1 0 0 f f f t f i 2 0 718 "718 600" _null_ _null_ _null_ _null_	circle_div_pt _null_ _null_ _null_ ));
DESCR("divide");

DATA(insert OID = 1150 (  timestamptz_in   PGNSP PGUID 12 1 0 0 f f f t f s 3 0 1184 "2275 26 23" _null_ _null_ _null_ _null_ timestamptz_in _null_ _null_ _null_ ));
DESCR("I/O");
DATA(insert OID = 1151 (  timestamptz_out  PGNSP PGUID 12 1 0 0 f f f t f s 1 0 2275 "1184" _null_ _null_ _null_ _null_ timestamptz_out _null_ _null_ _null_ ));
DESCR("I/O");
DATA(insert OID = 2907 (  timestamptztypmodin		PGNSP PGUID 12 1 0 0 f f f t f i 1 0 23 "1263" _null_ _null_ _null_ _null_	timestamptztypmodin _null_ _null_ _null_ ));
DESCR("I/O typmod");
DATA(insert OID = 2908 (  timestamptztypmodout		PGNSP PGUID 12 1 0 0 f f f t f i 1 0 2275 "23" _null_ _null_ _null_ _null_	timestamptztypmodout _null_ _null_ _null_ ));
DESCR("I/O typmod");
DATA(insert OID = 1152 (  timestamptz_eq   PGNSP PGUID 12 1 0 0 f f f t f i 2 0 16 "1184 1184" _null_ _null_ _null_ _null_ timestamp_eq _null_ _null_ _null_ ));
DESCR("equal");
DATA(insert OID = 1153 (  timestamptz_ne   PGNSP PGUID 12 1 0 0 f f f t f i 2 0 16 "1184 1184" _null_ _null_ _null_ _null_ timestamp_ne _null_ _null_ _null_ ));
DESCR("not equal");
DATA(insert OID = 1154 (  timestamptz_lt   PGNSP PGUID 12 1 0 0 f f f t f i 2 0 16 "1184 1184" _null_ _null_ _null_ _null_ timestamp_lt _null_ _null_ _null_ ));
DESCR("less-than");
DATA(insert OID = 1155 (  timestamptz_le   PGNSP PGUID 12 1 0 0 f f f t f i 2 0 16 "1184 1184" _null_ _null_ _null_ _null_ timestamp_le _null_ _null_ _null_ ));
DESCR("less-than-or-equal");
DATA(insert OID = 1156 (  timestamptz_ge   PGNSP PGUID 12 1 0 0 f f f t f i 2 0 16 "1184 1184" _null_ _null_ _null_ _null_ timestamp_ge _null_ _null_ _null_ ));
DESCR("greater-than-or-equal");
DATA(insert OID = 1157 (  timestamptz_gt   PGNSP PGUID 12 1 0 0 f f f t f i 2 0 16 "1184 1184" _null_ _null_ _null_ _null_ timestamp_gt _null_ _null_ _null_ ));
DESCR("greater-than");
DATA(insert OID = 1158 (  to_timestamp	   PGNSP PGUID 14 1 0 0 f f f t f i 1 0 1184 "701" _null_ _null_ _null_ _null_ "select (''epoch''::pg_catalog.timestamptz + $1 * ''1 second''::pg_catalog.interval)" _null_ _null_ _null_ ));
DESCR("convert UNIX epoch to timestamptz");
DATA(insert OID = 1159 (  timezone		   PGNSP PGUID 12 1 0 0 f f f t f i 2 0 1114 "25 1184" _null_ _null_ _null_ _null_	timestamptz_zone _null_ _null_ _null_ ));
DESCR("adjust timestamp to new time zone");

DATA(insert OID = 1160 (  interval_in	   PGNSP PGUID 12 1 0 0 f f f t f s 3 0 1186 "2275 26 23" _null_ _null_ _null_ _null_ interval_in _null_ _null_ _null_ ));
DESCR("I/O");
DATA(insert OID = 1161 (  interval_out	   PGNSP PGUID 12 1 0 0 f f f t f i 1 0 2275 "1186" _null_ _null_ _null_ _null_ interval_out _null_ _null_ _null_ ));
DESCR("I/O");
DATA(insert OID = 2903 (  intervaltypmodin		PGNSP PGUID 12 1 0 0 f f f t f i 1 0 23 "1263" _null_ _null_ _null_ _null_	intervaltypmodin _null_ _null_ _null_ ));
DESCR("I/O typmod");
DATA(insert OID = 2904 (  intervaltypmodout		PGNSP PGUID 12 1 0 0 f f f t f i 1 0 2275 "23" _null_ _null_ _null_ _null_	intervaltypmodout _null_ _null_ _null_ ));
DESCR("I/O typmod");
DATA(insert OID = 1162 (  interval_eq	   PGNSP PGUID 12 1 0 0 f f f t f i 2 0 16 "1186 1186" _null_ _null_ _null_ _null_ interval_eq _null_ _null_ _null_ ));
DESCR("equal");
DATA(insert OID = 1163 (  interval_ne	   PGNSP PGUID 12 1 0 0 f f f t f i 2 0 16 "1186 1186" _null_ _null_ _null_ _null_ interval_ne _null_ _null_ _null_ ));
DESCR("not equal");
DATA(insert OID = 1164 (  interval_lt	   PGNSP PGUID 12 1 0 0 f f f t f i 2 0 16 "1186 1186" _null_ _null_ _null_ _null_ interval_lt _null_ _null_ _null_ ));
DESCR("less-than");
DATA(insert OID = 1165 (  interval_le	   PGNSP PGUID 12 1 0 0 f f f t f i 2 0 16 "1186 1186" _null_ _null_ _null_ _null_ interval_le _null_ _null_ _null_ ));
DESCR("less-than-or-equal");
DATA(insert OID = 1166 (  interval_ge	   PGNSP PGUID 12 1 0 0 f f f t f i 2 0 16 "1186 1186" _null_ _null_ _null_ _null_ interval_ge _null_ _null_ _null_ ));
DESCR("greater-than-or-equal");
DATA(insert OID = 1167 (  interval_gt	   PGNSP PGUID 12 1 0 0 f f f t f i 2 0 16 "1186 1186" _null_ _null_ _null_ _null_ interval_gt _null_ _null_ _null_ ));
DESCR("greater-than");
DATA(insert OID = 1168 (  interval_um	   PGNSP PGUID 12 1 0 0 f f f t f i 1 0 1186 "1186" _null_ _null_ _null_ _null_ interval_um _null_ _null_ _null_ ));
DESCR("subtract");
DATA(insert OID = 1169 (  interval_pl	   PGNSP PGUID 12 1 0 0 f f f t f i 2 0 1186 "1186 1186" _null_ _null_ _null_ _null_ interval_pl _null_ _null_ _null_ ));
DESCR("add");
DATA(insert OID = 1170 (  interval_mi	   PGNSP PGUID 12 1 0 0 f f f t f i 2 0 1186 "1186 1186" _null_ _null_ _null_ _null_ interval_mi _null_ _null_ _null_ ));
DESCR("subtract");
DATA(insert OID = 1171 (  date_part		   PGNSP PGUID 12 1 0 0 f f f t f s 2 0 701 "25 1184" _null_ _null_ _null_ _null_ timestamptz_part _null_ _null_ _null_ ));
DESCR("extract field from timestamp with time zone");
DATA(insert OID = 1172 (  date_part		   PGNSP PGUID 12 1 0 0 f f f t f i 2 0 701 "25 1186" _null_ _null_ _null_ _null_ interval_part _null_ _null_ _null_ ));
DESCR("extract field from interval");
DATA(insert OID = 1173 (  timestamptz	   PGNSP PGUID 12 1 0 0 f f f t f i 1 0 1184 "702" _null_ _null_ _null_ _null_ abstime_timestamptz _null_ _null_ _null_ ));
DESCR("convert abstime to timestamp with time zone");
DATA(insert OID = 1174 (  timestamptz	   PGNSP PGUID 12 1 0 0 f f f t f s 1 0 1184 "1082" _null_ _null_ _null_ _null_ date_timestamptz _null_ _null_ _null_ ));
DESCR("convert date to timestamp with time zone");
DATA(insert OID = 2711 (  justify_interval PGNSP PGUID 12 1 0 0 f f f t f i 1 0 1186 "1186" _null_ _null_ _null_ _null_ interval_justify_interval _null_ _null_ _null_ ));
DESCR("promote groups of 24 hours to numbers of days and promote groups of 30 days to numbers of months");
DATA(insert OID = 1175 (  justify_hours    PGNSP PGUID 12 1 0 0 f f f t f i 1 0 1186 "1186" _null_ _null_ _null_ _null_ interval_justify_hours _null_ _null_ _null_ ));
DESCR("promote groups of 24 hours to numbers of days");
DATA(insert OID = 1295 (  justify_days	   PGNSP PGUID 12 1 0 0 f f f t f i 1 0 1186 "1186" _null_ _null_ _null_ _null_ interval_justify_days _null_ _null_ _null_ ));
DESCR("promote groups of 30 days to numbers of months");
DATA(insert OID = 1176 (  timestamptz	   PGNSP PGUID 14 1 0 0 f f f t f s 2 0 1184 "1082 1083" _null_ _null_ _null_ _null_ "select cast(($1 + $2) as timestamp with time zone)" _null_ _null_ _null_ ));
DESCR("convert date and time to timestamp with time zone");
DATA(insert OID = 1177 (  interval		   PGNSP PGUID 12 1 0 0 f f f t f i 1 0 1186 "703" _null_ _null_ _null_ _null_ reltime_interval _null_ _null_ _null_ ));
DESCR("convert reltime to interval");
DATA(insert OID = 1178 (  date			   PGNSP PGUID 12 1 0 0 f f f t f s 1 0 1082 "1184" _null_ _null_ _null_ _null_ timestamptz_date _null_ _null_ _null_ ));
DESCR("convert timestamp with time zone to date");
DATA(insert OID = 1179 (  date			   PGNSP PGUID 12 1 0 0 f f f t f s 1 0 1082 "702" _null_ _null_ _null_ _null_ abstime_date _null_ _null_ _null_ ));
DESCR("convert abstime to date");
DATA(insert OID = 1180 (  abstime		   PGNSP PGUID 12 1 0 0 f f f t f i 1 0 702 "1184" _null_ _null_ _null_ _null_	timestamptz_abstime _null_ _null_ _null_ ));
DESCR("convert timestamp with time zone to abstime");
DATA(insert OID = 1181 (  age			   PGNSP PGUID 12 1 0 0 f f f t f s 1 0 23 "28" _null_ _null_ _null_ _null_ xid_age _null_ _null_ _null_ ));
DESCR("age of a transaction ID, in transactions before current transaction");

DATA(insert OID = 1188 (  timestamptz_mi   PGNSP PGUID 12 1 0 0 f f f t f i 2 0 1186 "1184 1184" _null_ _null_ _null_ _null_ timestamp_mi _null_ _null_ _null_ ));
DESCR("subtract");
DATA(insert OID = 1189 (  timestamptz_pl_interval PGNSP PGUID 12 1 0 0 f f f t f s 2 0 1184 "1184 1186" _null_ _null_ _null_ _null_ timestamptz_pl_interval _null_ _null_ _null_ ));
DESCR("plus");
DATA(insert OID = 1190 (  timestamptz_mi_interval PGNSP PGUID 12 1 0 0 f f f t f s 2 0 1184 "1184 1186" _null_ _null_ _null_ _null_ timestamptz_mi_interval _null_ _null_ _null_ ));
DESCR("minus");
DATA(insert OID = 1194 (  reltime			PGNSP PGUID 12 1 0 0 f f f t f i 1 0 703 "1186" _null_ _null_ _null_ _null_ interval_reltime _null_ _null_ _null_ ));
DESCR("convert interval to reltime");
DATA(insert OID = 1195 (  timestamptz_smaller PGNSP PGUID 12 1 0 0 f f f t f i 2 0 1184 "1184 1184" _null_ _null_ _null_ _null_ timestamp_smaller _null_ _null_ _null_ ));
DESCR("smaller of two");
DATA(insert OID = 1196 (  timestamptz_larger  PGNSP PGUID 12 1 0 0 f f f t f i 2 0 1184 "1184 1184" _null_ _null_ _null_ _null_ timestamp_larger _null_ _null_ _null_ ));
DESCR("larger of two");
DATA(insert OID = 1197 (  interval_smaller	PGNSP PGUID 12 1 0 0 f f f t f i 2 0 1186 "1186 1186" _null_ _null_ _null_ _null_	interval_smaller _null_ _null_ _null_ ));
DESCR("smaller of two");
DATA(insert OID = 1198 (  interval_larger	PGNSP PGUID 12 1 0 0 f f f t f i 2 0 1186 "1186 1186" _null_ _null_ _null_ _null_	interval_larger _null_ _null_ _null_ ));
DESCR("larger of two");
DATA(insert OID = 1199 (  age				PGNSP PGUID 12 1 0 0 f f f t f i 2 0 1186 "1184 1184" _null_ _null_ _null_ _null_	timestamptz_age _null_ _null_ _null_ ));
DESCR("date difference preserving months and years");

/* OIDS 1200 - 1299 */

DATA(insert OID = 1200 (  interval			PGNSP PGUID 12 1 0 0 f f f t f i 2 0 1186 "1186 23" _null_ _null_ _null_ _null_ interval_scale _null_ _null_ _null_ ));
DESCR("adjust interval precision");

DATA(insert OID = 1215 (  obj_description	PGNSP PGUID 14 100 0 0 f f f t f s 2 0 25 "26 19" _null_ _null_ _null_ _null_ "select description from pg_catalog.pg_description where objoid = $1 and classoid = (select oid from pg_catalog.pg_class where relname = $2 and relnamespace = PGNSP) and objsubid = 0" _null_ _null_ _null_ ));
DESCR("get description for object id and catalog name");
DATA(insert OID = 1216 (  col_description	PGNSP PGUID 14 100 0 0 f f f t f s 2 0 25 "26 23" _null_ _null_ _null_ _null_ "select description from pg_catalog.pg_description where objoid = $1 and classoid = ''pg_catalog.pg_class''::pg_catalog.regclass and objsubid = $2" _null_ _null_ _null_ ));
DESCR("get description for table column");
DATA(insert OID = 1993 ( shobj_description	PGNSP PGUID 14 100 0 0 f f f t f s 2 0 25 "26 19" _null_ _null_ _null_ _null_ "select description from pg_catalog.pg_shdescription where objoid = $1 and classoid = (select oid from pg_catalog.pg_class where relname = $2 and relnamespace = PGNSP)" _null_ _null_ _null_ ));
DESCR("get description for object id and shared catalog name");

DATA(insert OID = 1217 (  date_trunc	   PGNSP PGUID 12 1 0 0 f f f t f s 2 0 1184 "25 1184" _null_ _null_ _null_ _null_ timestamptz_trunc _null_ _null_ _null_ ));
DESCR("truncate timestamp with time zone to specified units");
DATA(insert OID = 1218 (  date_trunc	   PGNSP PGUID 12 1 0 0 f f f t f i 2 0 1186 "25 1186" _null_ _null_ _null_ _null_ interval_trunc _null_ _null_ _null_ ));
DESCR("truncate interval to specified units");

DATA(insert OID = 1219 (  int8inc		   PGNSP PGUID 12 1 0 0 f f f t f i 1 0 20 "20" _null_ _null_ _null_ _null_ int8inc _null_ _null_ _null_ ));
DESCR("increment");
DATA(insert OID = 2804 (  int8inc_any	   PGNSP PGUID 12 1 0 0 f f f t f i 2 0 20 "20 2276" _null_ _null_ _null_ _null_ int8inc_any _null_ _null_ _null_ ));
DESCR("increment, ignores second argument");
DATA(insert OID = 1230 (  int8abs		   PGNSP PGUID 12 1 0 0 f f f t f i 1 0 20 "20" _null_ _null_ _null_ _null_ int8abs _null_ _null_ _null_ ));
DESCR("absolute value");

DATA(insert OID = 1236 (  int8larger	   PGNSP PGUID 12 1 0 0 f f f t f i 2 0 20 "20 20" _null_ _null_ _null_ _null_ int8larger _null_ _null_ _null_ ));
DESCR("larger of two");
DATA(insert OID = 1237 (  int8smaller	   PGNSP PGUID 12 1 0 0 f f f t f i 2 0 20 "20 20" _null_ _null_ _null_ _null_ int8smaller _null_ _null_ _null_ ));
DESCR("smaller of two");

DATA(insert OID = 1238 (  texticregexeq    PGNSP PGUID 12 1 0 0 f f f t f i 2 0 16 "25 25" _null_ _null_ _null_ _null_ texticregexeq _null_ _null_ _null_ ));
DESCR("matches regex., case-insensitive");
DATA(insert OID = 1239 (  texticregexne    PGNSP PGUID 12 1 0 0 f f f t f i 2 0 16 "25 25" _null_ _null_ _null_ _null_ texticregexne _null_ _null_ _null_ ));
DESCR("does not match regex., case-insensitive");
DATA(insert OID = 1240 (  nameicregexeq    PGNSP PGUID 12 1 0 0 f f f t f i 2 0 16 "19 25" _null_ _null_ _null_ _null_ nameicregexeq _null_ _null_ _null_ ));
DESCR("matches regex., case-insensitive");
DATA(insert OID = 1241 (  nameicregexne    PGNSP PGUID 12 1 0 0 f f f t f i 2 0 16 "19 25" _null_ _null_ _null_ _null_ nameicregexne _null_ _null_ _null_ ));
DESCR("does not match regex., case-insensitive");

DATA(insert OID = 1251 (  int4abs		   PGNSP PGUID 12 1 0 0 f f f t f i 1 0 23 "23" _null_ _null_ _null_ _null_ int4abs _null_ _null_ _null_ ));
DESCR("absolute value");
DATA(insert OID = 1253 (  int2abs		   PGNSP PGUID 12 1 0 0 f f f t f i 1 0 21 "21" _null_ _null_ _null_ _null_ int2abs _null_ _null_ _null_ ));
DESCR("absolute value");

DATA(insert OID = 1271 (  overlaps		   PGNSP PGUID 12 1 0 0 f f f f f i 4 0 16 "1266 1266 1266 1266" _null_ _null_ _null_ _null_ overlaps_timetz _null_ _null_ _null_ ));
DESCR("intervals overlap?");
DATA(insert OID = 1272 (  datetime_pl	   PGNSP PGUID 12 1 0 0 f f f t f i 2 0 1114 "1082 1083" _null_ _null_ _null_ _null_ datetime_timestamp _null_ _null_ _null_ ));
DESCR("convert date and time to timestamp");
DATA(insert OID = 1273 (  date_part		   PGNSP PGUID 12 1 0 0 f f f t f i 2 0 701 "25 1266" _null_ _null_ _null_ _null_ timetz_part _null_ _null_ _null_ ));
DESCR("extract field from time with time zone");
DATA(insert OID = 1274 (  int84pl		   PGNSP PGUID 12 1 0 0 f f f t f i 2 0 20 "20 23" _null_ _null_ _null_ _null_ int84pl _null_ _null_ _null_ ));
DESCR("add");
DATA(insert OID = 1275 (  int84mi		   PGNSP PGUID 12 1 0 0 f f f t f i 2 0 20 "20 23" _null_ _null_ _null_ _null_ int84mi _null_ _null_ _null_ ));
DESCR("subtract");
DATA(insert OID = 1276 (  int84mul		   PGNSP PGUID 12 1 0 0 f f f t f i 2 0 20 "20 23" _null_ _null_ _null_ _null_ int84mul _null_ _null_ _null_ ));
DESCR("multiply");
DATA(insert OID = 1277 (  int84div		   PGNSP PGUID 12 1 0 0 f f f t f i 2 0 20 "20 23" _null_ _null_ _null_ _null_ int84div _null_ _null_ _null_ ));
DESCR("divide");
DATA(insert OID = 1278 (  int48pl		   PGNSP PGUID 12 1 0 0 f f f t f i 2 0 20 "23 20" _null_ _null_ _null_ _null_ int48pl _null_ _null_ _null_ ));
DESCR("add");
DATA(insert OID = 1279 (  int48mi		   PGNSP PGUID 12 1 0 0 f f f t f i 2 0 20 "23 20" _null_ _null_ _null_ _null_ int48mi _null_ _null_ _null_ ));
DESCR("subtract");
DATA(insert OID = 1280 (  int48mul		   PGNSP PGUID 12 1 0 0 f f f t f i 2 0 20 "23 20" _null_ _null_ _null_ _null_ int48mul _null_ _null_ _null_ ));
DESCR("multiply");
DATA(insert OID = 1281 (  int48div		   PGNSP PGUID 12 1 0 0 f f f t f i 2 0 20 "23 20" _null_ _null_ _null_ _null_ int48div _null_ _null_ _null_ ));
DESCR("divide");

DATA(insert OID =  837 (  int82pl		   PGNSP PGUID 12 1 0 0 f f f t f i 2 0 20 "20 21" _null_ _null_ _null_ _null_ int82pl _null_ _null_ _null_ ));
DESCR("add");
DATA(insert OID =  838 (  int82mi		   PGNSP PGUID 12 1 0 0 f f f t f i 2 0 20 "20 21" _null_ _null_ _null_ _null_ int82mi _null_ _null_ _null_ ));
DESCR("subtract");
DATA(insert OID =  839 (  int82mul		   PGNSP PGUID 12 1 0 0 f f f t f i 2 0 20 "20 21" _null_ _null_ _null_ _null_ int82mul _null_ _null_ _null_ ));
DESCR("multiply");
DATA(insert OID =  840 (  int82div		   PGNSP PGUID 12 1 0 0 f f f t f i 2 0 20 "20 21" _null_ _null_ _null_ _null_ int82div _null_ _null_ _null_ ));
DESCR("divide");
DATA(insert OID =  841 (  int28pl		   PGNSP PGUID 12 1 0 0 f f f t f i 2 0 20 "21 20" _null_ _null_ _null_ _null_ int28pl _null_ _null_ _null_ ));
DESCR("add");
DATA(insert OID =  942 (  int28mi		   PGNSP PGUID 12 1 0 0 f f f t f i 2 0 20 "21 20" _null_ _null_ _null_ _null_ int28mi _null_ _null_ _null_ ));
DESCR("subtract");
DATA(insert OID =  943 (  int28mul		   PGNSP PGUID 12 1 0 0 f f f t f i 2 0 20 "21 20" _null_ _null_ _null_ _null_ int28mul _null_ _null_ _null_ ));
DESCR("multiply");
DATA(insert OID =  948 (  int28div		   PGNSP PGUID 12 1 0 0 f f f t f i 2 0 20 "21 20" _null_ _null_ _null_ _null_ int28div _null_ _null_ _null_ ));
DESCR("divide");

DATA(insert OID = 1287 (  oid			   PGNSP PGUID 12 1 0 0 f f f t f i 1 0 26 "20" _null_ _null_ _null_ _null_ i8tooid _null_ _null_ _null_ ));
DESCR("convert int8 to oid");
DATA(insert OID = 1288 (  int8			   PGNSP PGUID 12 1 0 0 f f f t f i 1 0 20 "26" _null_ _null_ _null_ _null_ oidtoi8 _null_ _null_ _null_ ));
DESCR("convert oid to int8");

DATA(insert OID = 1291 (  suppress_redundant_updates_trigger	PGNSP PGUID 12 1 0 0 f f f t f v 0 0 2279 "" _null_ _null_ _null_ _null_ suppress_redundant_updates_trigger _null_ _null_ _null_ ));
DESCR("trigger to suppress updates when new and old records match");

DATA(insert OID = 1292 ( tideq			   PGNSP PGUID 12 1 0 0 f f f t f i 2 0 16 "27 27" _null_ _null_ _null_ _null_ tideq _null_ _null_ _null_ ));
DESCR("equal");
DATA(insert OID = 1293 ( currtid		   PGNSP PGUID 12 1 0 0 f f f t f v 2 0 27 "26 27" _null_ _null_ _null_ _null_ currtid_byreloid _null_ _null_ _null_ ));
DESCR("latest tid of a tuple");
DATA(insert OID = 1294 ( currtid2		   PGNSP PGUID 12 1 0 0 f f f t f v 2 0 27 "25 27" _null_ _null_ _null_ _null_ currtid_byrelname _null_ _null_ _null_ ));
DESCR("latest tid of a tuple");
DATA(insert OID = 1265 ( tidne			   PGNSP PGUID 12 1 0 0 f f f t f i 2 0 16 "27 27" _null_ _null_ _null_ _null_ tidne _null_ _null_ _null_ ));
DESCR("not equal");
DATA(insert OID = 2790 ( tidgt			   PGNSP PGUID 12 1 0 0 f f f t f i 2 0 16 "27 27" _null_ _null_ _null_ _null_ tidgt _null_ _null_ _null_ ));
DESCR("greater-than");
DATA(insert OID = 2791 ( tidlt			   PGNSP PGUID 12 1 0 0 f f f t f i 2 0 16 "27 27" _null_ _null_ _null_ _null_ tidlt _null_ _null_ _null_ ));
DESCR("less-than");
DATA(insert OID = 2792 ( tidge			   PGNSP PGUID 12 1 0 0 f f f t f i 2 0 16 "27 27" _null_ _null_ _null_ _null_ tidge _null_ _null_ _null_ ));
DESCR("greater-than-or-equal");
DATA(insert OID = 2793 ( tidle			   PGNSP PGUID 12 1 0 0 f f f t f i 2 0 16 "27 27" _null_ _null_ _null_ _null_ tidle _null_ _null_ _null_ ));
DESCR("less-than-or-equal");
DATA(insert OID = 2794 ( bttidcmp		   PGNSP PGUID 12 1 0 0 f f f t f i 2 0 23 "27 27" _null_ _null_ _null_ _null_ bttidcmp _null_ _null_ _null_ ));
DESCR("btree less-equal-greater");
DATA(insert OID = 2795 ( tidlarger		   PGNSP PGUID 12 1 0 0 f f f t f i 2 0 27 "27 27" _null_ _null_ _null_ _null_ tidlarger _null_ _null_ _null_ ));
DESCR("larger of two");
DATA(insert OID = 2796 ( tidsmaller		   PGNSP PGUID 12 1 0 0 f f f t f i 2 0 27 "27 27" _null_ _null_ _null_ _null_ tidsmaller _null_ _null_ _null_ ));
DESCR("smaller of two");

DATA(insert OID = 1296 (  timedate_pl	   PGNSP PGUID 14 1 0 0 f f f t f i 2 0 1114 "1083 1082" _null_ _null_ _null_ _null_ "select ($2 + $1)" _null_ _null_ _null_ ));
DESCR("convert time and date to timestamp");
DATA(insert OID = 1297 (  datetimetz_pl    PGNSP PGUID 12 1 0 0 f f f t f i 2 0 1184 "1082 1266" _null_ _null_ _null_ _null_ datetimetz_timestamptz _null_ _null_ _null_ ));
DESCR("convert date and time with time zone to timestamp with time zone");
DATA(insert OID = 1298 (  timetzdate_pl    PGNSP PGUID 14 1 0 0 f f f t f i 2 0 1184 "1266 1082" _null_ _null_ _null_ _null_ "select ($2 + $1)" _null_ _null_ _null_ ));
DESCR("convert time with time zone and date to timestamp with time zone");
DATA(insert OID = 1299 (  now			   PGNSP PGUID 12 1 0 0 f f f t f s 0 0 1184 "" _null_ _null_ _null_ _null_ now _null_ _null_ _null_ ));
DESCR("current transaction time");
DATA(insert OID = 2647 (  transaction_timestamp PGNSP PGUID 12 1 0 0 f f f t f s 0 0 1184 "" _null_ _null_ _null_ _null_ now _null_ _null_ _null_ ));
DESCR("current transaction time");
DATA(insert OID = 2648 (  statement_timestamp	PGNSP PGUID 12 1 0 0 f f f t f s 0 0 1184 "" _null_ _null_ _null_ _null_ statement_timestamp _null_ _null_ _null_ ));
DESCR("current statement time");
DATA(insert OID = 2649 (  clock_timestamp	PGNSP PGUID 12 1 0 0 f f f t f v 0 0 1184 "" _null_ _null_ _null_ _null_ clock_timestamp _null_ _null_ _null_ ));
DESCR("current clock time");

/* OIDS 1300 - 1399 */

DATA(insert OID = 1300 (  positionsel		   PGNSP PGUID 12 1 0 0 f f f t f s 4 0 701 "2281 26 2281 23" _null_ _null_ _null_ _null_	positionsel _null_ _null_ _null_ ));
DESCR("restriction selectivity for position-comparison operators");
DATA(insert OID = 1301 (  positionjoinsel	   PGNSP PGUID 12 1 0 0 f f f t f s 5 0 701 "2281 26 2281 21 2281" _null_ _null_ _null_ _null_	positionjoinsel _null_ _null_ _null_ ));
DESCR("join selectivity for position-comparison operators");
DATA(insert OID = 1302 (  contsel		   PGNSP PGUID 12 1 0 0 f f f t f s 4 0 701 "2281 26 2281 23" _null_ _null_ _null_ _null_	contsel _null_ _null_ _null_ ));
DESCR("restriction selectivity for containment comparison operators");
DATA(insert OID = 1303 (  contjoinsel	   PGNSP PGUID 12 1 0 0 f f f t f s 5 0 701 "2281 26 2281 21 2281" _null_ _null_ _null_ _null_	contjoinsel _null_ _null_ _null_ ));
DESCR("join selectivity for containment comparison operators");

DATA(insert OID = 1304 ( overlaps			 PGNSP PGUID 12 1 0 0 f f f f f i 4 0 16 "1184 1184 1184 1184" _null_ _null_ _null_ _null_ overlaps_timestamp _null_ _null_ _null_ ));
DESCR("intervals overlap?");
DATA(insert OID = 1305 ( overlaps			 PGNSP PGUID 14 1 0 0 f f f f f s 4 0 16 "1184 1186 1184 1186" _null_ _null_ _null_ _null_ "select ($1, ($1 + $2)) overlaps ($3, ($3 + $4))" _null_ _null_ _null_ ));
DESCR("intervals overlap?");
DATA(insert OID = 1306 ( overlaps			 PGNSP PGUID 14 1 0 0 f f f f f s 4 0 16 "1184 1184 1184 1186" _null_ _null_ _null_ _null_ "select ($1, $2) overlaps ($3, ($3 + $4))" _null_ _null_ _null_ ));
DESCR("intervals overlap?");
DATA(insert OID = 1307 ( overlaps			 PGNSP PGUID 14 1 0 0 f f f f f s 4 0 16 "1184 1186 1184 1184" _null_ _null_ _null_ _null_ "select ($1, ($1 + $2)) overlaps ($3, $4)" _null_ _null_ _null_ ));
DESCR("intervals overlap?");

DATA(insert OID = 1308 ( overlaps			 PGNSP PGUID 12 1 0 0 f f f f f i 4 0 16 "1083 1083 1083 1083" _null_ _null_ _null_ _null_ overlaps_time _null_ _null_ _null_ ));
DESCR("intervals overlap?");
DATA(insert OID = 1309 ( overlaps			 PGNSP PGUID 14 1 0 0 f f f f f i 4 0 16 "1083 1186 1083 1186" _null_ _null_ _null_ _null_ "select ($1, ($1 + $2)) overlaps ($3, ($3 + $4))" _null_ _null_ _null_ ));
DESCR("intervals overlap?");
DATA(insert OID = 1310 ( overlaps			 PGNSP PGUID 14 1 0 0 f f f f f i 4 0 16 "1083 1083 1083 1186" _null_ _null_ _null_ _null_ "select ($1, $2) overlaps ($3, ($3 + $4))" _null_ _null_ _null_ ));
DESCR("intervals overlap?");
DATA(insert OID = 1311 ( overlaps			 PGNSP PGUID 14 1 0 0 f f f f f i 4 0 16 "1083 1186 1083 1083" _null_ _null_ _null_ _null_ "select ($1, ($1 + $2)) overlaps ($3, $4)" _null_ _null_ _null_ ));
DESCR("intervals overlap?");

DATA(insert OID = 1312 (  timestamp_in		 PGNSP PGUID 12 1 0 0 f f f t f s 3 0 1114 "2275 26 23" _null_ _null_ _null_ _null_ timestamp_in _null_ _null_ _null_ ));
DESCR("I/O");
DATA(insert OID = 1313 (  timestamp_out		 PGNSP PGUID 12 1 0 0 f f f t f s 1 0 2275 "1114" _null_ _null_ _null_ _null_ timestamp_out _null_ _null_ _null_ ));
DESCR("I/O");
DATA(insert OID = 2905 (  timestamptypmodin		PGNSP PGUID 12 1 0 0 f f f t f i 1 0 23 "1263" _null_ _null_ _null_ _null_	timestamptypmodin _null_ _null_ _null_ ));
DESCR("I/O typmod");
DATA(insert OID = 2906 (  timestamptypmodout	PGNSP PGUID 12 1 0 0 f f f t f i 1 0 2275 "23" _null_ _null_ _null_ _null_	timestamptypmodout _null_ _null_ _null_ ));
DESCR("I/O typmod");
DATA(insert OID = 1314 (  timestamptz_cmp	 PGNSP PGUID 12 1 0 0 f f f t f i 2 0 23 "1184 1184" _null_ _null_ _null_ _null_ timestamp_cmp _null_ _null_ _null_ ));
DESCR("less-equal-greater");
DATA(insert OID = 1315 (  interval_cmp		 PGNSP PGUID 12 1 0 0 f f f t f i 2 0 23 "1186 1186" _null_ _null_ _null_ _null_ interval_cmp _null_ _null_ _null_ ));
DESCR("less-equal-greater");
DATA(insert OID = 1316 (  time				 PGNSP PGUID 12 1 0 0 f f f t f i 1 0 1083 "1114" _null_ _null_ _null_ _null_	timestamp_time _null_ _null_ _null_ ));
DESCR("convert timestamp to time");

DATA(insert OID = 1317 (  length			 PGNSP PGUID 12 1 0 0 f f f t f i 1 0 23 "25" _null_ _null_ _null_ _null_	textlen _null_ _null_ _null_ ));
DESCR("length");
DATA(insert OID = 1318 (  length			 PGNSP PGUID 12 1 0 0 f f f t f i 1 0 23 "1042" _null_ _null_ _null_ _null_ bpcharlen _null_ _null_ _null_ ));
DESCR("character length");

DATA(insert OID = 1319 (  xideqint4			 PGNSP PGUID 12 1 0 0 f f f t f i 2 0 16 "28 23" _null_ _null_ _null_ _null_ xideq _null_ _null_ _null_ ));
DESCR("equal");

DATA(insert OID = 1326 (  interval_div		 PGNSP PGUID 12 1 0 0 f f f t f i 2 0 1186 "1186 701" _null_ _null_ _null_ _null_	interval_div _null_ _null_ _null_ ));
DESCR("divide");

DATA(insert OID = 1339 (  dlog10			 PGNSP PGUID 12 1 0 0 f f f t f i 1 0 701 "701" _null_ _null_ _null_ _null_ dlog10 _null_ _null_ _null_ ));
DESCR("base 10 logarithm");
DATA(insert OID = 1340 (  log				 PGNSP PGUID 12 1 0 0 f f f t f i 1 0 701 "701" _null_ _null_ _null_ _null_ dlog10 _null_ _null_ _null_ ));
DESCR("base 10 logarithm");
DATA(insert OID = 1341 (  ln				 PGNSP PGUID 12 1 0 0 f f f t f i 1 0 701 "701" _null_ _null_ _null_ _null_ dlog1 _null_ _null_ _null_ ));
DESCR("natural logarithm");
DATA(insert OID = 1342 (  round				 PGNSP PGUID 12 1 0 0 f f f t f i 1 0 701 "701" _null_ _null_ _null_ _null_ dround _null_ _null_ _null_ ));
DESCR("round to nearest integer");
DATA(insert OID = 1343 (  trunc				 PGNSP PGUID 12 1 0 0 f f f t f i 1 0 701 "701" _null_ _null_ _null_ _null_ dtrunc _null_ _null_ _null_ ));
DESCR("truncate to integer");
DATA(insert OID = 1344 (  sqrt				 PGNSP PGUID 12 1 0 0 f f f t f i 1 0 701 "701" _null_ _null_ _null_ _null_ dsqrt _null_ _null_ _null_ ));
DESCR("square root");
DATA(insert OID = 1345 (  cbrt				 PGNSP PGUID 12 1 0 0 f f f t f i 1 0 701 "701" _null_ _null_ _null_ _null_ dcbrt _null_ _null_ _null_ ));
DESCR("cube root");
DATA(insert OID = 1346 (  pow				 PGNSP PGUID 12 1 0 0 f f f t f i 2 0 701 "701 701" _null_ _null_ _null_ _null_ dpow _null_ _null_ _null_ ));
DESCR("exponentiation");
DATA(insert OID = 1368 (  power				 PGNSP PGUID 12 1 0 0 f f f t f i 2 0 701 "701 701" _null_ _null_ _null_ _null_ dpow _null_ _null_ _null_ ));
DESCR("exponentiation");
DATA(insert OID = 1347 (  exp				 PGNSP PGUID 12 1 0 0 f f f t f i 1 0 701 "701" _null_ _null_ _null_ _null_ dexp _null_ _null_ _null_ ));
DESCR("exponential");

/*
 * This form of obj_description is now deprecated, since it will fail if
 * OIDs are not unique across system catalogs.	Use the other forms instead.
 */
DATA(insert OID = 1348 (  obj_description	 PGNSP PGUID 14 100 0 0 f f f t f s 1 0 25 "26" _null_ _null_ _null_ _null_ "select description from pg_catalog.pg_description where objoid = $1 and objsubid = 0" _null_ _null_ _null_ ));
DESCR("get description for object id (deprecated)");
DATA(insert OID = 1349 (  oidvectortypes	 PGNSP PGUID 12 1 0 0 f f f t f s 1 0 25 "30" _null_ _null_ _null_ _null_	oidvectortypes _null_ _null_ _null_ ));
DESCR("print type names of oidvector field");


DATA(insert OID = 1350 (  timetz_in		   PGNSP PGUID 12 1 0 0 f f f t f s 3 0 1266 "2275 26 23" _null_ _null_ _null_ _null_ timetz_in _null_ _null_ _null_ ));
DESCR("I/O");
DATA(insert OID = 1351 (  timetz_out	   PGNSP PGUID 12 1 0 0 f f f t f i 1 0 2275 "1266" _null_ _null_ _null_ _null_ timetz_out _null_ _null_ _null_ ));
DESCR("I/O");
DATA(insert OID = 2911 (  timetztypmodin	PGNSP PGUID 12 1 0 0 f f f t f i 1 0 23 "1263" _null_ _null_ _null_ _null_	timetztypmodin _null_ _null_ _null_ ));
DESCR("I/O typmod");
DATA(insert OID = 2912 (  timetztypmodout	PGNSP PGUID 12 1 0 0 f f f t f i 1 0 2275 "23" _null_ _null_ _null_ _null_	timetztypmodout _null_ _null_ _null_ ));
DESCR("I/O typmod");
DATA(insert OID = 1352 (  timetz_eq		   PGNSP PGUID 12 1 0 0 f f f t f i 2 0 16 "1266 1266" _null_ _null_ _null_ _null_ timetz_eq _null_ _null_ _null_ ));
DESCR("equal");
DATA(insert OID = 1353 (  timetz_ne		   PGNSP PGUID 12 1 0 0 f f f t f i 2 0 16 "1266 1266" _null_ _null_ _null_ _null_ timetz_ne _null_ _null_ _null_ ));
DESCR("not equal");
DATA(insert OID = 1354 (  timetz_lt		   PGNSP PGUID 12 1 0 0 f f f t f i 2 0 16 "1266 1266" _null_ _null_ _null_ _null_ timetz_lt _null_ _null_ _null_ ));
DESCR("less-than");
DATA(insert OID = 1355 (  timetz_le		   PGNSP PGUID 12 1 0 0 f f f t f i 2 0 16 "1266 1266" _null_ _null_ _null_ _null_ timetz_le _null_ _null_ _null_ ));
DESCR("less-than-or-equal");
DATA(insert OID = 1356 (  timetz_ge		   PGNSP PGUID 12 1 0 0 f f f t f i 2 0 16 "1266 1266" _null_ _null_ _null_ _null_ timetz_ge _null_ _null_ _null_ ));
DESCR("greater-than-or-equal");
DATA(insert OID = 1357 (  timetz_gt		   PGNSP PGUID 12 1 0 0 f f f t f i 2 0 16 "1266 1266" _null_ _null_ _null_ _null_ timetz_gt _null_ _null_ _null_ ));
DESCR("greater-than");
DATA(insert OID = 1358 (  timetz_cmp	   PGNSP PGUID 12 1 0 0 f f f t f i 2 0 23 "1266 1266" _null_ _null_ _null_ _null_ timetz_cmp _null_ _null_ _null_ ));
DESCR("less-equal-greater");
DATA(insert OID = 1359 (  timestamptz	   PGNSP PGUID 12 1 0 0 f f f t f i 2 0 1184 "1082 1266" _null_ _null_ _null_ _null_ datetimetz_timestamptz _null_ _null_ _null_ ));
DESCR("convert date and time with time zone to timestamp with time zone");

DATA(insert OID = 1364 (  time			   PGNSP PGUID 14 1 0 0 f f f t f s 1 0 1083 "702" _null_ _null_ _null_ _null_	"select cast(cast($1 as timestamp without time zone) as pg_catalog.time)" _null_ _null_ _null_ ));
DESCR("convert abstime to time");

DATA(insert OID = 1367 (  character_length	PGNSP PGUID 12 1 0 0 f f f t f i 1 0 23 "1042" _null_ _null_ _null_ _null_	bpcharlen _null_ _null_ _null_ ));
DESCR("character length");
DATA(insert OID = 1369 (  character_length	PGNSP PGUID 12 1 0 0 f f f t f i 1 0 23 "25" _null_ _null_ _null_ _null_	textlen _null_ _null_ _null_ ));
DESCR("character length");

DATA(insert OID = 1370 (  interval			 PGNSP PGUID 12 1 0 0 f f f t f i 1 0 1186 "1083" _null_ _null_ _null_ _null_	time_interval _null_ _null_ _null_ ));
DESCR("convert time to interval");
DATA(insert OID = 1372 (  char_length		 PGNSP PGUID 12 1 0 0 f f f t f i 1 0 23 "1042" _null_ _null_ _null_ _null_ bpcharlen _null_ _null_ _null_ ));
DESCR("character length");
DATA(insert OID = 1374 (  octet_length			 PGNSP PGUID 12 1 0 0 f f f t f i 1 0 23 "25" _null_ _null_ _null_ _null_	textoctetlen _null_ _null_ _null_ ));
DESCR("octet length");
DATA(insert OID = 1375 (  octet_length			 PGNSP PGUID 12 1 0 0 f f f t f i 1 0 23 "1042" _null_ _null_ _null_ _null_ bpcharoctetlen _null_ _null_ _null_ ));
DESCR("octet length");

DATA(insert OID = 1377 (  time_larger	   PGNSP PGUID 12 1 0 0 f f f t f i 2 0 1083 "1083 1083" _null_ _null_ _null_ _null_ time_larger _null_ _null_ _null_ ));
DESCR("larger of two");
DATA(insert OID = 1378 (  time_smaller	   PGNSP PGUID 12 1 0 0 f f f t f i 2 0 1083 "1083 1083" _null_ _null_ _null_ _null_ time_smaller _null_ _null_ _null_ ));
DESCR("smaller of two");
DATA(insert OID = 1379 (  timetz_larger    PGNSP PGUID 12 1 0 0 f f f t f i 2 0 1266 "1266 1266" _null_ _null_ _null_ _null_ timetz_larger _null_ _null_ _null_ ));
DESCR("larger of two");
DATA(insert OID = 1380 (  timetz_smaller   PGNSP PGUID 12 1 0 0 f f f t f i 2 0 1266 "1266 1266" _null_ _null_ _null_ _null_ timetz_smaller _null_ _null_ _null_ ));
DESCR("smaller of two");

DATA(insert OID = 1381 (  char_length	   PGNSP PGUID 12 1 0 0 f f f t f i 1 0 23 "25" _null_ _null_ _null_ _null_ textlen _null_ _null_ _null_ ));
DESCR("character length");

DATA(insert OID = 1382 (  date_part    PGNSP PGUID 14 1 0 0 f f f t f s 2 0 701 "25 702" _null_ _null_ _null_ _null_	"select pg_catalog.date_part($1, cast($2 as timestamp with time zone))" _null_ _null_ _null_ ));
DESCR("extract field from abstime");
DATA(insert OID = 1383 (  date_part    PGNSP PGUID 14 1 0 0 f f f t f s 2 0 701 "25 703" _null_ _null_ _null_ _null_	"select pg_catalog.date_part($1, cast($2 as pg_catalog.interval))" _null_ _null_ _null_ ));
DESCR("extract field from reltime");
DATA(insert OID = 1384 (  date_part    PGNSP PGUID 14 1 0 0 f f f t f i 2 0 701 "25 1082" _null_ _null_ _null_ _null_ "select pg_catalog.date_part($1, cast($2 as timestamp without time zone))" _null_ _null_ _null_ ));
DESCR("extract field from date");
DATA(insert OID = 1385 (  date_part    PGNSP PGUID 12 1 0 0 f f f t f i 2 0 701 "25 1083" _null_ _null_ _null_ _null_  time_part _null_ _null_ _null_ ));
DESCR("extract field from time");
DATA(insert OID = 1386 (  age		   PGNSP PGUID 14 1 0 0 f f f t f s 1 0 1186 "1184" _null_ _null_ _null_ _null_ "select pg_catalog.age(cast(current_date as timestamp with time zone), $1)" _null_ _null_ _null_ ));
DESCR("date difference from today preserving months and years");

DATA(insert OID = 1388 (  timetz	   PGNSP PGUID 12 1 0 0 f f f t f s 1 0 1266 "1184" _null_ _null_ _null_ _null_ timestamptz_timetz _null_ _null_ _null_ ));
DESCR("convert timestamptz to timetz");

DATA(insert OID = 1373 (  isfinite	   PGNSP PGUID 12 1 0 0 f f f t f i 1 0 16 "1082" _null_ _null_ _null_ _null_	date_finite _null_ _null_ _null_ ));
DESCR("finite date?");
DATA(insert OID = 1389 (  isfinite	   PGNSP PGUID 12 1 0 0 f f f t f i 1 0 16 "1184" _null_ _null_ _null_ _null_	timestamp_finite _null_ _null_ _null_ ));
DESCR("finite timestamp?");
DATA(insert OID = 1390 (  isfinite	   PGNSP PGUID 12 1 0 0 f f f t f i 1 0 16 "1186" _null_ _null_ _null_ _null_	interval_finite _null_ _null_ _null_ ));
DESCR("finite interval?");


DATA(insert OID = 1376 (  factorial		   PGNSP PGUID 12 1 0 0 f f f t f i 1 0 1700 "20" _null_ _null_ _null_ _null_	numeric_fac _null_ _null_ _null_ ));
DESCR("factorial");
DATA(insert OID = 1394 (  abs			   PGNSP PGUID 12 1 0 0 f f f t f i 1 0 700 "700" _null_ _null_ _null_ _null_	float4abs _null_ _null_ _null_ ));
DESCR("absolute value");
DATA(insert OID = 1395 (  abs			   PGNSP PGUID 12 1 0 0 f f f t f i 1 0 701 "701" _null_ _null_ _null_ _null_	float8abs _null_ _null_ _null_ ));
DESCR("absolute value");
DATA(insert OID = 1396 (  abs			   PGNSP PGUID 12 1 0 0 f f f t f i 1 0 20 "20" _null_ _null_ _null_ _null_ int8abs _null_ _null_ _null_ ));
DESCR("absolute value");
DATA(insert OID = 1397 (  abs			   PGNSP PGUID 12 1 0 0 f f f t f i 1 0 23 "23" _null_ _null_ _null_ _null_ int4abs _null_ _null_ _null_ ));
DESCR("absolute value");
DATA(insert OID = 1398 (  abs			   PGNSP PGUID 12 1 0 0 f f f t f i 1 0 21 "21" _null_ _null_ _null_ _null_ int2abs _null_ _null_ _null_ ));
DESCR("absolute value");

/* OIDS 1400 - 1499 */

DATA(insert OID = 1400 (  name		   PGNSP PGUID 12 1 0 0 f f f t f i 1 0 19 "1043" _null_ _null_ _null_ _null_	text_name _null_ _null_ _null_ ));
DESCR("convert varchar to name");
DATA(insert OID = 1401 (  varchar	   PGNSP PGUID 12 1 0 0 f f f t f i 1 0 1043 "19" _null_ _null_ _null_ _null_	name_text _null_ _null_ _null_ ));
DESCR("convert name to varchar");

DATA(insert OID = 1402 (  current_schema	PGNSP PGUID 12 1 0 0 f f f t f s 0 0 19 "" _null_ _null_ _null_ _null_ current_schema _null_ _null_ _null_ ));
DESCR("current schema name");
DATA(insert OID = 1403 (  current_schemas	PGNSP PGUID 12 1 0 0 f f f t f s 1 0 1003 "16" _null_ _null_ _null_ _null_	current_schemas _null_ _null_ _null_ ));
DESCR("current schema search list");

DATA(insert OID = 1404 (  overlay			PGNSP PGUID 12 1 0 0 f f f t f i 4 0 25 "25 25 23 23" _null_ _null_ _null_ _null_	textoverlay _null_ _null_ _null_ ));
DESCR("substitute portion of string");
DATA(insert OID = 1405 (  overlay			PGNSP PGUID 12 1 0 0 f f f t f i 3 0 25 "25 25 23" _null_ _null_ _null_ _null_	textoverlay_no_len _null_ _null_ _null_ ));
DESCR("substitute portion of string");

DATA(insert OID = 1406 (  isvertical		PGNSP PGUID 12 1 0 0 f f f t f i 2 0 16 "600 600" _null_ _null_ _null_ _null_  point_vert _null_ _null_ _null_ ));
DESCR("vertically aligned?");
DATA(insert OID = 1407 (  ishorizontal		PGNSP PGUID 12 1 0 0 f f f t f i 2 0 16 "600 600" _null_ _null_ _null_ _null_  point_horiz _null_ _null_ _null_ ));
DESCR("horizontally aligned?");
DATA(insert OID = 1408 (  isparallel		PGNSP PGUID 12 1 0 0 f f f t f i 2 0 16 "601 601" _null_ _null_ _null_ _null_  lseg_parallel _null_ _null_ _null_ ));
DESCR("parallel?");
DATA(insert OID = 1409 (  isperp			PGNSP PGUID 12 1 0 0 f f f t f i 2 0 16 "601 601" _null_ _null_ _null_ _null_  lseg_perp _null_ _null_ _null_ ));
DESCR("perpendicular?");
DATA(insert OID = 1410 (  isvertical		PGNSP PGUID 12 1 0 0 f f f t f i 1 0 16 "601" _null_ _null_ _null_ _null_  lseg_vertical _null_ _null_ _null_ ));
DESCR("vertical?");
DATA(insert OID = 1411 (  ishorizontal		PGNSP PGUID 12 1 0 0 f f f t f i 1 0 16 "601" _null_ _null_ _null_ _null_  lseg_horizontal _null_ _null_ _null_ ));
DESCR("horizontal?");
DATA(insert OID = 1412 (  isparallel		PGNSP PGUID 12 1 0 0 f f f t f i 2 0 16 "628 628" _null_ _null_ _null_ _null_  line_parallel _null_ _null_ _null_ ));
DESCR("parallel?");
DATA(insert OID = 1413 (  isperp			PGNSP PGUID 12 1 0 0 f f f t f i 2 0 16 "628 628" _null_ _null_ _null_ _null_  line_perp _null_ _null_ _null_ ));
DESCR("perpendicular?");
DATA(insert OID = 1414 (  isvertical		PGNSP PGUID 12 1 0 0 f f f t f i 1 0 16 "628" _null_ _null_ _null_ _null_  line_vertical _null_ _null_ _null_ ));
DESCR("vertical?");
DATA(insert OID = 1415 (  ishorizontal		PGNSP PGUID 12 1 0 0 f f f t f i 1 0 16 "628" _null_ _null_ _null_ _null_  line_horizontal _null_ _null_ _null_ ));
DESCR("horizontal?");
DATA(insert OID = 1416 (  point				PGNSP PGUID 12 1 0 0 f f f t f i 1 0 600 "718" _null_ _null_ _null_ _null_ circle_center _null_ _null_ _null_ ));
DESCR("center of");

DATA(insert OID = 1419 (  time				PGNSP PGUID 12 1 0 0 f f f t f i 1 0 1083 "1186" _null_ _null_ _null_ _null_ interval_time _null_ _null_ _null_ ));
DESCR("convert interval to time");

DATA(insert OID = 1421 (  box				PGNSP PGUID 12 1 0 0 f f f t f i 2 0 603 "600 600" _null_ _null_ _null_ _null_ points_box _null_ _null_ _null_ ));
DESCR("convert points to box");
DATA(insert OID = 1422 (  box_add			PGNSP PGUID 12 1 0 0 f f f t f i 2 0 603 "603 600" _null_ _null_ _null_ _null_ box_add _null_ _null_ _null_ ));
DESCR("add point to box (translate)");
DATA(insert OID = 1423 (  box_sub			PGNSP PGUID 12 1 0 0 f f f t f i 2 0 603 "603 600" _null_ _null_ _null_ _null_ box_sub _null_ _null_ _null_ ));
DESCR("subtract point from box (translate)");
DATA(insert OID = 1424 (  box_mul			PGNSP PGUID 12 1 0 0 f f f t f i 2 0 603 "603 600" _null_ _null_ _null_ _null_ box_mul _null_ _null_ _null_ ));
DESCR("multiply box by point (scale)");
DATA(insert OID = 1425 (  box_div			PGNSP PGUID 12 1 0 0 f f f t f i 2 0 603 "603 600" _null_ _null_ _null_ _null_ box_div _null_ _null_ _null_ ));
DESCR("divide box by point (scale)");
DATA(insert OID = 1426 (  path_contain_pt	PGNSP PGUID 14 1 0 0 f f f t f i 2 0 16 "602 600" _null_ _null_ _null_ _null_  "select pg_catalog.on_ppath($2, $1)" _null_ _null_ _null_ ));
DESCR("path contains point?");
DATA(insert OID = 1428 (  poly_contain_pt	PGNSP PGUID 12 1 0 0 f f f t f i 2 0 16 "604 600" _null_ _null_ _null_ _null_  poly_contain_pt _null_ _null_ _null_ ));
DESCR("polygon contains point?");
DATA(insert OID = 1429 (  pt_contained_poly PGNSP PGUID 12 1 0 0 f f f t f i 2 0 16 "600 604" _null_ _null_ _null_ _null_  pt_contained_poly _null_ _null_ _null_ ));
DESCR("point contained in polygon?");

DATA(insert OID = 1430 (  isclosed			PGNSP PGUID 12 1 0 0 f f f t f i 1 0 16 "602" _null_ _null_ _null_ _null_  path_isclosed _null_ _null_ _null_ ));
DESCR("path closed?");
DATA(insert OID = 1431 (  isopen			PGNSP PGUID 12 1 0 0 f f f t f i 1 0 16 "602" _null_ _null_ _null_ _null_  path_isopen _null_ _null_ _null_ ));
DESCR("path open?");
DATA(insert OID = 1432 (  path_npoints		PGNSP PGUID 12 1 0 0 f f f t f i 1 0 23 "602" _null_ _null_ _null_ _null_  path_npoints _null_ _null_ _null_ ));
DESCR("number of points in path");

/* pclose and popen might better be named close and open, but that crashes initdb.
 * - thomas 97/04/20
 */

DATA(insert OID = 1433 (  pclose			PGNSP PGUID 12 1 0 0 f f f t f i 1 0 602 "602" _null_ _null_ _null_ _null_ path_close _null_ _null_ _null_ ));
DESCR("close path");
DATA(insert OID = 1434 (  popen				PGNSP PGUID 12 1 0 0 f f f t f i 1 0 602 "602" _null_ _null_ _null_ _null_ path_open _null_ _null_ _null_ ));
DESCR("open path");
DATA(insert OID = 1435 (  path_add			PGNSP PGUID 12 1 0 0 f f f t f i 2 0 602 "602 602" _null_ _null_ _null_ _null_ path_add _null_ _null_ _null_ ));
DESCR("concatenate open paths");
DATA(insert OID = 1436 (  path_add_pt		PGNSP PGUID 12 1 0 0 f f f t f i 2 0 602 "602 600" _null_ _null_ _null_ _null_ path_add_pt _null_ _null_ _null_ ));
DESCR("add (translate path)");
DATA(insert OID = 1437 (  path_sub_pt		PGNSP PGUID 12 1 0 0 f f f t f i 2 0 602 "602 600" _null_ _null_ _null_ _null_ path_sub_pt _null_ _null_ _null_ ));
DESCR("subtract (translate path)");
DATA(insert OID = 1438 (  path_mul_pt		PGNSP PGUID 12 1 0 0 f f f t f i 2 0 602 "602 600" _null_ _null_ _null_ _null_ path_mul_pt _null_ _null_ _null_ ));
DESCR("multiply (rotate/scale path)");
DATA(insert OID = 1439 (  path_div_pt		PGNSP PGUID 12 1 0 0 f f f t f i 2 0 602 "602 600" _null_ _null_ _null_ _null_ path_div_pt _null_ _null_ _null_ ));
DESCR("divide (rotate/scale path)");

DATA(insert OID = 1440 (  point				PGNSP PGUID 12 1 0 0 f f f t f i 2 0 600 "701 701" _null_ _null_ _null_ _null_ construct_point _null_ _null_ _null_ ));
DESCR("convert x, y to point");
DATA(insert OID = 1441 (  point_add			PGNSP PGUID 12 1 0 0 f f f t f i 2 0 600 "600 600" _null_ _null_ _null_ _null_ point_add _null_ _null_ _null_ ));
DESCR("add points (translate)");
DATA(insert OID = 1442 (  point_sub			PGNSP PGUID 12 1 0 0 f f f t f i 2 0 600 "600 600" _null_ _null_ _null_ _null_ point_sub _null_ _null_ _null_ ));
DESCR("subtract points (translate)");
DATA(insert OID = 1443 (  point_mul			PGNSP PGUID 12 1 0 0 f f f t f i 2 0 600 "600 600" _null_ _null_ _null_ _null_ point_mul _null_ _null_ _null_ ));
DESCR("multiply points (scale/rotate)");
DATA(insert OID = 1444 (  point_div			PGNSP PGUID 12 1 0 0 f f f t f i 2 0 600 "600 600" _null_ _null_ _null_ _null_ point_div _null_ _null_ _null_ ));
DESCR("divide points (scale/rotate)");

DATA(insert OID = 1445 (  poly_npoints		PGNSP PGUID 12 1 0 0 f f f t f i 1 0 23 "604" _null_ _null_ _null_ _null_  poly_npoints _null_ _null_ _null_ ));
DESCR("number of points in polygon");
DATA(insert OID = 1446 (  box				PGNSP PGUID 12 1 0 0 f f f t f i 1 0 603 "604" _null_ _null_ _null_ _null_ poly_box _null_ _null_ _null_ ));
DESCR("convert polygon to bounding box");
DATA(insert OID = 1447 (  path				PGNSP PGUID 12 1 0 0 f f f t f i 1 0 602 "604" _null_ _null_ _null_ _null_ poly_path _null_ _null_ _null_ ));
DESCR("convert polygon to path");
DATA(insert OID = 1448 (  polygon			PGNSP PGUID 12 1 0 0 f f f t f i 1 0 604 "603" _null_ _null_ _null_ _null_ box_poly _null_ _null_ _null_ ));
DESCR("convert box to polygon");
DATA(insert OID = 1449 (  polygon			PGNSP PGUID 12 1 0 0 f f f t f i 1 0 604 "602" _null_ _null_ _null_ _null_ path_poly _null_ _null_ _null_ ));
DESCR("convert path to polygon");

DATA(insert OID = 1450 (  circle_in			PGNSP PGUID 12 1 0 0 f f f t f i 1 0 718 "2275" _null_ _null_ _null_ _null_ circle_in _null_ _null_ _null_ ));
DESCR("I/O");
DATA(insert OID = 1451 (  circle_out		PGNSP PGUID 12 1 0 0 f f f t f i 1 0 2275 "718" _null_ _null_ _null_ _null_ circle_out _null_ _null_ _null_ ));
DESCR("I/O");
DATA(insert OID = 1452 (  circle_same		PGNSP PGUID 12 1 0 0 f f f t f i 2 0 16 "718 718" _null_ _null_ _null_ _null_  circle_same _null_ _null_ _null_ ));
DESCR("same as?");
DATA(insert OID = 1453 (  circle_contain	PGNSP PGUID 12 1 0 0 f f f t f i 2 0 16 "718 718" _null_ _null_ _null_ _null_  circle_contain _null_ _null_ _null_ ));
DESCR("contains?");
DATA(insert OID = 1454 (  circle_left		PGNSP PGUID 12 1 0 0 f f f t f i 2 0 16 "718 718" _null_ _null_ _null_ _null_  circle_left _null_ _null_ _null_ ));
DESCR("is left of");
DATA(insert OID = 1455 (  circle_overleft	PGNSP PGUID 12 1 0 0 f f f t f i 2 0 16 "718 718" _null_ _null_ _null_ _null_  circle_overleft _null_ _null_ _null_ ));
DESCR("overlaps or is left of");
DATA(insert OID = 1456 (  circle_overright	PGNSP PGUID 12 1 0 0 f f f t f i 2 0 16 "718 718" _null_ _null_ _null_ _null_  circle_overright _null_ _null_ _null_ ));
DESCR("overlaps or is right of");
DATA(insert OID = 1457 (  circle_right		PGNSP PGUID 12 1 0 0 f f f t f i 2 0 16 "718 718" _null_ _null_ _null_ _null_  circle_right _null_ _null_ _null_ ));
DESCR("is right of");
DATA(insert OID = 1458 (  circle_contained	PGNSP PGUID 12 1 0 0 f f f t f i 2 0 16 "718 718" _null_ _null_ _null_ _null_  circle_contained _null_ _null_ _null_ ));
DESCR("is contained by?");
DATA(insert OID = 1459 (  circle_overlap	PGNSP PGUID 12 1 0 0 f f f t f i 2 0 16 "718 718" _null_ _null_ _null_ _null_  circle_overlap _null_ _null_ _null_ ));
DESCR("overlaps");
DATA(insert OID = 1460 (  circle_below		PGNSP PGUID 12 1 0 0 f f f t f i 2 0 16 "718 718" _null_ _null_ _null_ _null_  circle_below _null_ _null_ _null_ ));
DESCR("is below");
DATA(insert OID = 1461 (  circle_above		PGNSP PGUID 12 1 0 0 f f f t f i 2 0 16 "718 718" _null_ _null_ _null_ _null_  circle_above _null_ _null_ _null_ ));
DESCR("is above");
DATA(insert OID = 1462 (  circle_eq			PGNSP PGUID 12 1 0 0 f f f t f i 2 0 16 "718 718" _null_ _null_ _null_ _null_  circle_eq _null_ _null_ _null_ ));
DESCR("equal by area");
DATA(insert OID = 1463 (  circle_ne			PGNSP PGUID 12 1 0 0 f f f t f i 2 0 16 "718 718" _null_ _null_ _null_ _null_  circle_ne _null_ _null_ _null_ ));
DESCR("not equal by area");
DATA(insert OID = 1464 (  circle_lt			PGNSP PGUID 12 1 0 0 f f f t f i 2 0 16 "718 718" _null_ _null_ _null_ _null_  circle_lt _null_ _null_ _null_ ));
DESCR("less-than by area");
DATA(insert OID = 1465 (  circle_gt			PGNSP PGUID 12 1 0 0 f f f t f i 2 0 16 "718 718" _null_ _null_ _null_ _null_  circle_gt _null_ _null_ _null_ ));
DESCR("greater-than by area");
DATA(insert OID = 1466 (  circle_le			PGNSP PGUID 12 1 0 0 f f f t f i 2 0 16 "718 718" _null_ _null_ _null_ _null_  circle_le _null_ _null_ _null_ ));
DESCR("less-than-or-equal by area");
DATA(insert OID = 1467 (  circle_ge			PGNSP PGUID 12 1 0 0 f f f t f i 2 0 16 "718 718" _null_ _null_ _null_ _null_  circle_ge _null_ _null_ _null_ ));
DESCR("greater-than-or-equal by area");
DATA(insert OID = 1468 (  area				PGNSP PGUID 12 1 0 0 f f f t f i 1 0 701 "718" _null_ _null_ _null_ _null_ circle_area _null_ _null_ _null_ ));
DESCR("area of circle");
DATA(insert OID = 1469 (  diameter			PGNSP PGUID 12 1 0 0 f f f t f i 1 0 701 "718" _null_ _null_ _null_ _null_ circle_diameter _null_ _null_ _null_ ));
DESCR("diameter of circle");
DATA(insert OID = 1470 (  radius			PGNSP PGUID 12 1 0 0 f f f t f i 1 0 701 "718" _null_ _null_ _null_ _null_ circle_radius _null_ _null_ _null_ ));
DESCR("radius of circle");
DATA(insert OID = 1471 (  circle_distance	PGNSP PGUID 12 1 0 0 f f f t f i 2 0 701 "718 718" _null_ _null_ _null_ _null_ circle_distance _null_ _null_ _null_ ));
DESCR("distance between");
DATA(insert OID = 1472 (  circle_center		PGNSP PGUID 12 1 0 0 f f f t f i 1 0 600 "718" _null_ _null_ _null_ _null_ circle_center _null_ _null_ _null_ ));
DESCR("center of");
DATA(insert OID = 1473 (  circle			PGNSP PGUID 12 1 0 0 f f f t f i 2 0 718 "600 701" _null_ _null_ _null_ _null_ cr_circle _null_ _null_ _null_ ));
DESCR("convert point and radius to circle");
DATA(insert OID = 1474 (  circle			PGNSP PGUID 12 1 0 0 f f f t f i 1 0 718 "604" _null_ _null_ _null_ _null_ poly_circle _null_ _null_ _null_ ));
DESCR("convert polygon to circle");
DATA(insert OID = 1475 (  polygon			PGNSP PGUID 12 1 0 0 f f f t f i 2 0 604 "23 718" _null_ _null_ _null_ _null_	circle_poly _null_ _null_ _null_ ));
DESCR("convert vertex count and circle to polygon");
DATA(insert OID = 1476 (  dist_pc			PGNSP PGUID 12 1 0 0 f f f t f i 2 0 701 "600 718" _null_ _null_ _null_ _null_ dist_pc _null_ _null_ _null_ ));
DESCR("distance between point and circle");
DATA(insert OID = 1477 (  circle_contain_pt PGNSP PGUID 12 1 0 0 f f f t f i 2 0 16 "718 600" _null_ _null_ _null_ _null_  circle_contain_pt _null_ _null_ _null_ ));
DESCR("circle contains point?");
DATA(insert OID = 1478 (  pt_contained_circle	PGNSP PGUID 12 1 0 0 f f f t f i 2 0 16 "600 718" _null_ _null_ _null_ _null_  pt_contained_circle _null_ _null_ _null_ ));
DESCR("point contained in circle?");
DATA(insert OID = 1479 (  circle			PGNSP PGUID 12 1 0 0 f f f t f i 1 0 718 "603" _null_ _null_ _null_ _null_ box_circle _null_ _null_ _null_ ));
DESCR("convert box to circle");
DATA(insert OID = 1480 (  box				PGNSP PGUID 12 1 0 0 f f f t f i 1 0 603 "718" _null_ _null_ _null_ _null_ circle_box _null_ _null_ _null_ ));
DESCR("convert circle to box");
DATA(insert OID = 1481 (  tinterval			 PGNSP PGUID 12 1 0 0 f f f t f i 2 0 704 "702 702" _null_ _null_ _null_ _null_ mktinterval _null_ _null_ _null_ ));
DESCR("convert to tinterval");

DATA(insert OID = 1482 (  lseg_ne			PGNSP PGUID 12 1 0 0 f f f t f i 2 0 16 "601 601" _null_ _null_ _null_ _null_  lseg_ne _null_ _null_ _null_ ));
DESCR("not equal");
DATA(insert OID = 1483 (  lseg_lt			PGNSP PGUID 12 1 0 0 f f f t f i 2 0 16 "601 601" _null_ _null_ _null_ _null_  lseg_lt _null_ _null_ _null_ ));
DESCR("less-than by length");
DATA(insert OID = 1484 (  lseg_le			PGNSP PGUID 12 1 0 0 f f f t f i 2 0 16 "601 601" _null_ _null_ _null_ _null_  lseg_le _null_ _null_ _null_ ));
DESCR("less-than-or-equal by length");
DATA(insert OID = 1485 (  lseg_gt			PGNSP PGUID 12 1 0 0 f f f t f i 2 0 16 "601 601" _null_ _null_ _null_ _null_  lseg_gt _null_ _null_ _null_ ));
DESCR("greater-than by length");
DATA(insert OID = 1486 (  lseg_ge			PGNSP PGUID 12 1 0 0 f f f t f i 2 0 16 "601 601" _null_ _null_ _null_ _null_  lseg_ge _null_ _null_ _null_ ));
DESCR("greater-than-or-equal by length");
DATA(insert OID = 1487 (  lseg_length		PGNSP PGUID 12 1 0 0 f f f t f i 1 0 701 "601" _null_ _null_ _null_ _null_ lseg_length _null_ _null_ _null_ ));
DESCR("distance between endpoints");
DATA(insert OID = 1488 (  close_ls			PGNSP PGUID 12 1 0 0 f f f t f i 2 0 600 "628 601" _null_ _null_ _null_ _null_ close_ls _null_ _null_ _null_ ));
DESCR("closest point to line on line segment");
DATA(insert OID = 1489 (  close_lseg		PGNSP PGUID 12 1 0 0 f f f t f i 2 0 600 "601 601" _null_ _null_ _null_ _null_ close_lseg _null_ _null_ _null_ ));
DESCR("closest point to line segment on line segment");

DATA(insert OID = 1490 (  line_in			PGNSP PGUID 12 1 0 0 f f f t f i 1 0 628 "2275" _null_ _null_ _null_ _null_ line_in _null_ _null_ _null_ ));
DESCR("I/O");
DATA(insert OID = 1491 (  line_out			PGNSP PGUID 12 1 0 0 f f f t f i 1 0 2275 "628" _null_ _null_ _null_ _null_ line_out _null_ _null_ _null_ ));
DESCR("I/O");
DATA(insert OID = 1492 (  line_eq			PGNSP PGUID 12 1 0 0 f f f t f i 2 0 16 "628 628" _null_ _null_ _null_ _null_ line_eq _null_ _null_ _null_ ));
DESCR("lines equal?");
DATA(insert OID = 1493 (  line				PGNSP PGUID 12 1 0 0 f f f t f i 2 0 628 "600 600" _null_ _null_ _null_ _null_ line_construct_pp _null_ _null_ _null_ ));
DESCR("line from points");
DATA(insert OID = 1494 (  line_interpt		PGNSP PGUID 12 1 0 0 f f f t f i 2 0 600 "628 628" _null_ _null_ _null_ _null_ line_interpt _null_ _null_ _null_ ));
DESCR("intersection point");
DATA(insert OID = 1495 (  line_intersect	PGNSP PGUID 12 1 0 0 f f f t f i 2 0 16 "628 628" _null_ _null_ _null_ _null_  line_intersect _null_ _null_ _null_ ));
DESCR("intersect?");
DATA(insert OID = 1496 (  line_parallel		PGNSP PGUID 12 1 0 0 f f f t f i 2 0 16 "628 628" _null_ _null_ _null_ _null_  line_parallel _null_ _null_ _null_ ));
DESCR("parallel?");
DATA(insert OID = 1497 (  line_perp			PGNSP PGUID 12 1 0 0 f f f t f i 2 0 16 "628 628" _null_ _null_ _null_ _null_  line_perp _null_ _null_ _null_ ));
DESCR("perpendicular?");
DATA(insert OID = 1498 (  line_vertical		PGNSP PGUID 12 1 0 0 f f f t f i 1 0 16 "628" _null_ _null_ _null_ _null_  line_vertical _null_ _null_ _null_ ));
DESCR("vertical?");
DATA(insert OID = 1499 (  line_horizontal	PGNSP PGUID 12 1 0 0 f f f t f i 1 0 16 "628" _null_ _null_ _null_ _null_  line_horizontal _null_ _null_ _null_ ));
DESCR("horizontal?");

/* OIDS 1500 - 1599 */

DATA(insert OID = 1530 (  length			PGNSP PGUID 12 1 0 0 f f f t f i 1 0 701 "601" _null_ _null_ _null_ _null_ lseg_length _null_ _null_ _null_ ));
DESCR("distance between endpoints");
DATA(insert OID = 1531 (  length			PGNSP PGUID 12 1 0 0 f f f t f i 1 0 701 "602" _null_ _null_ _null_ _null_ path_length _null_ _null_ _null_ ));
DESCR("sum of path segments");


DATA(insert OID = 1532 (  point				PGNSP PGUID 12 1 0 0 f f f t f i 1 0 600 "601" _null_ _null_ _null_ _null_ lseg_center _null_ _null_ _null_ ));
DESCR("center of");
DATA(insert OID = 1533 (  point				PGNSP PGUID 12 1 0 0 f f f t f i 1 0 600 "602" _null_ _null_ _null_ _null_ path_center _null_ _null_ _null_ ));
DESCR("center of");
DATA(insert OID = 1534 (  point				PGNSP PGUID 12 1 0 0 f f f t f i 1 0 600 "603" _null_ _null_ _null_ _null_ box_center _null_ _null_ _null_ ));
DESCR("center of");
DATA(insert OID = 1540 (  point				PGNSP PGUID 12 1 0 0 f f f t f i 1 0 600 "604" _null_ _null_ _null_ _null_ poly_center _null_ _null_ _null_ ));
DESCR("center of");
DATA(insert OID = 1541 (  lseg				PGNSP PGUID 12 1 0 0 f f f t f i 1 0 601 "603" _null_ _null_ _null_ _null_ box_diagonal _null_ _null_ _null_ ));
DESCR("diagonal of");
DATA(insert OID = 1542 (  center			PGNSP PGUID 12 1 0 0 f f f t f i 1 0 600 "603" _null_ _null_ _null_ _null_ box_center _null_ _null_ _null_ ));
DESCR("center of");
DATA(insert OID = 1543 (  center			PGNSP PGUID 12 1 0 0 f f f t f i 1 0 600 "718" _null_ _null_ _null_ _null_ circle_center _null_ _null_ _null_ ));
DESCR("center of");
DATA(insert OID = 1544 (  polygon			PGNSP PGUID 14 1 0 0 f f f t f i 1 0 604 "718" _null_ _null_ _null_ _null_ "select pg_catalog.polygon(12, $1)" _null_ _null_ _null_ ));
DESCR("convert circle to 12-vertex polygon");
DATA(insert OID = 1545 (  npoints			PGNSP PGUID 12 1 0 0 f f f t f i 1 0 23 "602" _null_ _null_ _null_ _null_  path_npoints _null_ _null_ _null_ ));
DESCR("number of points in path");
DATA(insert OID = 1556 (  npoints			PGNSP PGUID 12 1 0 0 f f f t f i 1 0 23 "604" _null_ _null_ _null_ _null_  poly_npoints _null_ _null_ _null_ ));
DESCR("number of points in polygon");

DATA(insert OID = 1564 (  bit_in			PGNSP PGUID 12 1 0 0 f f f t f i 3 0 1560 "2275 26 23" _null_ _null_ _null_ _null_ bit_in _null_ _null_ _null_ ));
DESCR("I/O");
DATA(insert OID = 1565 (  bit_out			PGNSP PGUID 12 1 0 0 f f f t f i 1 0 2275 "1560" _null_ _null_ _null_ _null_ bit_out _null_ _null_ _null_ ));
DESCR("I/O");
DATA(insert OID = 2919 (  bittypmodin		PGNSP PGUID 12 1 0 0 f f f t f i 1 0 23 "1263" _null_ _null_ _null_ _null_	bittypmodin _null_ _null_ _null_ ));
DESCR("I/O typmod");
DATA(insert OID = 2920 (  bittypmodout		PGNSP PGUID 12 1 0 0 f f f t f i 1 0 2275 "23" _null_ _null_ _null_ _null_	bittypmodout _null_ _null_ _null_ ));
DESCR("I/O typmod");

DATA(insert OID = 1569 (  like				PGNSP PGUID 12 1 0 0 f f f t f i 2 0 16 "25 25" _null_ _null_ _null_ _null_ textlike _null_ _null_ _null_ ));
DESCR("matches LIKE expression");
DATA(insert OID = 1570 (  notlike			PGNSP PGUID 12 1 0 0 f f f t f i 2 0 16 "25 25" _null_ _null_ _null_ _null_ textnlike _null_ _null_ _null_ ));
DESCR("does not match LIKE expression");
DATA(insert OID = 1571 (  like				PGNSP PGUID 12 1 0 0 f f f t f i 2 0 16 "19 25" _null_ _null_ _null_ _null_ namelike _null_ _null_ _null_ ));
DESCR("matches LIKE expression");
DATA(insert OID = 1572 (  notlike			PGNSP PGUID 12 1 0 0 f f f t f i 2 0 16 "19 25" _null_ _null_ _null_ _null_ namenlike _null_ _null_ _null_ ));
DESCR("does not match LIKE expression");


/* SEQUENCE functions */
DATA(insert OID = 1574 (  nextval			PGNSP PGUID 12 1 0 0 f f f t f v 1 0 20 "2205" _null_ _null_ _null_ _null_	nextval_oid _null_ _null_ _null_ ));
DESCR("sequence next value");
DATA(insert OID = 1575 (  currval			PGNSP PGUID 12 1 0 0 f f f t f v 1 0 20 "2205" _null_ _null_ _null_ _null_	currval_oid _null_ _null_ _null_ ));
DESCR("sequence current value");
DATA(insert OID = 1576 (  setval			PGNSP PGUID 12 1 0 0 f f f t f v 2 0 20 "2205 20" _null_ _null_ _null_ _null_  setval_oid _null_ _null_ _null_ ));
DESCR("set sequence value");
DATA(insert OID = 1765 (  setval			PGNSP PGUID 12 1 0 0 f f f t f v 3 0 20 "2205 20 16" _null_ _null_ _null_ _null_ setval3_oid _null_ _null_ _null_ ));
DESCR("set sequence value and iscalled status");

DATA(insert OID = 1579 (  varbit_in			PGNSP PGUID 12 1 0 0 f f f t f i 3 0 1562 "2275 26 23" _null_ _null_ _null_ _null_ varbit_in _null_ _null_ _null_ ));
DESCR("I/O");
DATA(insert OID = 1580 (  varbit_out		PGNSP PGUID 12 1 0 0 f f f t f i 1 0 2275 "1562" _null_ _null_ _null_ _null_ varbit_out _null_ _null_ _null_ ));
DESCR("I/O");
DATA(insert OID = 2902 (  varbittypmodin	PGNSP PGUID 12 1 0 0 f f f t f i 1 0 23 "1263" _null_ _null_ _null_ _null_	varbittypmodin _null_ _null_ _null_ ));
DESCR("I/O typmod");
DATA(insert OID = 2921 (  varbittypmodout	PGNSP PGUID 12 1 0 0 f f f t f i 1 0 2275 "23" _null_ _null_ _null_ _null_	varbittypmodout _null_ _null_ _null_ ));
DESCR("I/O typmod");

DATA(insert OID = 1581 (  biteq				PGNSP PGUID 12 1 0 0 f f f t f i 2 0 16 "1560 1560" _null_ _null_ _null_ _null_ biteq _null_ _null_ _null_ ));
DESCR("equal");
DATA(insert OID = 1582 (  bitne				PGNSP PGUID 12 1 0 0 f f f t f i 2 0 16 "1560 1560" _null_ _null_ _null_ _null_ bitne _null_ _null_ _null_ ));
DESCR("not equal");
DATA(insert OID = 1592 (  bitge				PGNSP PGUID 12 1 0 0 f f f t f i 2 0 16 "1560 1560" _null_ _null_ _null_ _null_ bitge _null_ _null_ _null_ ));
DESCR("greater than or equal");
DATA(insert OID = 1593 (  bitgt				PGNSP PGUID 12 1 0 0 f f f t f i 2 0 16 "1560 1560" _null_ _null_ _null_ _null_ bitgt _null_ _null_ _null_ ));
DESCR("greater than");
DATA(insert OID = 1594 (  bitle				PGNSP PGUID 12 1 0 0 f f f t f i 2 0 16 "1560 1560" _null_ _null_ _null_ _null_ bitle _null_ _null_ _null_ ));
DESCR("less than or equal");
DATA(insert OID = 1595 (  bitlt				PGNSP PGUID 12 1 0 0 f f f t f i 2 0 16 "1560 1560" _null_ _null_ _null_ _null_ bitlt _null_ _null_ _null_ ));
DESCR("less than");
DATA(insert OID = 1596 (  bitcmp			PGNSP PGUID 12 1 0 0 f f f t f i 2 0 23 "1560 1560" _null_ _null_ _null_ _null_ bitcmp _null_ _null_ _null_ ));
DESCR("compare");

DATA(insert OID = 1598 (  random			PGNSP PGUID 12 1 0 0 f f f t f v 0 0 701 "" _null_ _null_ _null_ _null_ drandom _null_ _null_ _null_ ));
DESCR("random value");
DATA(insert OID = 1599 (  setseed			PGNSP PGUID 12 1 0 0 f f f t f v 1 0 2278 "701" _null_ _null_ _null_ _null_ setseed _null_ _null_ _null_ ));
DESCR("set random seed");

/* OIDS 1600 - 1699 */

DATA(insert OID = 1600 (  asin				PGNSP PGUID 12 1 0 0 f f f t f i 1 0 701 "701" _null_ _null_ _null_ _null_ dasin _null_ _null_ _null_ ));
DESCR("arcsine");
DATA(insert OID = 1601 (  acos				PGNSP PGUID 12 1 0 0 f f f t f i 1 0 701 "701" _null_ _null_ _null_ _null_ dacos _null_ _null_ _null_ ));
DESCR("arccosine");
DATA(insert OID = 1602 (  atan				PGNSP PGUID 12 1 0 0 f f f t f i 1 0 701 "701" _null_ _null_ _null_ _null_ datan _null_ _null_ _null_ ));
DESCR("arctangent");
DATA(insert OID = 1603 (  atan2				PGNSP PGUID 12 1 0 0 f f f t f i 2 0 701 "701 701" _null_ _null_ _null_ _null_ datan2 _null_ _null_ _null_ ));
DESCR("arctangent, two arguments");
DATA(insert OID = 1604 (  sin				PGNSP PGUID 12 1 0 0 f f f t f i 1 0 701 "701" _null_ _null_ _null_ _null_ dsin _null_ _null_ _null_ ));
DESCR("sine");
DATA(insert OID = 1605 (  cos				PGNSP PGUID 12 1 0 0 f f f t f i 1 0 701 "701" _null_ _null_ _null_ _null_ dcos _null_ _null_ _null_ ));
DESCR("cosine");
DATA(insert OID = 1606 (  tan				PGNSP PGUID 12 1 0 0 f f f t f i 1 0 701 "701" _null_ _null_ _null_ _null_ dtan _null_ _null_ _null_ ));
DESCR("tangent");
DATA(insert OID = 1607 (  cot				PGNSP PGUID 12 1 0 0 f f f t f i 1 0 701 "701" _null_ _null_ _null_ _null_ dcot _null_ _null_ _null_ ));
DESCR("cotangent");
DATA(insert OID = 1608 (  degrees			PGNSP PGUID 12 1 0 0 f f f t f i 1 0 701 "701" _null_ _null_ _null_ _null_ degrees _null_ _null_ _null_ ));
DESCR("radians to degrees");
DATA(insert OID = 1609 (  radians			PGNSP PGUID 12 1 0 0 f f f t f i 1 0 701 "701" _null_ _null_ _null_ _null_ radians _null_ _null_ _null_ ));
DESCR("degrees to radians");
DATA(insert OID = 1610 (  pi				PGNSP PGUID 12 1 0 0 f f f t f i 0 0 701 "" _null_ _null_ _null_ _null_ dpi _null_ _null_ _null_ ));
DESCR("PI");

DATA(insert OID = 1618 (  interval_mul		PGNSP PGUID 12 1 0 0 f f f t f i 2 0 1186 "1186 701" _null_ _null_ _null_ _null_ interval_mul _null_ _null_ _null_ ));
DESCR("multiply interval");

DATA(insert OID = 1620 (  ascii				PGNSP PGUID 12 1 0 0 f f f t f i 1 0 23 "25" _null_ _null_ _null_ _null_ ascii _null_ _null_ _null_ ));
DESCR("convert first char to int4");
DATA(insert OID = 1621 (  chr				PGNSP PGUID 12 1 0 0 f f f t f i 1 0 25 "23" _null_ _null_ _null_ _null_ chr _null_ _null_ _null_ ));
DESCR("convert int4 to char");
DATA(insert OID = 1622 (  repeat			PGNSP PGUID 12 1 0 0 f f f t f i 2 0 25 "25 23" _null_ _null_ _null_ _null_ repeat _null_ _null_ _null_ ));
DESCR("replicate string int4 times");

DATA(insert OID = 1623 (  similar_escape	PGNSP PGUID 12 1 0 0 f f f f f i 2 0 25 "25 25" _null_ _null_ _null_ _null_ similar_escape _null_ _null_ _null_ ));
DESCR("convert SQL99 regexp pattern to POSIX style");

DATA(insert OID = 1624 (  mul_d_interval	PGNSP PGUID 12 1 0 0 f f f t f i 2 0 1186 "701 1186" _null_ _null_ _null_ _null_ mul_d_interval _null_ _null_ _null_ ));

DATA(insert OID = 1631 (  bpcharlike	   PGNSP PGUID 12 1 0 0 f f f t f i 2 0 16 "1042 25" _null_ _null_ _null_ _null_ textlike _null_ _null_ _null_ ));
DESCR("matches LIKE expression");
DATA(insert OID = 1632 (  bpcharnlike	   PGNSP PGUID 12 1 0 0 f f f t f i 2 0 16 "1042 25" _null_ _null_ _null_ _null_ textnlike _null_ _null_ _null_ ));
DESCR("does not match LIKE expression");

DATA(insert OID = 1633 (  texticlike		PGNSP PGUID 12 1 0 0 f f f t f i 2 0 16 "25 25" _null_ _null_ _null_ _null_ texticlike _null_ _null_ _null_ ));
DESCR("matches LIKE expression, case-insensitive");
DATA(insert OID = 1634 (  texticnlike		PGNSP PGUID 12 1 0 0 f f f t f i 2 0 16 "25 25" _null_ _null_ _null_ _null_ texticnlike _null_ _null_ _null_ ));
DESCR("does not match LIKE expression, case-insensitive");
DATA(insert OID = 1635 (  nameiclike		PGNSP PGUID 12 1 0 0 f f f t f i 2 0 16 "19 25" _null_ _null_ _null_ _null_ nameiclike _null_ _null_ _null_ ));
DESCR("matches LIKE expression, case-insensitive");
DATA(insert OID = 1636 (  nameicnlike		PGNSP PGUID 12 1 0 0 f f f t f i 2 0 16 "19 25" _null_ _null_ _null_ _null_ nameicnlike _null_ _null_ _null_ ));
DESCR("does not match LIKE expression, case-insensitive");
DATA(insert OID = 1637 (  like_escape		PGNSP PGUID 12 1 0 0 f f f t f i 2 0 25 "25 25" _null_ _null_ _null_ _null_ like_escape _null_ _null_ _null_ ));
DESCR("convert LIKE pattern to use backslash escapes");

DATA(insert OID = 1656 (  bpcharicregexeq	 PGNSP PGUID 12 1 0 0 f f f t f i 2 0 16 "1042 25" _null_ _null_ _null_ _null_ texticregexeq _null_ _null_ _null_ ));
DESCR("matches regex., case-insensitive");
DATA(insert OID = 1657 (  bpcharicregexne	 PGNSP PGUID 12 1 0 0 f f f t f i 2 0 16 "1042 25" _null_ _null_ _null_ _null_ texticregexne _null_ _null_ _null_ ));
DESCR("does not match regex., case-insensitive");
DATA(insert OID = 1658 (  bpcharregexeq    PGNSP PGUID 12 1 0 0 f f f t f i 2 0 16 "1042 25" _null_ _null_ _null_ _null_ textregexeq _null_ _null_ _null_ ));
DESCR("matches regex., case-sensitive");
DATA(insert OID = 1659 (  bpcharregexne    PGNSP PGUID 12 1 0 0 f f f t f i 2 0 16 "1042 25" _null_ _null_ _null_ _null_ textregexne _null_ _null_ _null_ ));
DESCR("does not match regex., case-sensitive");
DATA(insert OID = 1660 (  bpchariclike		PGNSP PGUID 12 1 0 0 f f f t f i 2 0 16 "1042 25" _null_ _null_ _null_ _null_ texticlike _null_ _null_ _null_ ));
DESCR("matches LIKE expression, case-insensitive");
DATA(insert OID = 1661 (  bpcharicnlike		PGNSP PGUID 12 1 0 0 f f f t f i 2 0 16 "1042 25" _null_ _null_ _null_ _null_ texticnlike _null_ _null_ _null_ ));
DESCR("does not match LIKE expression, case-insensitive");

/* Oracle Compatibility Related Functions - By Edmund Mergl <E.Mergl@bawue.de> */
DATA(insert OID =  868 (  strpos	   PGNSP PGUID 12 1 0 0 f f f t f i 2 0 23 "25 25" _null_ _null_ _null_ _null_ textpos _null_ _null_ _null_ ));
DESCR("find position of substring");
DATA(insert OID =  870 (  lower		   PGNSP PGUID 12 1 0 0 f f f t f i 1 0 25 "25" _null_ _null_ _null_ _null_ lower _null_ _null_ _null_ ));
DESCR("lowercase");
DATA(insert OID =  871 (  upper		   PGNSP PGUID 12 1 0 0 f f f t f i 1 0 25 "25" _null_ _null_ _null_ _null_ upper _null_ _null_ _null_ ));
DESCR("uppercase");
DATA(insert OID =  872 (  initcap	   PGNSP PGUID 12 1 0 0 f f f t f i 1 0 25 "25" _null_ _null_ _null_ _null_ initcap _null_ _null_ _null_ ));
DESCR("capitalize each word");
DATA(insert OID =  873 (  lpad		   PGNSP PGUID 12 1 0 0 f f f t f i 3 0 25 "25 23 25" _null_ _null_ _null_ _null_	lpad _null_ _null_ _null_ ));
DESCR("left-pad string to length");
DATA(insert OID =  874 (  rpad		   PGNSP PGUID 12 1 0 0 f f f t f i 3 0 25 "25 23 25" _null_ _null_ _null_ _null_	rpad _null_ _null_ _null_ ));
DESCR("right-pad string to length");
DATA(insert OID =  875 (  ltrim		   PGNSP PGUID 12 1 0 0 f f f t f i 2 0 25 "25 25" _null_ _null_ _null_ _null_ ltrim _null_ _null_ _null_ ));
DESCR("trim selected characters from left end of string");
DATA(insert OID =  876 (  rtrim		   PGNSP PGUID 12 1 0 0 f f f t f i 2 0 25 "25 25" _null_ _null_ _null_ _null_ rtrim _null_ _null_ _null_ ));
DESCR("trim selected characters from right end of string");
DATA(insert OID =  877 (  substr	   PGNSP PGUID 12 1 0 0 f f f t f i 3 0 25 "25 23 23" _null_ _null_ _null_ _null_	text_substr _null_ _null_ _null_ ));
DESCR("return portion of string");
DATA(insert OID =  878 (  translate    PGNSP PGUID 12 1 0 0 f f f t f i 3 0 25 "25 25 25" _null_ _null_ _null_ _null_	translate _null_ _null_ _null_ ));
DESCR("map a set of character appearing in string");
DATA(insert OID =  879 (  lpad		   PGNSP PGUID 14 1 0 0 f f f t f i 2 0 25 "25 23" _null_ _null_ _null_ _null_ "select pg_catalog.lpad($1, $2, '' '')" _null_ _null_ _null_ ));
DESCR("left-pad string to length");
DATA(insert OID =  880 (  rpad		   PGNSP PGUID 14 1 0 0 f f f t f i 2 0 25 "25 23" _null_ _null_ _null_ _null_ "select pg_catalog.rpad($1, $2, '' '')" _null_ _null_ _null_ ));
DESCR("right-pad string to length");
DATA(insert OID =  881 (  ltrim		   PGNSP PGUID 12 1 0 0 f f f t f i 1 0 25 "25" _null_ _null_ _null_ _null_ ltrim1 _null_ _null_ _null_ ));
DESCR("trim spaces from left end of string");
DATA(insert OID =  882 (  rtrim		   PGNSP PGUID 12 1 0 0 f f f t f i 1 0 25 "25" _null_ _null_ _null_ _null_ rtrim1 _null_ _null_ _null_ ));
DESCR("trim spaces from right end of string");
DATA(insert OID =  883 (  substr	   PGNSP PGUID 12 1 0 0 f f f t f i 2 0 25 "25 23" _null_ _null_ _null_ _null_ text_substr_no_len _null_ _null_ _null_ ));
DESCR("return portion of string");
DATA(insert OID =  884 (  btrim		   PGNSP PGUID 12 1 0 0 f f f t f i 2 0 25 "25 25" _null_ _null_ _null_ _null_ btrim _null_ _null_ _null_ ));
DESCR("trim selected characters from both ends of string");
DATA(insert OID =  885 (  btrim		   PGNSP PGUID 12 1 0 0 f f f t f i 1 0 25 "25" _null_ _null_ _null_ _null_ btrim1 _null_ _null_ _null_ ));
DESCR("trim spaces from both ends of string");

DATA(insert OID =  936 (  substring    PGNSP PGUID 12 1 0 0 f f f t f i 3 0 25 "25 23 23" _null_ _null_ _null_ _null_	text_substr _null_ _null_ _null_ ));
DESCR("return portion of string");
DATA(insert OID =  937 (  substring    PGNSP PGUID 12 1 0 0 f f f t f i 2 0 25 "25 23" _null_ _null_ _null_ _null_ text_substr_no_len _null_ _null_ _null_ ));
DESCR("return portion of string");
DATA(insert OID =  2087 ( replace	   PGNSP PGUID 12 1 0 0 f f f t f i 3 0 25 "25 25 25" _null_ _null_ _null_ _null_	replace_text _null_ _null_ _null_ ));
DESCR("replace all occurrences in string of old_substr with new_substr");
DATA(insert OID =  2284 ( regexp_replace	   PGNSP PGUID 12 1 0 0 f f f t f i 3 0 25 "25 25 25" _null_ _null_ _null_ _null_	textregexreplace_noopt _null_ _null_ _null_ ));
DESCR("replace text using regexp");
DATA(insert OID =  2285 ( regexp_replace	   PGNSP PGUID 12 1 0 0 f f f t f i 4 0 25 "25 25 25 25" _null_ _null_ _null_ _null_ textregexreplace _null_ _null_ _null_ ));
DESCR("replace text using regexp");
DATA(insert OID =  2763 ( regexp_matches   PGNSP PGUID 12 1 1 0 f f f t t i 2 0 1009 "25 25" _null_ _null_ _null_ _null_ regexp_matches_no_flags _null_ _null_ _null_ ));
DESCR("return all match groups for regexp");
DATA(insert OID =  2764 ( regexp_matches   PGNSP PGUID 12 1 10 0 f f f t t i 3 0 1009 "25 25 25" _null_ _null_ _null_ _null_ regexp_matches _null_ _null_ _null_ ));
DESCR("return all match groups for regexp");
DATA(insert OID =  2088 ( split_part   PGNSP PGUID 12 1 0 0 f f f t f i 3 0 25 "25 25 23" _null_ _null_ _null_ _null_	split_text _null_ _null_ _null_ ));
DESCR("split string by field_sep and return field_num");
DATA(insert OID =  2765 ( regexp_split_to_table PGNSP PGUID 12 1 1000 0 f f f t t i 2 0 25 "25 25" _null_ _null_ _null_ _null_	regexp_split_to_table_no_flags _null_ _null_ _null_ ));
DESCR("split string by pattern");
DATA(insert OID =  2766 ( regexp_split_to_table PGNSP PGUID 12 1 1000 0 f f f t t i 3 0 25 "25 25 25" _null_ _null_ _null_ _null_	regexp_split_to_table _null_ _null_ _null_ ));
DESCR("split string by pattern");
DATA(insert OID =  2767 ( regexp_split_to_array PGNSP PGUID 12 1 0 0 f f f t f i 2 0 1009 "25 25" _null_ _null_ _null_ _null_	regexp_split_to_array_no_flags _null_ _null_ _null_ ));
DESCR("split string by pattern");
DATA(insert OID =  2768 ( regexp_split_to_array PGNSP PGUID 12 1 0 0 f f f t f i 3 0 1009 "25 25 25" _null_ _null_ _null_ _null_ regexp_split_to_array _null_ _null_ _null_ ));
DESCR("split string by pattern");
DATA(insert OID =  2089 ( to_hex	   PGNSP PGUID 12 1 0 0 f f f t f i 1 0 25 "23" _null_ _null_ _null_ _null_ to_hex32 _null_ _null_ _null_ ));
DESCR("convert int4 number to hex");
DATA(insert OID =  2090 ( to_hex	   PGNSP PGUID 12 1 0 0 f f f t f i 1 0 25 "20" _null_ _null_ _null_ _null_ to_hex64 _null_ _null_ _null_ ));
DESCR("convert int8 number to hex");

/* for character set encoding support */

/* return database encoding name */
DATA(insert OID = 1039 (  getdatabaseencoding	   PGNSP PGUID 12 1 0 0 f f f t f s 0 0 19 "" _null_ _null_ _null_ _null_ getdatabaseencoding _null_ _null_ _null_ ));
DESCR("encoding name of current database");

/* return client encoding name i.e. session encoding */
DATA(insert OID = 810 (  pg_client_encoding    PGNSP PGUID 12 1 0 0 f f f t f s 0 0 19 "" _null_ _null_ _null_ _null_ pg_client_encoding _null_ _null_ _null_ ));
DESCR("encoding name of current database");

DATA(insert OID = 1713 (  length		   PGNSP PGUID 12 1 0 0 f f f t f s 2 0 23 "17 19" _null_ _null_ _null_ _null_ length_in_encoding _null_ _null_ _null_ ));
DESCR("length of string in specified encoding");

DATA(insert OID = 1714 (  convert_from		   PGNSP PGUID 12 1 0 0 f f f t f s 2 0 25 "17 19" _null_ _null_ _null_ _null_ pg_convert_from _null_ _null_ _null_ ));
DESCR("convert string with specified source encoding name");

DATA(insert OID = 1717 (  convert_to		   PGNSP PGUID 12 1 0 0 f f f t f s 2 0 17 "25 19" _null_ _null_ _null_ _null_ pg_convert_to _null_ _null_ _null_ ));
DESCR("convert string with specified destination encoding name");

DATA(insert OID = 1813 (  convert		   PGNSP PGUID 12 1 0 0 f f f t f s 3 0 17 "17 19 19" _null_ _null_ _null_ _null_ pg_convert _null_ _null_ _null_ ));
DESCR("convert string with specified encoding names");

DATA(insert OID = 1264 (  pg_char_to_encoding	   PGNSP PGUID 12 1 0 0 f f f t f s 1 0 23 "19" _null_ _null_ _null_ _null_ PG_char_to_encoding _null_ _null_ _null_ ));
DESCR("convert encoding name to encoding id");

DATA(insert OID = 1597 (  pg_encoding_to_char	   PGNSP PGUID 12 1 0 0 f f f t f s 1 0 19 "23" _null_ _null_ _null_ _null_ PG_encoding_to_char _null_ _null_ _null_ ));
DESCR("convert encoding id to encoding name");

DATA(insert OID = 2319 (  pg_encoding_max_length   PGNSP PGUID 12 1 0 0 f f f t f i 1 0 23 "23" _null_ _null_ _null_ _null_ pg_encoding_max_length_sql _null_ _null_ _null_ ));
DESCR("maximum octet length of a character in given encoding");

DATA(insert OID = 1638 (  oidgt				   PGNSP PGUID 12 1 0 0 f f f t f i 2 0 16 "26 26" _null_ _null_ _null_ _null_ oidgt _null_ _null_ _null_ ));
DESCR("greater-than");
DATA(insert OID = 1639 (  oidge				   PGNSP PGUID 12 1 0 0 f f f t f i 2 0 16 "26 26" _null_ _null_ _null_ _null_ oidge _null_ _null_ _null_ ));
DESCR("greater-than-or-equal");

/* System-view support functions */
DATA(insert OID = 1573 (  pg_get_ruledef	   PGNSP PGUID 12 1 0 0 f f f t f s 1 0 25 "26" _null_ _null_ _null_ _null_ pg_get_ruledef _null_ _null_ _null_ ));
DESCR("source text of a rule");
DATA(insert OID = 1640 (  pg_get_viewdef	   PGNSP PGUID 12 1 0 0 f f f t f s 1 0 25 "25" _null_ _null_ _null_ _null_ pg_get_viewdef_name _null_ _null_ _null_ ));
DESCR("select statement of a view");
DATA(insert OID = 1641 (  pg_get_viewdef	   PGNSP PGUID 12 1 0 0 f f f t f s 1 0 25 "26" _null_ _null_ _null_ _null_ pg_get_viewdef _null_ _null_ _null_ ));
DESCR("select statement of a view");
DATA(insert OID = 1642 (  pg_get_userbyid	   PGNSP PGUID 12 1 0 0 f f f t f s 1 0 19 "26" _null_ _null_ _null_ _null_ pg_get_userbyid _null_ _null_ _null_ ));
DESCR("role name by OID (with fallback)");
DATA(insert OID = 1643 (  pg_get_indexdef	   PGNSP PGUID 12 1 0 0 f f f t f s 1 0 25 "26" _null_ _null_ _null_ _null_ pg_get_indexdef _null_ _null_ _null_ ));
DESCR("index description");
DATA(insert OID = 1662 (  pg_get_triggerdef    PGNSP PGUID 12 1 0 0 f f f t f s 1 0 25 "26" _null_ _null_ _null_ _null_ pg_get_triggerdef _null_ _null_ _null_ ));
DESCR("trigger description");
DATA(insert OID = 1387 (  pg_get_constraintdef PGNSP PGUID 12 1 0 0 f f f t f s 1 0 25 "26" _null_ _null_ _null_ _null_ pg_get_constraintdef _null_ _null_ _null_ ));
DESCR("constraint description");
DATA(insert OID = 1716 (  pg_get_expr		   PGNSP PGUID 12 1 0 0 f f f t f s 2 0 25 "25 26" _null_ _null_ _null_ _null_ pg_get_expr _null_ _null_ _null_ ));
DESCR("deparse an encoded expression");
DATA(insert OID = 1665 (  pg_get_serial_sequence	PGNSP PGUID 12 1 0 0 f f f t f s 2 0 25 "25 25" _null_ _null_ _null_ _null_ pg_get_serial_sequence _null_ _null_ _null_ ));
DESCR("name of sequence for a serial column");
DATA(insert OID = 2098 (  pg_get_functiondef	PGNSP PGUID 12 1 0 0 f f f t f s 1 0 25 "26" _null_ _null_ _null_ _null_	pg_get_functiondef _null_ _null_ _null_ ));
DESCR("definition of a function");
DATA(insert OID = 2162 (  pg_get_function_arguments    PGNSP PGUID 12 1 0 0 f f f t f s 1 0 25 "26" _null_ _null_ _null_ _null_ pg_get_function_arguments _null_ _null_ _null_ ));
DESCR("argument list of a function");
DATA(insert OID = 2232 (  pg_get_function_identity_arguments	   PGNSP PGUID 12 1 0 0 f f f t f s 1 0 25 "26" _null_ _null_ _null_ _null_ pg_get_function_identity_arguments _null_ _null_ _null_ ));
DESCR("identity argument list of a function");
DATA(insert OID = 2165 (  pg_get_function_result	   PGNSP PGUID 12 1 0 0 f f f t f s 1 0 25 "26" _null_ _null_ _null_ _null_ pg_get_function_result _null_ _null_ _null_ ));
DESCR("result type of a function");

DATA(insert OID = 1686 (  pg_get_keywords		PGNSP PGUID 12 10 400 0 f f f t t s 0 0 2249 "" "{25,18,25}" "{o,o,o}" "{word,catcode,catdesc}" _null_ pg_get_keywords _null_ _null_ _null_ ));
DESCR("list of SQL keywords");

DATA(insert OID = 2289 (  pg_options_to_table		PGNSP PGUID 12 1 3 0 f f f t t s 1 0 2249 "1009" "{1009,25,25}" "{i,o,o}" "{options_array,option_name,option_value}" _null_ pg_options_to_table _null_ _null_ _null_ ));
DESCR("convert generic options array to name/value table");

DATA(insert OID = 1619 (  pg_typeof				PGNSP PGUID 12 1 0 0 f f f f f s 1 0 2206 "2276" _null_ _null_ _null_ _null_  pg_typeof _null_ _null_ _null_ ));
DESCR("returns the type of the argument");

/* Deferrable unique constraint trigger */
DATA(insert OID = 1250 (  unique_key_recheck	PGNSP PGUID 12 1 0 0 f f f t f v 0 0 2279 "" _null_ _null_ _null_ _null_ unique_key_recheck _null_ _null_ _null_ ));
DESCR("deferred UNIQUE constraint check");

/* Generic referential integrity constraint triggers */
DATA(insert OID = 1644 (  RI_FKey_check_ins		PGNSP PGUID 12 1 0 0 f f f t f v 0 0 2279 "" _null_ _null_ _null_ _null_ RI_FKey_check_ins _null_ _null_ _null_ ));
DESCR("referential integrity FOREIGN KEY ... REFERENCES");
DATA(insert OID = 1645 (  RI_FKey_check_upd		PGNSP PGUID 12 1 0 0 f f f t f v 0 0 2279 "" _null_ _null_ _null_ _null_ RI_FKey_check_upd _null_ _null_ _null_ ));
DESCR("referential integrity FOREIGN KEY ... REFERENCES");
DATA(insert OID = 1646 (  RI_FKey_cascade_del	PGNSP PGUID 12 1 0 0 f f f t f v 0 0 2279 "" _null_ _null_ _null_ _null_ RI_FKey_cascade_del _null_ _null_ _null_ ));
DESCR("referential integrity ON DELETE CASCADE");
DATA(insert OID = 1647 (  RI_FKey_cascade_upd	PGNSP PGUID 12 1 0 0 f f f t f v 0 0 2279 "" _null_ _null_ _null_ _null_ RI_FKey_cascade_upd _null_ _null_ _null_ ));
DESCR("referential integrity ON UPDATE CASCADE");
DATA(insert OID = 1648 (  RI_FKey_restrict_del	PGNSP PGUID 12 1 0 0 f f f t f v 0 0 2279 "" _null_ _null_ _null_ _null_ RI_FKey_restrict_del _null_ _null_ _null_ ));
DESCR("referential integrity ON DELETE RESTRICT");
DATA(insert OID = 1649 (  RI_FKey_restrict_upd	PGNSP PGUID 12 1 0 0 f f f t f v 0 0 2279 "" _null_ _null_ _null_ _null_ RI_FKey_restrict_upd _null_ _null_ _null_ ));
DESCR("referential integrity ON UPDATE RESTRICT");
DATA(insert OID = 1650 (  RI_FKey_setnull_del	PGNSP PGUID 12 1 0 0 f f f t f v 0 0 2279 "" _null_ _null_ _null_ _null_ RI_FKey_setnull_del _null_ _null_ _null_ ));
DESCR("referential integrity ON DELETE SET NULL");
DATA(insert OID = 1651 (  RI_FKey_setnull_upd	PGNSP PGUID 12 1 0 0 f f f t f v 0 0 2279 "" _null_ _null_ _null_ _null_ RI_FKey_setnull_upd _null_ _null_ _null_ ));
DESCR("referential integrity ON UPDATE SET NULL");
DATA(insert OID = 1652 (  RI_FKey_setdefault_del PGNSP PGUID 12 1 0 0 f f f t f v 0 0 2279 "" _null_ _null_ _null_ _null_ RI_FKey_setdefault_del _null_ _null_ _null_ ));
DESCR("referential integrity ON DELETE SET DEFAULT");
DATA(insert OID = 1653 (  RI_FKey_setdefault_upd PGNSP PGUID 12 1 0 0 f f f t f v 0 0 2279 "" _null_ _null_ _null_ _null_ RI_FKey_setdefault_upd _null_ _null_ _null_ ));
DESCR("referential integrity ON UPDATE SET DEFAULT");
DATA(insert OID = 1654 (  RI_FKey_noaction_del PGNSP PGUID 12 1 0 0 f f f t f v 0 0 2279 "" _null_ _null_ _null_ _null_ RI_FKey_noaction_del _null_ _null_ _null_ ));
DESCR("referential integrity ON DELETE NO ACTION");
DATA(insert OID = 1655 (  RI_FKey_noaction_upd PGNSP PGUID 12 1 0 0 f f f t f v 0 0 2279 "" _null_ _null_ _null_ _null_ RI_FKey_noaction_upd _null_ _null_ _null_ ));
DESCR("referential integrity ON UPDATE NO ACTION");

DATA(insert OID = 1666 (  varbiteq			PGNSP PGUID 12 1 0 0 f f f t f i 2 0 16 "1562 1562" _null_ _null_ _null_ _null_ biteq _null_ _null_ _null_ ));
DESCR("equal");
DATA(insert OID = 1667 (  varbitne			PGNSP PGUID 12 1 0 0 f f f t f i 2 0 16 "1562 1562" _null_ _null_ _null_ _null_ bitne _null_ _null_ _null_ ));
DESCR("not equal");
DATA(insert OID = 1668 (  varbitge			PGNSP PGUID 12 1 0 0 f f f t f i 2 0 16 "1562 1562" _null_ _null_ _null_ _null_ bitge _null_ _null_ _null_ ));
DESCR("greater than or equal");
DATA(insert OID = 1669 (  varbitgt			PGNSP PGUID 12 1 0 0 f f f t f i 2 0 16 "1562 1562" _null_ _null_ _null_ _null_ bitgt _null_ _null_ _null_ ));
DESCR("greater than");
DATA(insert OID = 1670 (  varbitle			PGNSP PGUID 12 1 0 0 f f f t f i 2 0 16 "1562 1562" _null_ _null_ _null_ _null_ bitle _null_ _null_ _null_ ));
DESCR("less than or equal");
DATA(insert OID = 1671 (  varbitlt			PGNSP PGUID 12 1 0 0 f f f t f i 2 0 16 "1562 1562" _null_ _null_ _null_ _null_ bitlt _null_ _null_ _null_ ));
DESCR("less than");
DATA(insert OID = 1672 (  varbitcmp			PGNSP PGUID 12 1 0 0 f f f t f i 2 0 23 "1562 1562" _null_ _null_ _null_ _null_ bitcmp _null_ _null_ _null_ ));
DESCR("compare");

DATA(insert OID = 1673 (  bitand			PGNSP PGUID 12 1 0 0 f f f t f i 2 0 1560 "1560 1560" _null_ _null_ _null_ _null_	bitand _null_ _null_ _null_ ));
DESCR("bitwise and");
DATA(insert OID = 1674 (  bitor				PGNSP PGUID 12 1 0 0 f f f t f i 2 0 1560 "1560 1560" _null_ _null_ _null_ _null_	bitor _null_ _null_ _null_ ));
DESCR("bitwise or");
DATA(insert OID = 1675 (  bitxor			PGNSP PGUID 12 1 0 0 f f f t f i 2 0 1560 "1560 1560" _null_ _null_ _null_ _null_	bitxor _null_ _null_ _null_ ));
DESCR("bitwise exclusive or");
DATA(insert OID = 1676 (  bitnot			PGNSP PGUID 12 1 0 0 f f f t f i 1 0 1560 "1560" _null_ _null_ _null_ _null_ bitnot _null_ _null_ _null_ ));
DESCR("bitwise not");
DATA(insert OID = 1677 (  bitshiftleft		PGNSP PGUID 12 1 0 0 f f f t f i 2 0 1560 "1560 23" _null_ _null_ _null_ _null_ bitshiftleft _null_ _null_ _null_ ));
DESCR("bitwise left shift");
DATA(insert OID = 1678 (  bitshiftright		PGNSP PGUID 12 1 0 0 f f f t f i 2 0 1560 "1560 23" _null_ _null_ _null_ _null_ bitshiftright _null_ _null_ _null_ ));
DESCR("bitwise right shift");
DATA(insert OID = 1679 (  bitcat			PGNSP PGUID 12 1 0 0 f f f t f i 2 0 1562 "1562 1562" _null_ _null_ _null_ _null_	bitcat _null_ _null_ _null_ ));
DESCR("bitwise concatenation");
DATA(insert OID = 1680 (  substring			PGNSP PGUID 12 1 0 0 f f f t f i 3 0 1560 "1560 23 23" _null_ _null_ _null_ _null_ bitsubstr _null_ _null_ _null_ ));
DESCR("return portion of bitstring");
DATA(insert OID = 1681 (  length			PGNSP PGUID 12 1 0 0 f f f t f i 1 0 23 "1560" _null_ _null_ _null_ _null_ bitlength _null_ _null_ _null_ ));
DESCR("bitstring length");
DATA(insert OID = 1682 (  octet_length		PGNSP PGUID 12 1 0 0 f f f t f i 1 0 23 "1560" _null_ _null_ _null_ _null_ bitoctetlength _null_ _null_ _null_ ));
DESCR("octet length");
DATA(insert OID = 1683 (  bit				PGNSP PGUID 12 1 0 0 f f f t f i 2 0 1560 "23 23" _null_ _null_ _null_ _null_	bitfromint4 _null_ _null_ _null_ ));
DESCR("int4 to bitstring");
DATA(insert OID = 1684 (  int4				PGNSP PGUID 12 1 0 0 f f f t f i 1 0 23 "1560" _null_ _null_ _null_ _null_ bittoint4 _null_ _null_ _null_ ));
DESCR("bitstring to int4");

DATA(insert OID = 1685 (  bit			   PGNSP PGUID 12 1 0 0 f f f t f i 3 0 1560 "1560 23 16" _null_ _null_ _null_ _null_ bit _null_ _null_ _null_ ));
DESCR("adjust bit() to typmod length");
DATA(insert OID = 1687 (  varbit		   PGNSP PGUID 12 1 0 0 f f f t f i 3 0 1562 "1562 23 16" _null_ _null_ _null_ _null_ varbit _null_ _null_ _null_ ));
DESCR("adjust varbit() to typmod length");

DATA(insert OID = 1698 (  position		   PGNSP PGUID 12 1 0 0 f f f t f i 2 0 23 "1560 1560" _null_ _null_ _null_ _null_ bitposition _null_ _null_ _null_ ));
DESCR("return position of sub-bitstring");
DATA(insert OID = 1699 (  substring		   PGNSP PGUID 12 1 0 0 f f f t f i 2 0 1560 "1560 23" _null_ _null_ _null_ _null_ bitsubstr_no_len _null_ _null_ _null_ ));
DESCR("return portion of bitstring");

DATA(insert OID = 3030 (  overlay		   PGNSP PGUID 12 1 0 0 f f f t f i 4 0 1560 "1560 1560 23 23" _null_ _null_ _null_ _null_	bitoverlay _null_ _null_ _null_ ));
DESCR("substitute portion of bitstring");
DATA(insert OID = 3031 (  overlay		   PGNSP PGUID 12 1 0 0 f f f t f i 3 0 1560 "1560 1560 23" _null_ _null_ _null_ _null_ bitoverlay_no_len _null_ _null_ _null_ ));
DESCR("substitute portion of bitstring");
DATA(insert OID = 3032 (  get_bit		   PGNSP PGUID 12 1 0 0 f f f t f i 2 0 23 "1560 23" _null_ _null_ _null_ _null_ bitgetbit _null_ _null_ _null_ ));
DESCR("get bit");
DATA(insert OID = 3033 (  set_bit		   PGNSP PGUID 12 1 0 0 f f f t f i 3 0 1560 "1560 23 23" _null_ _null_ _null_ _null_ bitsetbit _null_ _null_ _null_ ));
DESCR("set bit");

/* for mac type support */
DATA(insert OID = 436 (  macaddr_in			PGNSP PGUID 12 1 0 0 f f f t f i 1 0 829 "2275" _null_ _null_ _null_ _null_ macaddr_in _null_ _null_ _null_ ));
DESCR("I/O");
DATA(insert OID = 437 (  macaddr_out		PGNSP PGUID 12 1 0 0 f f f t f i 1 0 2275 "829" _null_ _null_ _null_ _null_ macaddr_out _null_ _null_ _null_ ));
DESCR("I/O");

DATA(insert OID = 753 (  trunc				PGNSP PGUID 12 1 0 0 f f f t f i 1 0 829 "829" _null_ _null_ _null_ _null_ macaddr_trunc _null_ _null_ _null_ ));
DESCR("MAC manufacturer fields");

DATA(insert OID = 830 (  macaddr_eq			PGNSP PGUID 12 1 0 0 f f f t f i 2 0 16 "829 829" _null_ _null_ _null_ _null_	macaddr_eq _null_ _null_ _null_ ));
DESCR("equal");
DATA(insert OID = 831 (  macaddr_lt			PGNSP PGUID 12 1 0 0 f f f t f i 2 0 16 "829 829" _null_ _null_ _null_ _null_	macaddr_lt _null_ _null_ _null_ ));
DESCR("less-than");
DATA(insert OID = 832 (  macaddr_le			PGNSP PGUID 12 1 0 0 f f f t f i 2 0 16 "829 829" _null_ _null_ _null_ _null_	macaddr_le _null_ _null_ _null_ ));
DESCR("less-than-or-equal");
DATA(insert OID = 833 (  macaddr_gt			PGNSP PGUID 12 1 0 0 f f f t f i 2 0 16 "829 829" _null_ _null_ _null_ _null_	macaddr_gt _null_ _null_ _null_ ));
DESCR("greater-than");
DATA(insert OID = 834 (  macaddr_ge			PGNSP PGUID 12 1 0 0 f f f t f i 2 0 16 "829 829" _null_ _null_ _null_ _null_	macaddr_ge _null_ _null_ _null_ ));
DESCR("greater-than-or-equal");
DATA(insert OID = 835 (  macaddr_ne			PGNSP PGUID 12 1 0 0 f f f t f i 2 0 16 "829 829" _null_ _null_ _null_ _null_	macaddr_ne _null_ _null_ _null_ ));
DESCR("not equal");
DATA(insert OID = 836 (  macaddr_cmp		PGNSP PGUID 12 1 0 0 f f f t f i 2 0 23 "829 829" _null_ _null_ _null_ _null_	macaddr_cmp _null_ _null_ _null_ ));
DESCR("less-equal-greater");

/* for inet type support */
DATA(insert OID = 910 (  inet_in			PGNSP PGUID 12 1 0 0 f f f t f i 1 0 869 "2275" _null_ _null_ _null_ _null_ inet_in _null_ _null_ _null_ ));
DESCR("I/O");
DATA(insert OID = 911 (  inet_out			PGNSP PGUID 12 1 0 0 f f f t f i 1 0 2275 "869" _null_ _null_ _null_ _null_ inet_out _null_ _null_ _null_ ));
DESCR("I/O");

/* for cidr type support */
DATA(insert OID = 1267 (  cidr_in			PGNSP PGUID 12 1 0 0 f f f t f i 1 0 650 "2275" _null_ _null_ _null_ _null_ cidr_in _null_ _null_ _null_ ));
DESCR("I/O");
DATA(insert OID = 1427 (  cidr_out			PGNSP PGUID 12 1 0 0 f f f t f i 1 0 2275 "650" _null_ _null_ _null_ _null_ cidr_out _null_ _null_ _null_ ));
DESCR("I/O");

/* these are used for both inet and cidr */
DATA(insert OID = 920 (  network_eq			PGNSP PGUID 12 1 0 0 f f f t f i 2 0 16 "869 869" _null_ _null_ _null_ _null_	network_eq _null_ _null_ _null_ ));
DESCR("equal");
DATA(insert OID = 921 (  network_lt			PGNSP PGUID 12 1 0 0 f f f t f i 2 0 16 "869 869" _null_ _null_ _null_ _null_	network_lt _null_ _null_ _null_ ));
DESCR("less-than");
DATA(insert OID = 922 (  network_le			PGNSP PGUID 12 1 0 0 f f f t f i 2 0 16 "869 869" _null_ _null_ _null_ _null_	network_le _null_ _null_ _null_ ));
DESCR("less-than-or-equal");
DATA(insert OID = 923 (  network_gt			PGNSP PGUID 12 1 0 0 f f f t f i 2 0 16 "869 869" _null_ _null_ _null_ _null_	network_gt _null_ _null_ _null_ ));
DESCR("greater-than");
DATA(insert OID = 924 (  network_ge			PGNSP PGUID 12 1 0 0 f f f t f i 2 0 16 "869 869" _null_ _null_ _null_ _null_	network_ge _null_ _null_ _null_ ));
DESCR("greater-than-or-equal");
DATA(insert OID = 925 (  network_ne			PGNSP PGUID 12 1 0 0 f f f t f i 2 0 16 "869 869" _null_ _null_ _null_ _null_	network_ne _null_ _null_ _null_ ));
DESCR("not equal");
DATA(insert OID = 926 (  network_cmp		PGNSP PGUID 12 1 0 0 f f f t f i 2 0 23 "869 869" _null_ _null_ _null_ _null_	network_cmp _null_ _null_ _null_ ));
DESCR("less-equal-greater");
DATA(insert OID = 927 (  network_sub		PGNSP PGUID 12 1 0 0 f f f t f i 2 0 16 "869 869" _null_ _null_ _null_ _null_	network_sub _null_ _null_ _null_ ));
DESCR("is-subnet");
DATA(insert OID = 928 (  network_subeq		PGNSP PGUID 12 1 0 0 f f f t f i 2 0 16 "869 869" _null_ _null_ _null_ _null_	network_subeq _null_ _null_ _null_ ));
DESCR("is-subnet-or-equal");
DATA(insert OID = 929 (  network_sup		PGNSP PGUID 12 1 0 0 f f f t f i 2 0 16 "869 869" _null_ _null_ _null_ _null_	network_sup _null_ _null_ _null_ ));
DESCR("is-supernet");
DATA(insert OID = 930 (  network_supeq		PGNSP PGUID 12 1 0 0 f f f t f i 2 0 16 "869 869" _null_ _null_ _null_ _null_	network_supeq _null_ _null_ _null_ ));
DESCR("is-supernet-or-equal");

/* inet/cidr functions */
DATA(insert OID = 598 (  abbrev				PGNSP PGUID 12 1 0 0 f f f t f i 1 0 25 "869" _null_ _null_ _null_ _null_	inet_abbrev _null_ _null_ _null_ ));
DESCR("abbreviated display of inet value");
DATA(insert OID = 599 (  abbrev				PGNSP PGUID 12 1 0 0 f f f t f i 1 0 25 "650" _null_ _null_ _null_ _null_	cidr_abbrev _null_ _null_ _null_ ));
DESCR("abbreviated display of cidr value");
DATA(insert OID = 605 (  set_masklen		PGNSP PGUID 12 1 0 0 f f f t f i 2 0 869 "869 23" _null_ _null_ _null_ _null_	inet_set_masklen _null_ _null_ _null_ ));
DESCR("change netmask of inet");
DATA(insert OID = 635 (  set_masklen		PGNSP PGUID 12 1 0 0 f f f t f i 2 0 650 "650 23" _null_ _null_ _null_ _null_	cidr_set_masklen _null_ _null_ _null_ ));
DESCR("change netmask of cidr");
DATA(insert OID = 711 (  family				PGNSP PGUID 12 1 0 0 f f f t f i 1 0 23 "869" _null_ _null_ _null_ _null_	network_family _null_ _null_ _null_ ));
DESCR("address family (4 for IPv4, 6 for IPv6)");
DATA(insert OID = 683 (  network			PGNSP PGUID 12 1 0 0 f f f t f i 1 0 650 "869" _null_ _null_ _null_ _null_ network_network _null_ _null_ _null_ ));
DESCR("network part of address");
DATA(insert OID = 696 (  netmask			PGNSP PGUID 12 1 0 0 f f f t f i 1 0 869 "869" _null_ _null_ _null_ _null_ network_netmask _null_ _null_ _null_ ));
DESCR("netmask of address");
DATA(insert OID = 697 (  masklen			PGNSP PGUID 12 1 0 0 f f f t f i 1 0 23 "869" _null_ _null_ _null_ _null_	network_masklen _null_ _null_ _null_ ));
DESCR("netmask length");
DATA(insert OID = 698 (  broadcast			PGNSP PGUID 12 1 0 0 f f f t f i 1 0 869 "869" _null_ _null_ _null_ _null_ network_broadcast _null_ _null_ _null_ ));
DESCR("broadcast address of network");
DATA(insert OID = 699 (  host				PGNSP PGUID 12 1 0 0 f f f t f i 1 0 25 "869" _null_ _null_ _null_ _null_	network_host _null_ _null_ _null_ ));
DESCR("show address octets only");
DATA(insert OID = 730 (  text				PGNSP PGUID 12 1 0 0 f f f t f i 1 0 25 "869" _null_ _null_ _null_ _null_	network_show _null_ _null_ _null_ ));
DESCR("show all parts of inet/cidr value");
DATA(insert OID = 1362 (  hostmask			PGNSP PGUID 12 1 0 0 f f f t f i 1 0 869 "869" _null_ _null_ _null_ _null_ network_hostmask _null_ _null_ _null_ ));
DESCR("hostmask of address");
DATA(insert OID = 1715 (  cidr				PGNSP PGUID 12 1 0 0 f f f t f i 1 0 650 "869" _null_ _null_ _null_ _null_	inet_to_cidr _null_ _null_ _null_ ));
DESCR("coerce inet to cidr");

DATA(insert OID = 2196 (  inet_client_addr		PGNSP PGUID 12 1 0 0 f f f f f s 0 0 869 "" _null_ _null_ _null_ _null_ inet_client_addr _null_ _null_ _null_ ));
DESCR("inet address of the client");
DATA(insert OID = 2197 (  inet_client_port		PGNSP PGUID 12 1 0 0 f f f f f s 0 0 23 "" _null_ _null_ _null_ _null_	inet_client_port _null_ _null_ _null_ ));
DESCR("client's port number for this connection");
DATA(insert OID = 2198 (  inet_server_addr		PGNSP PGUID 12 1 0 0 f f f f f s 0 0 869 "" _null_ _null_ _null_ _null_ inet_server_addr _null_ _null_ _null_ ));
DESCR("inet address of the server");
DATA(insert OID = 2199 (  inet_server_port		PGNSP PGUID 12 1 0 0 f f f f f s 0 0 23 "" _null_ _null_ _null_ _null_	inet_server_port _null_ _null_ _null_ ));
DESCR("server's port number for this connection");

DATA(insert OID = 2627 (  inetnot			PGNSP PGUID 12 1 0 0 f f f t f i 1 0 869 "869" _null_ _null_ _null_ _null_	inetnot _null_ _null_ _null_ ));
DESCR("bitwise not");
DATA(insert OID = 2628 (  inetand			PGNSP PGUID 12 1 0 0 f f f t f i 2 0 869 "869 869" _null_ _null_ _null_ _null_	inetand _null_ _null_ _null_ ));
DESCR("bitwise and");
DATA(insert OID = 2629 (  inetor			PGNSP PGUID 12 1 0 0 f f f t f i 2 0 869 "869 869" _null_ _null_ _null_ _null_	inetor _null_ _null_ _null_ ));
DESCR("bitwise or");
DATA(insert OID = 2630 (  inetpl			PGNSP PGUID 12 1 0 0 f f f t f i 2 0 869 "869 20" _null_ _null_ _null_ _null_	inetpl _null_ _null_ _null_ ));
DESCR("add integer to inet value");
DATA(insert OID = 2631 (  int8pl_inet		PGNSP PGUID 14 1 0 0 f f f t f i 2 0 869 "20 869" _null_ _null_ _null_ _null_	"select $2 + $1" _null_ _null_ _null_ ));
DESCR("add integer to inet value");
DATA(insert OID = 2632 (  inetmi_int8		PGNSP PGUID 12 1 0 0 f f f t f i 2 0 869 "869 20" _null_ _null_ _null_ _null_	inetmi_int8 _null_ _null_ _null_ ));
DESCR("subtract integer from inet value");
DATA(insert OID = 2633 (  inetmi			PGNSP PGUID 12 1 0 0 f f f t f i 2 0 20 "869 869" _null_ _null_ _null_ _null_	inetmi _null_ _null_ _null_ ));
DESCR("subtract inet values");

DATA(insert OID = 1690 ( time_mi_time		PGNSP PGUID 12 1 0 0 f f f t f i 2 0 1186 "1083 1083" _null_ _null_ _null_ _null_	time_mi_time _null_ _null_ _null_ ));
DESCR("minus");

DATA(insert OID =  1691 (  boolle			PGNSP PGUID 12 1 0 0 f f f t f i 2 0 16 "16 16" _null_ _null_ _null_ _null_ boolle _null_ _null_ _null_ ));
DESCR("less-than-or-equal");
DATA(insert OID =  1692 (  boolge			PGNSP PGUID 12 1 0 0 f f f t f i 2 0 16 "16 16" _null_ _null_ _null_ _null_ boolge _null_ _null_ _null_ ));
DESCR("greater-than-or-equal");
DATA(insert OID = 1693 (  btboolcmp			PGNSP PGUID 12 1 0 0 f f f t f i 2 0 23 "16 16" _null_ _null_ _null_ _null_ btboolcmp _null_ _null_ _null_ ));
DESCR("btree less-equal-greater");

DATA(insert OID = 1688 (  time_hash			PGNSP PGUID 12 1 0 0 f f f t f i 1 0 23 "1083" _null_ _null_ _null_ _null_ time_hash _null_ _null_ _null_ ));
DESCR("hash");
DATA(insert OID = 1696 (  timetz_hash		PGNSP PGUID 12 1 0 0 f f f t f i 1 0 23 "1266" _null_ _null_ _null_ _null_ timetz_hash _null_ _null_ _null_ ));
DESCR("hash");
DATA(insert OID = 1697 (  interval_hash		PGNSP PGUID 12 1 0 0 f f f t f i 1 0 23 "1186" _null_ _null_ _null_ _null_ interval_hash _null_ _null_ _null_ ));
DESCR("hash");


/* OID's 1700 - 1799 NUMERIC data type */
DATA(insert OID = 1701 ( numeric_in				PGNSP PGUID 12 1 0 0 f f f t f i 3 0 1700 "2275 26 23" _null_ _null_ _null_ _null_	numeric_in _null_ _null_ _null_ ));
DESCR("I/O");
DATA(insert OID = 1702 ( numeric_out			PGNSP PGUID 12 1 0 0 f f f t f i 1 0 2275 "1700" _null_ _null_ _null_ _null_ numeric_out _null_ _null_ _null_ ));
DESCR("I/O");
DATA(insert OID = 2917 (  numerictypmodin		PGNSP PGUID 12 1 0 0 f f f t f i 1 0 23 "1263" _null_ _null_ _null_ _null_	numerictypmodin _null_ _null_ _null_ ));
DESCR("I/O typmod");
DATA(insert OID = 2918 (  numerictypmodout		PGNSP PGUID 12 1 0 0 f f f t f i 1 0 2275 "23" _null_ _null_ _null_ _null_	numerictypmodout _null_ _null_ _null_ ));
DESCR("I/O typmod");
DATA(insert OID = 1703 ( numeric				PGNSP PGUID 12 1 0 0 f f f t f i 2 0 1700 "1700 23" _null_ _null_ _null_ _null_ numeric _null_ _null_ _null_ ));
DESCR("adjust numeric to typmod precision/scale");
DATA(insert OID = 1704 ( numeric_abs			PGNSP PGUID 12 1 0 0 f f f t f i 1 0 1700 "1700" _null_ _null_ _null_ _null_ numeric_abs _null_ _null_ _null_ ));
DESCR("absolute value");
DATA(insert OID = 1705 ( abs					PGNSP PGUID 12 1 0 0 f f f t f i 1 0 1700 "1700" _null_ _null_ _null_ _null_ numeric_abs _null_ _null_ _null_ ));
DESCR("absolute value");
DATA(insert OID = 1706 ( sign					PGNSP PGUID 12 1 0 0 f f f t f i 1 0 1700 "1700" _null_ _null_ _null_ _null_ numeric_sign _null_ _null_ _null_ ));
DESCR("sign of value");
DATA(insert OID = 1707 ( round					PGNSP PGUID 12 1 0 0 f f f t f i 2 0 1700 "1700 23" _null_ _null_ _null_ _null_ numeric_round _null_ _null_ _null_ ));
DESCR("value rounded to 'scale'");
DATA(insert OID = 1708 ( round					PGNSP PGUID 14 1 0 0 f f f t f i 1 0 1700 "1700" _null_ _null_ _null_ _null_ "select pg_catalog.round($1,0)" _null_ _null_ _null_ ));
DESCR("value rounded to 'scale' of zero");
DATA(insert OID = 1709 ( trunc					PGNSP PGUID 12 1 0 0 f f f t f i 2 0 1700 "1700 23" _null_ _null_ _null_ _null_ numeric_trunc _null_ _null_ _null_ ));
DESCR("value truncated to 'scale'");
DATA(insert OID = 1710 ( trunc					PGNSP PGUID 14 1 0 0 f f f t f i 1 0 1700 "1700" _null_ _null_ _null_ _null_ "select pg_catalog.trunc($1,0)" _null_ _null_ _null_ ));
DESCR("value truncated to 'scale' of zero");
DATA(insert OID = 1711 ( ceil					PGNSP PGUID 12 1 0 0 f f f t f i 1 0 1700 "1700" _null_ _null_ _null_ _null_ numeric_ceil _null_ _null_ _null_ ));
DESCR("smallest integer >= value");
DATA(insert OID = 2167 ( ceiling				PGNSP PGUID 12 1 0 0 f f f t f i 1 0 1700 "1700" _null_ _null_ _null_ _null_ numeric_ceil _null_ _null_ _null_ ));
DESCR("smallest integer >= value");
DATA(insert OID = 1712 ( floor					PGNSP PGUID 12 1 0 0 f f f t f i 1 0 1700 "1700" _null_ _null_ _null_ _null_ numeric_floor _null_ _null_ _null_ ));
DESCR("largest integer <= value");
DATA(insert OID = 1718 ( numeric_eq				PGNSP PGUID 12 1 0 0 f f f t f i 2 0 16 "1700 1700" _null_ _null_ _null_ _null_ numeric_eq _null_ _null_ _null_ ));
DESCR("equal");
DATA(insert OID = 1719 ( numeric_ne				PGNSP PGUID 12 1 0 0 f f f t f i 2 0 16 "1700 1700" _null_ _null_ _null_ _null_ numeric_ne _null_ _null_ _null_ ));
DESCR("not equal");
DATA(insert OID = 1720 ( numeric_gt				PGNSP PGUID 12 1 0 0 f f f t f i 2 0 16 "1700 1700" _null_ _null_ _null_ _null_ numeric_gt _null_ _null_ _null_ ));
DESCR("greater-than");
DATA(insert OID = 1721 ( numeric_ge				PGNSP PGUID 12 1 0 0 f f f t f i 2 0 16 "1700 1700" _null_ _null_ _null_ _null_ numeric_ge _null_ _null_ _null_ ));
DESCR("greater-than-or-equal");
DATA(insert OID = 1722 ( numeric_lt				PGNSP PGUID 12 1 0 0 f f f t f i 2 0 16 "1700 1700" _null_ _null_ _null_ _null_ numeric_lt _null_ _null_ _null_ ));
DESCR("less-than");
DATA(insert OID = 1723 ( numeric_le				PGNSP PGUID 12 1 0 0 f f f t f i 2 0 16 "1700 1700" _null_ _null_ _null_ _null_ numeric_le _null_ _null_ _null_ ));
DESCR("less-than-or-equal");
DATA(insert OID = 1724 ( numeric_add			PGNSP PGUID 12 1 0 0 f f f t f i 2 0 1700 "1700 1700" _null_ _null_ _null_ _null_	numeric_add _null_ _null_ _null_ ));
DESCR("add");
DATA(insert OID = 1725 ( numeric_sub			PGNSP PGUID 12 1 0 0 f f f t f i 2 0 1700 "1700 1700" _null_ _null_ _null_ _null_	numeric_sub _null_ _null_ _null_ ));
DESCR("subtract");
DATA(insert OID = 1726 ( numeric_mul			PGNSP PGUID 12 1 0 0 f f f t f i 2 0 1700 "1700 1700" _null_ _null_ _null_ _null_	numeric_mul _null_ _null_ _null_ ));
DESCR("multiply");
DATA(insert OID = 1727 ( numeric_div			PGNSP PGUID 12 1 0 0 f f f t f i 2 0 1700 "1700 1700" _null_ _null_ _null_ _null_	numeric_div _null_ _null_ _null_ ));
DESCR("divide");
DATA(insert OID = 1728 ( mod					PGNSP PGUID 12 1 0 0 f f f t f i 2 0 1700 "1700 1700" _null_ _null_ _null_ _null_	numeric_mod _null_ _null_ _null_ ));
DESCR("modulus");
DATA(insert OID = 1729 ( numeric_mod			PGNSP PGUID 12 1 0 0 f f f t f i 2 0 1700 "1700 1700" _null_ _null_ _null_ _null_	numeric_mod _null_ _null_ _null_ ));
DESCR("modulus");
DATA(insert OID = 1730 ( sqrt					PGNSP PGUID 12 1 0 0 f f f t f i 1 0 1700 "1700" _null_ _null_ _null_ _null_ numeric_sqrt _null_ _null_ _null_ ));
DESCR("square root");
DATA(insert OID = 1731 ( numeric_sqrt			PGNSP PGUID 12 1 0 0 f f f t f i 1 0 1700 "1700" _null_ _null_ _null_ _null_ numeric_sqrt _null_ _null_ _null_ ));
DESCR("square root");
DATA(insert OID = 1732 ( exp					PGNSP PGUID 12 1 0 0 f f f t f i 1 0 1700 "1700" _null_ _null_ _null_ _null_ numeric_exp _null_ _null_ _null_ ));
DESCR("e raised to the power of n");
DATA(insert OID = 1733 ( numeric_exp			PGNSP PGUID 12 1 0 0 f f f t f i 1 0 1700 "1700" _null_ _null_ _null_ _null_ numeric_exp _null_ _null_ _null_ ));
DESCR("e raised to the power of n");
DATA(insert OID = 1734 ( ln						PGNSP PGUID 12 1 0 0 f f f t f i 1 0 1700 "1700" _null_ _null_ _null_ _null_ numeric_ln _null_ _null_ _null_ ));
DESCR("natural logarithm of n");
DATA(insert OID = 1735 ( numeric_ln				PGNSP PGUID 12 1 0 0 f f f t f i 1 0 1700 "1700" _null_ _null_ _null_ _null_ numeric_ln _null_ _null_ _null_ ));
DESCR("natural logarithm of n");
DATA(insert OID = 1736 ( log					PGNSP PGUID 12 1 0 0 f f f t f i 2 0 1700 "1700 1700" _null_ _null_ _null_ _null_	numeric_log _null_ _null_ _null_ ));
DESCR("logarithm base m of n");
DATA(insert OID = 1737 ( numeric_log			PGNSP PGUID 12 1 0 0 f f f t f i 2 0 1700 "1700 1700" _null_ _null_ _null_ _null_	numeric_log _null_ _null_ _null_ ));
DESCR("logarithm base m of n");
DATA(insert OID = 1738 ( pow					PGNSP PGUID 12 1 0 0 f f f t f i 2 0 1700 "1700 1700" _null_ _null_ _null_ _null_	numeric_power _null_ _null_ _null_ ));
DESCR("m raised to the power of n");
DATA(insert OID = 2169 ( power					PGNSP PGUID 12 1 0 0 f f f t f i 2 0 1700 "1700 1700" _null_ _null_ _null_ _null_	numeric_power _null_ _null_ _null_ ));
DESCR("m raised to the power of n");
DATA(insert OID = 1739 ( numeric_power			PGNSP PGUID 12 1 0 0 f f f t f i 2 0 1700 "1700 1700" _null_ _null_ _null_ _null_	numeric_power _null_ _null_ _null_ ));
DESCR("m raised to the power of n");
DATA(insert OID = 1740 ( numeric				PGNSP PGUID 12 1 0 0 f f f t f i 1 0 1700 "23" _null_ _null_ _null_ _null_ int4_numeric _null_ _null_ _null_ ));
DESCR("(internal)");
DATA(insert OID = 1741 ( log					PGNSP PGUID 14 1 0 0 f f f t f i 1 0 1700 "1700" _null_ _null_ _null_ _null_ "select pg_catalog.log(10, $1)" _null_ _null_ _null_ ));
DESCR("logarithm base 10 of n");
DATA(insert OID = 1742 ( numeric				PGNSP PGUID 12 1 0 0 f f f t f i 1 0 1700 "700" _null_ _null_ _null_ _null_ float4_numeric _null_ _null_ _null_ ));
DESCR("(internal)");
DATA(insert OID = 1743 ( numeric				PGNSP PGUID 12 1 0 0 f f f t f i 1 0 1700 "701" _null_ _null_ _null_ _null_ float8_numeric _null_ _null_ _null_ ));
DESCR("(internal)");
DATA(insert OID = 1744 ( int4					PGNSP PGUID 12 1 0 0 f f f t f i 1 0 23 "1700" _null_ _null_ _null_ _null_ numeric_int4 _null_ _null_ _null_ ));
DESCR("(internal)");
DATA(insert OID = 1745 ( float4					PGNSP PGUID 12 1 0 0 f f f t f i 1 0 700 "1700" _null_ _null_ _null_ _null_ numeric_float4 _null_ _null_ _null_ ));
DESCR("(internal)");
DATA(insert OID = 1746 ( float8					PGNSP PGUID 12 1 0 0 f f f t f i 1 0 701 "1700" _null_ _null_ _null_ _null_ numeric_float8 _null_ _null_ _null_ ));
DESCR("(internal)");
DATA(insert OID = 1973 ( div					PGNSP PGUID 12 1 0 0 f f f t f i 2 0 1700 "1700 1700" _null_ _null_ _null_ _null_	numeric_div_trunc _null_ _null_ _null_ ));
DESCR("trunc(x/y)");
DATA(insert OID = 1980 ( numeric_div_trunc		PGNSP PGUID 12 1 0 0 f f f t f i 2 0 1700 "1700 1700" _null_ _null_ _null_ _null_	numeric_div_trunc _null_ _null_ _null_ ));
DESCR("trunc(x/y)");
DATA(insert OID = 2170 ( width_bucket			PGNSP PGUID 12 1 0 0 f f f t f i 4 0 23 "1700 1700 1700 23" _null_ _null_ _null_ _null_ width_bucket_numeric _null_ _null_ _null_ ));
DESCR("bucket number of operand in equidepth histogram");

DATA(insert OID = 1747 ( time_pl_interval		PGNSP PGUID 12 1 0 0 f f f t f i 2 0 1083 "1083 1186" _null_ _null_ _null_ _null_	time_pl_interval _null_ _null_ _null_ ));
DESCR("plus");
DATA(insert OID = 1748 ( time_mi_interval		PGNSP PGUID 12 1 0 0 f f f t f i 2 0 1083 "1083 1186" _null_ _null_ _null_ _null_	time_mi_interval _null_ _null_ _null_ ));
DESCR("minus");
DATA(insert OID = 1749 ( timetz_pl_interval		PGNSP PGUID 12 1 0 0 f f f t f i 2 0 1266 "1266 1186" _null_ _null_ _null_ _null_	timetz_pl_interval _null_ _null_ _null_ ));
DESCR("plus");
DATA(insert OID = 1750 ( timetz_mi_interval		PGNSP PGUID 12 1 0 0 f f f t f i 2 0 1266 "1266 1186" _null_ _null_ _null_ _null_	timetz_mi_interval _null_ _null_ _null_ ));
DESCR("minus");

DATA(insert OID = 1764 ( numeric_inc			PGNSP PGUID 12 1 0 0 f f f t f i 1 0 1700 "1700" _null_ _null_ _null_ _null_ numeric_inc _null_ _null_ _null_ ));
DESCR("increment by one");
DATA(insert OID = 1766 ( numeric_smaller		PGNSP PGUID 12 1 0 0 f f f t f i 2 0 1700 "1700 1700" _null_ _null_ _null_ _null_	numeric_smaller _null_ _null_ _null_ ));
DESCR("smaller of two numbers");
DATA(insert OID = 1767 ( numeric_larger			PGNSP PGUID 12 1 0 0 f f f t f i 2 0 1700 "1700 1700" _null_ _null_ _null_ _null_	numeric_larger _null_ _null_ _null_ ));
DESCR("larger of two numbers");
DATA(insert OID = 1769 ( numeric_cmp			PGNSP PGUID 12 1 0 0 f f f t f i 2 0 23 "1700 1700" _null_ _null_ _null_ _null_ numeric_cmp _null_ _null_ _null_ ));
DESCR("compare two numbers");
DATA(insert OID = 1771 ( numeric_uminus			PGNSP PGUID 12 1 0 0 f f f t f i 1 0 1700 "1700" _null_ _null_ _null_ _null_ numeric_uminus _null_ _null_ _null_ ));
DESCR("negate");
DATA(insert OID = 1779 ( int8					PGNSP PGUID 12 1 0 0 f f f t f i 1 0 20 "1700" _null_ _null_ _null_ _null_ numeric_int8 _null_ _null_ _null_ ));
DESCR("(internal)");
DATA(insert OID = 1781 ( numeric				PGNSP PGUID 12 1 0 0 f f f t f i 1 0 1700 "20" _null_ _null_ _null_ _null_ int8_numeric _null_ _null_ _null_ ));
DESCR("(internal)");
DATA(insert OID = 1782 ( numeric				PGNSP PGUID 12 1 0 0 f f f t f i 1 0 1700 "21" _null_ _null_ _null_ _null_ int2_numeric _null_ _null_ _null_ ));
DESCR("(internal)");
DATA(insert OID = 1783 ( int2					PGNSP PGUID 12 1 0 0 f f f t f i 1 0 21 "1700" _null_ _null_ _null_ _null_ numeric_int2 _null_ _null_ _null_ ));
DESCR("(internal)");

/* formatting */
DATA(insert OID = 1770 ( to_char			PGNSP PGUID 12 1 0 0 f f f t f s 2 0 25 "1184 25" _null_ _null_ _null_ _null_  timestamptz_to_char _null_ _null_ _null_ ));
DESCR("format timestamp with time zone to text");
DATA(insert OID = 1772 ( to_char			PGNSP PGUID 12 1 0 0 f f f t f s 2 0 25 "1700 25" _null_ _null_ _null_ _null_  numeric_to_char _null_ _null_ _null_ ));
DESCR("format numeric to text");
DATA(insert OID = 1773 ( to_char			PGNSP PGUID 12 1 0 0 f f f t f s 2 0 25 "23 25" _null_ _null_ _null_ _null_ int4_to_char _null_ _null_ _null_ ));
DESCR("format int4 to text");
DATA(insert OID = 1774 ( to_char			PGNSP PGUID 12 1 0 0 f f f t f s 2 0 25 "20 25" _null_ _null_ _null_ _null_ int8_to_char _null_ _null_ _null_ ));
DESCR("format int8 to text");
DATA(insert OID = 1775 ( to_char			PGNSP PGUID 12 1 0 0 f f f t f s 2 0 25 "700 25" _null_ _null_ _null_ _null_	float4_to_char _null_ _null_ _null_ ));
DESCR("format float4 to text");
DATA(insert OID = 1776 ( to_char			PGNSP PGUID 12 1 0 0 f f f t f s 2 0 25 "701 25" _null_ _null_ _null_ _null_	float8_to_char _null_ _null_ _null_ ));
DESCR("format float8 to text");
DATA(insert OID = 1777 ( to_number			PGNSP PGUID 12 1 0 0 f f f t f s 2 0 1700 "25 25" _null_ _null_ _null_ _null_  numeric_to_number _null_ _null_ _null_ ));
DESCR("convert text to numeric");
DATA(insert OID = 1778 ( to_timestamp		PGNSP PGUID 12 1 0 0 f f f t f s 2 0 1184 "25 25" _null_ _null_ _null_ _null_  to_timestamp _null_ _null_ _null_ ));
DESCR("convert text to timestamp with time zone");
DATA(insert OID = 1780 ( to_date			PGNSP PGUID 12 1 0 0 f f f t f s 2 0 1082 "25 25" _null_ _null_ _null_ _null_  to_date _null_ _null_ _null_ ));
DESCR("convert text to date");
DATA(insert OID = 1768 ( to_char			PGNSP PGUID 12 1 0 0 f f f t f s 2 0 25 "1186 25" _null_ _null_ _null_ _null_  interval_to_char _null_ _null_ _null_ ));
DESCR("format interval to text");

DATA(insert OID =  1282 ( quote_ident	   PGNSP PGUID 12 1 0 0 f f f t f i 1 0 25 "25" _null_ _null_ _null_ _null_ quote_ident _null_ _null_ _null_ ));
DESCR("quote an identifier for usage in a querystring");
DATA(insert OID =  1283 ( quote_literal    PGNSP PGUID 12 1 0 0 f f f t f i 1 0 25 "25" _null_ _null_ _null_ _null_ quote_literal _null_ _null_ _null_ ));
DESCR("quote a literal for usage in a querystring");
DATA(insert OID =  1285 ( quote_literal    PGNSP PGUID 14 1 0 0 f f f t f v 1 0 25 "2283" _null_ _null_ _null_ _null_ "select pg_catalog.quote_literal($1::pg_catalog.text)" _null_ _null_ _null_ ));
DESCR("quote a data value for usage in a querystring");
DATA(insert OID =  1289 ( quote_nullable   PGNSP PGUID 12 1 0 0 f f f f f i 1 0 25 "25" _null_ _null_ _null_ _null_ quote_nullable _null_ _null_ _null_ ));
DESCR("quote a possibly-null literal for usage in a querystring");
DATA(insert OID =  1290 ( quote_nullable   PGNSP PGUID 14 1 0 0 f f f f f v 1 0 25 "2283" _null_ _null_ _null_ _null_ "select pg_catalog.quote_nullable($1::pg_catalog.text)" _null_ _null_ _null_ ));
DESCR("quote a possibly-null data value for usage in a querystring");

DATA(insert OID = 1798 (  oidin			   PGNSP PGUID 12 1 0 0 f f f t f i 1 0 26 "2275" _null_ _null_ _null_ _null_ oidin _null_ _null_ _null_ ));
DESCR("I/O");
DATA(insert OID = 1799 (  oidout		   PGNSP PGUID 12 1 0 0 f f f t f i 1 0 2275 "26" _null_ _null_ _null_ _null_ oidout _null_ _null_ _null_ ));
DESCR("I/O");


DATA(insert OID = 1810 (  bit_length	   PGNSP PGUID 14 1 0 0 f f f t f i 1 0 23 "17" _null_ _null_ _null_ _null_ "select pg_catalog.octet_length($1) * 8" _null_ _null_ _null_ ));
DESCR("length in bits");
DATA(insert OID = 1811 (  bit_length	   PGNSP PGUID 14 1 0 0 f f f t f i 1 0 23 "25" _null_ _null_ _null_ _null_ "select pg_catalog.octet_length($1) * 8" _null_ _null_ _null_ ));
DESCR("length in bits");
DATA(insert OID = 1812 (  bit_length	   PGNSP PGUID 14 1 0 0 f f f t f i 1 0 23 "1560" _null_ _null_ _null_ _null_ "select pg_catalog.length($1)" _null_ _null_ _null_ ));
DESCR("length in bits");

/* Selectivity estimators for LIKE and related operators */
DATA(insert OID = 1814 ( iclikesel			PGNSP PGUID 12 1 0 0 f f f t f s 4 0 701 "2281 26 2281 23" _null_ _null_ _null_ _null_	iclikesel _null_ _null_ _null_ ));
DESCR("restriction selectivity of ILIKE");
DATA(insert OID = 1815 ( icnlikesel			PGNSP PGUID 12 1 0 0 f f f t f s 4 0 701 "2281 26 2281 23" _null_ _null_ _null_ _null_	icnlikesel _null_ _null_ _null_ ));
DESCR("restriction selectivity of NOT ILIKE");
DATA(insert OID = 1816 ( iclikejoinsel		PGNSP PGUID 12 1 0 0 f f f t f s 5 0 701 "2281 26 2281 21 2281" _null_ _null_ _null_ _null_  iclikejoinsel _null_ _null_ _null_ ));
DESCR("join selectivity of ILIKE");
DATA(insert OID = 1817 ( icnlikejoinsel		PGNSP PGUID 12 1 0 0 f f f t f s 5 0 701 "2281 26 2281 21 2281" _null_ _null_ _null_ _null_  icnlikejoinsel _null_ _null_ _null_ ));
DESCR("join selectivity of NOT ILIKE");
DATA(insert OID = 1818 ( regexeqsel			PGNSP PGUID 12 1 0 0 f f f t f s 4 0 701 "2281 26 2281 23" _null_ _null_ _null_ _null_	regexeqsel _null_ _null_ _null_ ));
DESCR("restriction selectivity of regex match");
DATA(insert OID = 1819 ( likesel			PGNSP PGUID 12 1 0 0 f f f t f s 4 0 701 "2281 26 2281 23" _null_ _null_ _null_ _null_	likesel _null_ _null_ _null_ ));
DESCR("restriction selectivity of LIKE");
DATA(insert OID = 1820 ( icregexeqsel		PGNSP PGUID 12 1 0 0 f f f t f s 4 0 701 "2281 26 2281 23" _null_ _null_ _null_ _null_	icregexeqsel _null_ _null_ _null_ ));
DESCR("restriction selectivity of case-insensitive regex match");
DATA(insert OID = 1821 ( regexnesel			PGNSP PGUID 12 1 0 0 f f f t f s 4 0 701 "2281 26 2281 23" _null_ _null_ _null_ _null_	regexnesel _null_ _null_ _null_ ));
DESCR("restriction selectivity of regex non-match");
DATA(insert OID = 1822 ( nlikesel			PGNSP PGUID 12 1 0 0 f f f t f s 4 0 701 "2281 26 2281 23" _null_ _null_ _null_ _null_	nlikesel _null_ _null_ _null_ ));
DESCR("restriction selectivity of NOT LIKE");
DATA(insert OID = 1823 ( icregexnesel		PGNSP PGUID 12 1 0 0 f f f t f s 4 0 701 "2281 26 2281 23" _null_ _null_ _null_ _null_	icregexnesel _null_ _null_ _null_ ));
DESCR("restriction selectivity of case-insensitive regex non-match");
DATA(insert OID = 1824 ( regexeqjoinsel		PGNSP PGUID 12 1 0 0 f f f t f s 5 0 701 "2281 26 2281 21 2281" _null_ _null_ _null_ _null_  regexeqjoinsel _null_ _null_ _null_ ));
DESCR("join selectivity of regex match");
DATA(insert OID = 1825 ( likejoinsel		PGNSP PGUID 12 1 0 0 f f f t f s 5 0 701 "2281 26 2281 21 2281" _null_ _null_ _null_ _null_  likejoinsel _null_ _null_ _null_ ));
DESCR("join selectivity of LIKE");
DATA(insert OID = 1826 ( icregexeqjoinsel	PGNSP PGUID 12 1 0 0 f f f t f s 5 0 701 "2281 26 2281 21 2281" _null_ _null_ _null_ _null_  icregexeqjoinsel _null_ _null_ _null_ ));
DESCR("join selectivity of case-insensitive regex match");
DATA(insert OID = 1827 ( regexnejoinsel		PGNSP PGUID 12 1 0 0 f f f t f s 5 0 701 "2281 26 2281 21 2281" _null_ _null_ _null_ _null_  regexnejoinsel _null_ _null_ _null_ ));
DESCR("join selectivity of regex non-match");
DATA(insert OID = 1828 ( nlikejoinsel		PGNSP PGUID 12 1 0 0 f f f t f s 5 0 701 "2281 26 2281 21 2281" _null_ _null_ _null_ _null_  nlikejoinsel _null_ _null_ _null_ ));
DESCR("join selectivity of NOT LIKE");
DATA(insert OID = 1829 ( icregexnejoinsel	PGNSP PGUID 12 1 0 0 f f f t f s 5 0 701 "2281 26 2281 21 2281" _null_ _null_ _null_ _null_  icregexnejoinsel _null_ _null_ _null_ ));
DESCR("join selectivity of case-insensitive regex non-match");

/* Aggregate-related functions */
DATA(insert OID = 1830 (  float8_avg	   PGNSP PGUID 12 1 0 0 f f f t f i 1 0 701 "1022" _null_ _null_ _null_ _null_ float8_avg _null_ _null_ _null_ ));
DESCR("AVG aggregate final function");
DATA(insert OID = 2512 (  float8_var_pop   PGNSP PGUID 12 1 0 0 f f f t f i 1 0 701 "1022" _null_ _null_ _null_ _null_ float8_var_pop _null_ _null_ _null_ ));
DESCR("VAR_POP aggregate final function");
DATA(insert OID = 1831 (  float8_var_samp  PGNSP PGUID 12 1 0 0 f f f t f i 1 0 701 "1022" _null_ _null_ _null_ _null_ float8_var_samp _null_ _null_ _null_ ));
DESCR("VAR_SAMP aggregate final function");
DATA(insert OID = 2513 (  float8_stddev_pop PGNSP PGUID 12 1 0 0 f f f t f i 1 0 701 "1022" _null_ _null_ _null_ _null_ float8_stddev_pop _null_ _null_ _null_ ));
DESCR("STDDEV_POP aggregate final function");
DATA(insert OID = 1832 (  float8_stddev_samp	PGNSP PGUID 12 1 0 0 f f f t f i 1 0 701 "1022" _null_ _null_ _null_ _null_ float8_stddev_samp _null_ _null_ _null_ ));
DESCR("STDDEV_SAMP aggregate final function");
DATA(insert OID = 1833 (  numeric_accum    PGNSP PGUID 12 1 0 0 f f f t f i 2 0 1231 "1231 1700" _null_ _null_ _null_ _null_ numeric_accum _null_ _null_ _null_ ));
DESCR("aggregate transition function");
DATA(insert OID = 2858 (  numeric_avg_accum    PGNSP PGUID 12 1 0 0 f f f t f i 2 0 1231 "1231 1700" _null_ _null_ _null_ _null_ numeric_avg_accum _null_ _null_ _null_ ));
DESCR("aggregate transition function");
DATA(insert OID = 1834 (  int2_accum	   PGNSP PGUID 12 1 0 0 f f f t f i 2 0 1231 "1231 21" _null_ _null_ _null_ _null_ int2_accum _null_ _null_ _null_ ));
DESCR("aggregate transition function");
DATA(insert OID = 1835 (  int4_accum	   PGNSP PGUID 12 1 0 0 f f f t f i 2 0 1231 "1231 23" _null_ _null_ _null_ _null_ int4_accum _null_ _null_ _null_ ));
DESCR("aggregate transition function");
DATA(insert OID = 1836 (  int8_accum	   PGNSP PGUID 12 1 0 0 f f f t f i 2 0 1231 "1231 20" _null_ _null_ _null_ _null_ int8_accum _null_ _null_ _null_ ));
DESCR("aggregate transition function");
DATA(insert OID = 2746 (  int8_avg_accum	   PGNSP PGUID 12 1 0 0 f f f t f i 2 0 1231 "1231 20" _null_ _null_ _null_ _null_ int8_avg_accum _null_ _null_ _null_ ));
DESCR("aggregate transition function");
DATA(insert OID = 1837 (  numeric_avg	   PGNSP PGUID 12 1 0 0 f f f t f i 1 0 1700 "1231" _null_ _null_ _null_ _null_ numeric_avg _null_ _null_ _null_ ));
DESCR("AVG aggregate final function");
DATA(insert OID = 2514 (  numeric_var_pop  PGNSP PGUID 12 1 0 0 f f f t f i 1 0 1700 "1231" _null_ _null_ _null_ _null_ numeric_var_pop _null_ _null_ _null_ ));
DESCR("VAR_POP aggregate final function");
DATA(insert OID = 1838 (  numeric_var_samp PGNSP PGUID 12 1 0 0 f f f t f i 1 0 1700 "1231" _null_ _null_ _null_ _null_ numeric_var_samp _null_ _null_ _null_ ));
DESCR("VAR_SAMP aggregate final function");
DATA(insert OID = 2596 (  numeric_stddev_pop PGNSP PGUID 12 1 0 0 f f f t f i 1 0 1700 "1231" _null_ _null_ _null_ _null_	numeric_stddev_pop _null_ _null_ _null_ ));
DESCR("STDDEV_POP aggregate final function");
DATA(insert OID = 1839 (  numeric_stddev_samp	PGNSP PGUID 12 1 0 0 f f f t f i 1 0 1700 "1231" _null_ _null_ _null_ _null_ numeric_stddev_samp _null_ _null_ _null_ ));
DESCR("STDDEV_SAMP aggregate final function");
DATA(insert OID = 1840 (  int2_sum		   PGNSP PGUID 12 1 0 0 f f f f f i 2 0 20 "20 21" _null_ _null_ _null_ _null_ int2_sum _null_ _null_ _null_ ));
DESCR("SUM(int2) transition function");
DATA(insert OID = 1841 (  int4_sum		   PGNSP PGUID 12 1 0 0 f f f f f i 2 0 20 "20 23" _null_ _null_ _null_ _null_ int4_sum _null_ _null_ _null_ ));
DESCR("SUM(int4) transition function");
DATA(insert OID = 1842 (  int8_sum		   PGNSP PGUID 12 1 0 0 f f f f f i 2 0 1700 "1700 20" _null_ _null_ _null_ _null_ int8_sum _null_ _null_ _null_ ));
DESCR("SUM(int8) transition function");
DATA(insert OID = 1843 (  interval_accum   PGNSP PGUID 12 1 0 0 f f f t f i 2 0 1187 "1187 1186" _null_ _null_ _null_ _null_ interval_accum _null_ _null_ _null_ ));
DESCR("aggregate transition function");
DATA(insert OID = 1844 (  interval_avg	   PGNSP PGUID 12 1 0 0 f f f t f i 1 0 1186 "1187" _null_ _null_ _null_ _null_ interval_avg _null_ _null_ _null_ ));
DESCR("AVG aggregate final function");
DATA(insert OID = 1962 (  int2_avg_accum   PGNSP PGUID 12 1 0 0 f f f t f i 2 0 1016 "1016 21" _null_ _null_ _null_ _null_ int2_avg_accum _null_ _null_ _null_ ));
DESCR("AVG(int2) transition function");
DATA(insert OID = 1963 (  int4_avg_accum   PGNSP PGUID 12 1 0 0 f f f t f i 2 0 1016 "1016 23" _null_ _null_ _null_ _null_ int4_avg_accum _null_ _null_ _null_ ));
DESCR("AVG(int4) transition function");
DATA(insert OID = 1964 (  int8_avg		   PGNSP PGUID 12 1 0 0 f f f t f i 1 0 1700 "1016" _null_ _null_ _null_ _null_ int8_avg _null_ _null_ _null_ ));
DESCR("AVG(int) aggregate final function");
DATA(insert OID = 2805 (  int8inc_float8_float8		PGNSP PGUID 12 1 0 0 f f f t f i 3 0 20 "20 701 701" _null_ _null_ _null_ _null_ int8inc_float8_float8 _null_ _null_ _null_ ));
DESCR("REGR_COUNT(double, double) transition function");
DATA(insert OID = 2806 (  float8_regr_accum			PGNSP PGUID 12 1 0 0 f f f t f i 3 0 1022 "1022 701 701" _null_ _null_ _null_ _null_ float8_regr_accum _null_ _null_ _null_ ));
DESCR("REGR_...(double, double) transition function");
DATA(insert OID = 2807 (  float8_regr_sxx			PGNSP PGUID 12 1 0 0 f f f t f i 1 0 701 "1022" _null_ _null_ _null_ _null_ float8_regr_sxx _null_ _null_ _null_ ));
DESCR("REGR_SXX(double, double) aggregate final function");
DATA(insert OID = 2808 (  float8_regr_syy			PGNSP PGUID 12 1 0 0 f f f t f i 1 0 701 "1022" _null_ _null_ _null_ _null_ float8_regr_syy _null_ _null_ _null_ ));
DESCR("REGR_SYY(double, double) aggregate final function");
DATA(insert OID = 2809 (  float8_regr_sxy			PGNSP PGUID 12 1 0 0 f f f t f i 1 0 701 "1022" _null_ _null_ _null_ _null_ float8_regr_sxy _null_ _null_ _null_ ));
DESCR("REGR_SXY(double, double) aggregate final function");
DATA(insert OID = 2810 (  float8_regr_avgx			PGNSP PGUID 12 1 0 0 f f f t f i 1 0 701 "1022" _null_ _null_ _null_ _null_ float8_regr_avgx _null_ _null_ _null_ ));
DESCR("REGR_AVGX(double, double) aggregate final function");
DATA(insert OID = 2811 (  float8_regr_avgy			PGNSP PGUID 12 1 0 0 f f f t f i 1 0 701 "1022" _null_ _null_ _null_ _null_ float8_regr_avgy _null_ _null_ _null_ ));
DESCR("REGR_AVGY(double, double) aggregate final function");
DATA(insert OID = 2812 (  float8_regr_r2			PGNSP PGUID 12 1 0 0 f f f t f i 1 0 701 "1022" _null_ _null_ _null_ _null_ float8_regr_r2 _null_ _null_ _null_ ));
DESCR("REGR_R2(double, double) aggregate final function");
DATA(insert OID = 2813 (  float8_regr_slope			PGNSP PGUID 12 1 0 0 f f f t f i 1 0 701 "1022" _null_ _null_ _null_ _null_ float8_regr_slope _null_ _null_ _null_ ));
DESCR("REGR_SLOPE(double, double) aggregate final function");
DATA(insert OID = 2814 (  float8_regr_intercept		PGNSP PGUID 12 1 0 0 f f f t f i 1 0 701 "1022" _null_ _null_ _null_ _null_ float8_regr_intercept _null_ _null_ _null_ ));
DESCR("REGR_INTERCEPT(double, double) aggregate final function");
DATA(insert OID = 2815 (  float8_covar_pop			PGNSP PGUID 12 1 0 0 f f f t f i 1 0 701 "1022" _null_ _null_ _null_ _null_ float8_covar_pop _null_ _null_ _null_ ));
DESCR("COVAR_POP(double, double) aggregate final function");
DATA(insert OID = 2816 (  float8_covar_samp			PGNSP PGUID 12 1 0 0 f f f t f i 1 0 701 "1022" _null_ _null_ _null_ _null_ float8_covar_samp _null_ _null_ _null_ ));
DESCR("COVAR_SAMP(double, double) aggregate final function");
DATA(insert OID = 2817 (  float8_corr				PGNSP PGUID 12 1 0 0 f f f t f i 1 0 701 "1022" _null_ _null_ _null_ _null_ float8_corr _null_ _null_ _null_ ));
DESCR("CORR(double, double) aggregate final function");
<<<<<<< HEAD
#ifdef PGXC
DATA(insert OID = 2966 (  float8_collect   PGNSP PGUID 12 1 0 0 f f f t f i 2 0 1022 "1022 1022" _null_ _null_ _null_ _null_ float8_collect _null_ _null_ _null_ ));
DESCR("aggregate collection function");
DATA(insert OID = 2964 (  numeric_avg_collect	PGNSP PGUID 12 1 0 0 f f f t f i 2 0 1231 "1231 1231" _null_ _null_ _null_ _null_ numeric_avg_collect _null_ _null_ _null_ ));
DESCR("aggregate collection function");
DATA(insert OID = 2730 (  numeric_collect	PGNSP PGUID 12 1 0 0 f f f t f i 2 0 1231 "1231 1231" _null_ _null_ _null_ _null_ numeric_collect _null_ _null_ _null_ ));
DESCR("aggregate collection function");
DATA(insert OID = 2967 (  interval_collect   PGNSP PGUID 12 1 0 0 f f f t f i 2 0 1187 "1187 1187" _null_ _null_ _null_ _null_ interval_collect _null_ _null_ _null_ ));
DESCR("aggregate transition function");
DATA(insert OID = 2965 (  int8_avg_collect   PGNSP PGUID 12 1 0 0 f f f t f i 2 0 1016 "1016 1016" _null_ _null_ _null_ _null_ int8_avg_collect _null_ _null_ _null_ ));
DESCR("AVG(int) collection function");
DATA(insert OID = 2995 (  float8_regr_collect   PGNSP PGUID 12 1 0 0 f f f t f i 2 0 1022 "1022 1022" _null_ _null_ _null_ _null_ float8_regr_collect _null_ _null_ _null_ ));
DESCR("REGR_...(double, double) collection function");
#endif
=======
DATA(insert OID = 3534 (  string_agg_transfn		PGNSP PGUID 12 1 0 0 f f f f f i 2 0 2281 "2281 25" _null_ _null_ _null_ _null_ string_agg_transfn _null_ _null_ _null_ ));
DESCR("string_agg(text) transition function");
DATA(insert OID = 3535 (  string_agg_delim_transfn	PGNSP PGUID 12 1 0 0 f f f f f i 3 0 2281 "2281 25 25" _null_ _null_ _null_ _null_ string_agg_delim_transfn _null_ _null_ _null_ ));
DESCR("string_agg(text, text) transition function");
DATA(insert OID = 3536 (  string_agg_finalfn		PGNSP PGUID 12 1 0 0 f f f f f i 1 0 25 "2281" _null_ _null_ _null_ _null_ string_agg_finalfn _null_ _null_ _null_ ));
DESCR("string_agg final function");
DATA(insert OID = 3537 (  string_agg				PGNSP PGUID 12 1 0 0 t f f f f i 1 0 25 "25" _null_ _null_ _null_ _null_ aggregate_dummy _null_ _null_ _null_ ));
DESCR("concatenate aggregate input into an string");
DATA(insert OID = 3538 (  string_agg				PGNSP PGUID 12 1 0 0 t f f f f i 2 0 25 "25 25" _null_ _null_ _null_ _null_ aggregate_dummy _null_ _null_ _null_ ));
DESCR("concatenate aggregate input into an string with delimiter");
>>>>>>> 1084f317

/* To ASCII conversion */
DATA(insert OID = 1845 ( to_ascii	PGNSP PGUID 12 1 0 0 f f f t f i 1 0 25 "25" _null_ _null_ _null_ _null_	to_ascii_default _null_ _null_ _null_ ));
DESCR("encode text from DB encoding to ASCII text");
DATA(insert OID = 1846 ( to_ascii	PGNSP PGUID 12 1 0 0 f f f t f i 2 0 25 "25 23" _null_ _null_ _null_ _null_ to_ascii_enc _null_ _null_ _null_ ));
DESCR("encode text from encoding to ASCII text");
DATA(insert OID = 1847 ( to_ascii	PGNSP PGUID 12 1 0 0 f f f t f i 2 0 25 "25 19" _null_ _null_ _null_ _null_ to_ascii_encname _null_ _null_ _null_ ));
DESCR("encode text from encoding to ASCII text");

DATA(insert OID = 1848 ( interval_pl_time	PGNSP PGUID 14 1 0 0 f f f t f i 2 0 1083 "1186 1083" _null_ _null_ _null_ _null_	"select $2 + $1" _null_ _null_ _null_ ));
DESCR("plus");

DATA(insert OID = 1850 (  int28eq		   PGNSP PGUID 12 1 0 0 f f f t f i 2 0 16 "21 20" _null_ _null_ _null_ _null_ int28eq _null_ _null_ _null_ ));
DESCR("equal");
DATA(insert OID = 1851 (  int28ne		   PGNSP PGUID 12 1 0 0 f f f t f i 2 0 16 "21 20" _null_ _null_ _null_ _null_ int28ne _null_ _null_ _null_ ));
DESCR("not equal");
DATA(insert OID = 1852 (  int28lt		   PGNSP PGUID 12 1 0 0 f f f t f i 2 0 16 "21 20" _null_ _null_ _null_ _null_ int28lt _null_ _null_ _null_ ));
DESCR("less-than");
DATA(insert OID = 1853 (  int28gt		   PGNSP PGUID 12 1 0 0 f f f t f i 2 0 16 "21 20" _null_ _null_ _null_ _null_ int28gt _null_ _null_ _null_ ));
DESCR("greater-than");
DATA(insert OID = 1854 (  int28le		   PGNSP PGUID 12 1 0 0 f f f t f i 2 0 16 "21 20" _null_ _null_ _null_ _null_ int28le _null_ _null_ _null_ ));
DESCR("less-than-or-equal");
DATA(insert OID = 1855 (  int28ge		   PGNSP PGUID 12 1 0 0 f f f t f i 2 0 16 "21 20" _null_ _null_ _null_ _null_ int28ge _null_ _null_ _null_ ));
DESCR("greater-than-or-equal");

DATA(insert OID = 1856 (  int82eq		   PGNSP PGUID 12 1 0 0 f f f t f i 2 0 16 "20 21" _null_ _null_ _null_ _null_ int82eq _null_ _null_ _null_ ));
DESCR("equal");
DATA(insert OID = 1857 (  int82ne		   PGNSP PGUID 12 1 0 0 f f f t f i 2 0 16 "20 21" _null_ _null_ _null_ _null_ int82ne _null_ _null_ _null_ ));
DESCR("not equal");
DATA(insert OID = 1858 (  int82lt		   PGNSP PGUID 12 1 0 0 f f f t f i 2 0 16 "20 21" _null_ _null_ _null_ _null_ int82lt _null_ _null_ _null_ ));
DESCR("less-than");
DATA(insert OID = 1859 (  int82gt		   PGNSP PGUID 12 1 0 0 f f f t f i 2 0 16 "20 21" _null_ _null_ _null_ _null_ int82gt _null_ _null_ _null_ ));
DESCR("greater-than");
DATA(insert OID = 1860 (  int82le		   PGNSP PGUID 12 1 0 0 f f f t f i 2 0 16 "20 21" _null_ _null_ _null_ _null_ int82le _null_ _null_ _null_ ));
DESCR("less-than-or-equal");
DATA(insert OID = 1861 (  int82ge		   PGNSP PGUID 12 1 0 0 f f f t f i 2 0 16 "20 21" _null_ _null_ _null_ _null_ int82ge _null_ _null_ _null_ ));
DESCR("greater-than-or-equal");

DATA(insert OID = 1892 (  int2and		   PGNSP PGUID 12 1 0 0 f f f t f i 2 0 21 "21 21" _null_ _null_ _null_ _null_ int2and _null_ _null_ _null_ ));
DESCR("bitwise and");
DATA(insert OID = 1893 (  int2or		   PGNSP PGUID 12 1 0 0 f f f t f i 2 0 21 "21 21" _null_ _null_ _null_ _null_ int2or _null_ _null_ _null_ ));
DESCR("bitwise or");
DATA(insert OID = 1894 (  int2xor		   PGNSP PGUID 12 1 0 0 f f f t f i 2 0 21 "21 21" _null_ _null_ _null_ _null_ int2xor _null_ _null_ _null_ ));
DESCR("bitwise xor");
DATA(insert OID = 1895 (  int2not		   PGNSP PGUID 12 1 0 0 f f f t f i 1 0 21 "21" _null_ _null_ _null_ _null_ int2not _null_ _null_ _null_ ));
DESCR("bitwise not");
DATA(insert OID = 1896 (  int2shl		   PGNSP PGUID 12 1 0 0 f f f t f i 2 0 21 "21 23" _null_ _null_ _null_ _null_ int2shl _null_ _null_ _null_ ));
DESCR("bitwise shift left");
DATA(insert OID = 1897 (  int2shr		   PGNSP PGUID 12 1 0 0 f f f t f i 2 0 21 "21 23" _null_ _null_ _null_ _null_ int2shr _null_ _null_ _null_ ));
DESCR("bitwise shift right");

DATA(insert OID = 1898 (  int4and		   PGNSP PGUID 12 1 0 0 f f f t f i 2 0 23 "23 23" _null_ _null_ _null_ _null_ int4and _null_ _null_ _null_ ));
DESCR("bitwise and");
DATA(insert OID = 1899 (  int4or		   PGNSP PGUID 12 1 0 0 f f f t f i 2 0 23 "23 23" _null_ _null_ _null_ _null_ int4or _null_ _null_ _null_ ));
DESCR("bitwise or");
DATA(insert OID = 1900 (  int4xor		   PGNSP PGUID 12 1 0 0 f f f t f i 2 0 23 "23 23" _null_ _null_ _null_ _null_ int4xor _null_ _null_ _null_ ));
DESCR("bitwise xor");
DATA(insert OID = 1901 (  int4not		   PGNSP PGUID 12 1 0 0 f f f t f i 1 0 23 "23" _null_ _null_ _null_ _null_ int4not _null_ _null_ _null_ ));
DESCR("bitwise not");
DATA(insert OID = 1902 (  int4shl		   PGNSP PGUID 12 1 0 0 f f f t f i 2 0 23 "23 23" _null_ _null_ _null_ _null_ int4shl _null_ _null_ _null_ ));
DESCR("bitwise shift left");
DATA(insert OID = 1903 (  int4shr		   PGNSP PGUID 12 1 0 0 f f f t f i 2 0 23 "23 23" _null_ _null_ _null_ _null_ int4shr _null_ _null_ _null_ ));
DESCR("bitwise shift right");

DATA(insert OID = 1904 (  int8and		   PGNSP PGUID 12 1 0 0 f f f t f i 2 0 20 "20 20" _null_ _null_ _null_ _null_ int8and _null_ _null_ _null_ ));
DESCR("bitwise and");
DATA(insert OID = 1905 (  int8or		   PGNSP PGUID 12 1 0 0 f f f t f i 2 0 20 "20 20" _null_ _null_ _null_ _null_ int8or _null_ _null_ _null_ ));
DESCR("bitwise or");
DATA(insert OID = 1906 (  int8xor		   PGNSP PGUID 12 1 0 0 f f f t f i 2 0 20 "20 20" _null_ _null_ _null_ _null_ int8xor _null_ _null_ _null_ ));
DESCR("bitwise xor");
DATA(insert OID = 1907 (  int8not		   PGNSP PGUID 12 1 0 0 f f f t f i 1 0 20 "20" _null_ _null_ _null_ _null_ int8not _null_ _null_ _null_ ));
DESCR("bitwise not");
DATA(insert OID = 1908 (  int8shl		   PGNSP PGUID 12 1 0 0 f f f t f i 2 0 20 "20 23" _null_ _null_ _null_ _null_ int8shl _null_ _null_ _null_ ));
DESCR("bitwise shift left");
DATA(insert OID = 1909 (  int8shr		   PGNSP PGUID 12 1 0 0 f f f t f i 2 0 20 "20 23" _null_ _null_ _null_ _null_ int8shr _null_ _null_ _null_ ));
DESCR("bitwise shift right");

DATA(insert OID = 1910 (  int8up		   PGNSP PGUID 12 1 0 0 f f f t f i 1 0 20 "20" _null_ _null_ _null_ _null_ int8up _null_ _null_ _null_ ));
DESCR("unary plus");
DATA(insert OID = 1911 (  int2up		   PGNSP PGUID 12 1 0 0 f f f t f i 1 0 21 "21" _null_ _null_ _null_ _null_ int2up _null_ _null_ _null_ ));
DESCR("unary plus");
DATA(insert OID = 1912 (  int4up		   PGNSP PGUID 12 1 0 0 f f f t f i 1 0 23 "23" _null_ _null_ _null_ _null_ int4up _null_ _null_ _null_ ));
DESCR("unary plus");
DATA(insert OID = 1913 (  float4up		   PGNSP PGUID 12 1 0 0 f f f t f i 1 0 700 "700" _null_ _null_ _null_ _null_ float4up _null_ _null_ _null_ ));
DESCR("unary plus");
DATA(insert OID = 1914 (  float8up		   PGNSP PGUID 12 1 0 0 f f f t f i 1 0 701 "701" _null_ _null_ _null_ _null_ float8up _null_ _null_ _null_ ));
DESCR("unary plus");
DATA(insert OID = 1915 (  numeric_uplus    PGNSP PGUID 12 1 0 0 f f f t f i 1 0 1700 "1700" _null_ _null_ _null_ _null_ numeric_uplus _null_ _null_ _null_ ));
DESCR("unary plus");

DATA(insert OID = 1922 (  has_table_privilege		   PGNSP PGUID 12 1 0 0 f f f t f s 3 0 16 "19 25 25" _null_ _null_ _null_ _null_	has_table_privilege_name_name _null_ _null_ _null_ ));
DESCR("user privilege on relation by username, rel name");
DATA(insert OID = 1923 (  has_table_privilege		   PGNSP PGUID 12 1 0 0 f f f t f s 3 0 16 "19 26 25" _null_ _null_ _null_ _null_	has_table_privilege_name_id _null_ _null_ _null_ ));
DESCR("user privilege on relation by username, rel oid");
DATA(insert OID = 1924 (  has_table_privilege		   PGNSP PGUID 12 1 0 0 f f f t f s 3 0 16 "26 25 25" _null_ _null_ _null_ _null_	has_table_privilege_id_name _null_ _null_ _null_ ));
DESCR("user privilege on relation by user oid, rel name");
DATA(insert OID = 1925 (  has_table_privilege		   PGNSP PGUID 12 1 0 0 f f f t f s 3 0 16 "26 26 25" _null_ _null_ _null_ _null_	has_table_privilege_id_id _null_ _null_ _null_ ));
DESCR("user privilege on relation by user oid, rel oid");
DATA(insert OID = 1926 (  has_table_privilege		   PGNSP PGUID 12 1 0 0 f f f t f s 2 0 16 "25 25" _null_ _null_ _null_ _null_ has_table_privilege_name _null_ _null_ _null_ ));
DESCR("current user privilege on relation by rel name");
DATA(insert OID = 1927 (  has_table_privilege		   PGNSP PGUID 12 1 0 0 f f f t f s 2 0 16 "26 25" _null_ _null_ _null_ _null_ has_table_privilege_id _null_ _null_ _null_ ));
DESCR("current user privilege on relation by rel oid");

DATA(insert OID = 2181 (  has_sequence_privilege		   PGNSP PGUID 12 1 0 0 f f f t f s 3 0 16 "19 25 25" _null_ _null_ _null_ _null_	has_sequence_privilege_name_name _null_ _null_ _null_ ));
DESCR("user privilege on sequence by username, seq name");
DATA(insert OID = 2182 (  has_sequence_privilege		   PGNSP PGUID 12 1 0 0 f f f t f s 3 0 16 "19 26 25" _null_ _null_ _null_ _null_	has_sequence_privilege_name_id _null_ _null_ _null_ ));
DESCR("user privilege on sequence by username, seq oid");
DATA(insert OID = 2183 (  has_sequence_privilege		   PGNSP PGUID 12 1 0 0 f f f t f s 3 0 16 "26 25 25" _null_ _null_ _null_ _null_	has_sequence_privilege_id_name _null_ _null_ _null_ ));
DESCR("user privilege on sequence by user oid, seq name");
DATA(insert OID = 2184 (  has_sequence_privilege		   PGNSP PGUID 12 1 0 0 f f f t f s 3 0 16 "26 26 25" _null_ _null_ _null_ _null_	has_sequence_privilege_id_id _null_ _null_ _null_ ));
DESCR("user privilege on sequence by user oid, seq oid");
DATA(insert OID = 2185 (  has_sequence_privilege		   PGNSP PGUID 12 1 0 0 f f f t f s 2 0 16 "25 25" _null_ _null_ _null_ _null_ has_sequence_privilege_name _null_ _null_ _null_ ));
DESCR("current user privilege on sequence by seq name");
DATA(insert OID = 2186 (  has_sequence_privilege		   PGNSP PGUID 12 1 0 0 f f f t f s 2 0 16 "26 25" _null_ _null_ _null_ _null_ has_sequence_privilege_id _null_ _null_ _null_ ));
DESCR("current user privilege on sequence by seq oid");

DATA(insert OID = 3012 (  has_column_privilege		   PGNSP PGUID 12 1 0 0 f f f t f s 4 0 16 "19 25 25 25" _null_ _null_ _null_ _null_	has_column_privilege_name_name_name _null_ _null_ _null_ ));
DESCR("user privilege on column by username, rel name, col name");
DATA(insert OID = 3013 (  has_column_privilege		   PGNSP PGUID 12 1 0 0 f f f t f s 4 0 16 "19 25 21 25" _null_ _null_ _null_ _null_	has_column_privilege_name_name_attnum _null_ _null_ _null_ ));
DESCR("user privilege on column by username, rel name, col attnum");
DATA(insert OID = 3014 (  has_column_privilege		   PGNSP PGUID 12 1 0 0 f f f t f s 4 0 16 "19 26 25 25" _null_ _null_ _null_ _null_	has_column_privilege_name_id_name _null_ _null_ _null_ ));
DESCR("user privilege on column by username, rel oid, col name");
DATA(insert OID = 3015 (  has_column_privilege		   PGNSP PGUID 12 1 0 0 f f f t f s 4 0 16 "19 26 21 25" _null_ _null_ _null_ _null_	has_column_privilege_name_id_attnum _null_ _null_ _null_ ));
DESCR("user privilege on column by username, rel oid, col attnum");
DATA(insert OID = 3016 (  has_column_privilege		   PGNSP PGUID 12 1 0 0 f f f t f s 4 0 16 "26 25 25 25" _null_ _null_ _null_ _null_	has_column_privilege_id_name_name _null_ _null_ _null_ ));
DESCR("user privilege on column by user oid, rel name, col name");
DATA(insert OID = 3017 (  has_column_privilege		   PGNSP PGUID 12 1 0 0 f f f t f s 4 0 16 "26 25 21 25" _null_ _null_ _null_ _null_	has_column_privilege_id_name_attnum _null_ _null_ _null_ ));
DESCR("user privilege on column by user oid, rel name, col attnum");
DATA(insert OID = 3018 (  has_column_privilege		   PGNSP PGUID 12 1 0 0 f f f t f s 4 0 16 "26 26 25 25" _null_ _null_ _null_ _null_	has_column_privilege_id_id_name _null_ _null_ _null_ ));
DESCR("user privilege on column by user oid, rel oid, col name");
DATA(insert OID = 3019 (  has_column_privilege		   PGNSP PGUID 12 1 0 0 f f f t f s 4 0 16 "26 26 21 25" _null_ _null_ _null_ _null_	has_column_privilege_id_id_attnum _null_ _null_ _null_ ));
DESCR("user privilege on column by user oid, rel oid, col attnum");
DATA(insert OID = 3020 (  has_column_privilege		   PGNSP PGUID 12 1 0 0 f f f t f s 3 0 16 "25 25 25" _null_ _null_ _null_ _null_ has_column_privilege_name_name _null_ _null_ _null_ ));
DESCR("current user privilege on column by rel name, col name");
DATA(insert OID = 3021 (  has_column_privilege		   PGNSP PGUID 12 1 0 0 f f f t f s 3 0 16 "25 21 25" _null_ _null_ _null_ _null_ has_column_privilege_name_attnum _null_ _null_ _null_ ));
DESCR("current user privilege on column by rel name, col attnum");
DATA(insert OID = 3022 (  has_column_privilege		   PGNSP PGUID 12 1 0 0 f f f t f s 3 0 16 "26 25 25" _null_ _null_ _null_ _null_ has_column_privilege_id_name _null_ _null_ _null_ ));
DESCR("current user privilege on column by rel oid, col name");
DATA(insert OID = 3023 (  has_column_privilege		   PGNSP PGUID 12 1 0 0 f f f t f s 3 0 16 "26 21 25" _null_ _null_ _null_ _null_ has_column_privilege_id_attnum _null_ _null_ _null_ ));
DESCR("current user privilege on column by rel oid, col attnum");

DATA(insert OID = 3024 (  has_any_column_privilege	   PGNSP PGUID 12 10 0 0 f f f t f s 3 0 16 "19 25 25" _null_ _null_ _null_ _null_	has_any_column_privilege_name_name _null_ _null_ _null_ ));
DESCR("user privilege on any column by username, rel name");
DATA(insert OID = 3025 (  has_any_column_privilege	   PGNSP PGUID 12 10 0 0 f f f t f s 3 0 16 "19 26 25" _null_ _null_ _null_ _null_	has_any_column_privilege_name_id _null_ _null_ _null_ ));
DESCR("user privilege on any column by username, rel oid");
DATA(insert OID = 3026 (  has_any_column_privilege	   PGNSP PGUID 12 10 0 0 f f f t f s 3 0 16 "26 25 25" _null_ _null_ _null_ _null_	has_any_column_privilege_id_name _null_ _null_ _null_ ));
DESCR("user privilege on any column by user oid, rel name");
DATA(insert OID = 3027 (  has_any_column_privilege	   PGNSP PGUID 12 10 0 0 f f f t f s 3 0 16 "26 26 25" _null_ _null_ _null_ _null_	has_any_column_privilege_id_id _null_ _null_ _null_ ));
DESCR("user privilege on any column by user oid, rel oid");
DATA(insert OID = 3028 (  has_any_column_privilege	   PGNSP PGUID 12 10 0 0 f f f t f s 2 0 16 "25 25" _null_ _null_ _null_ _null_ has_any_column_privilege_name _null_ _null_ _null_ ));
DESCR("current user privilege on any column by rel name");
DATA(insert OID = 3029 (  has_any_column_privilege	   PGNSP PGUID 12 10 0 0 f f f t f s 2 0 16 "26 25" _null_ _null_ _null_ _null_ has_any_column_privilege_id _null_ _null_ _null_ ));
DESCR("current user privilege on any column by rel oid");

DATA(insert OID = 1928 (  pg_stat_get_numscans			PGNSP PGUID 12 1 0 0 f f f t f s 1 0 20 "26" _null_ _null_ _null_ _null_ pg_stat_get_numscans _null_ _null_ _null_ ));
DESCR("statistics: number of scans done for table/index");
DATA(insert OID = 1929 (  pg_stat_get_tuples_returned	PGNSP PGUID 12 1 0 0 f f f t f s 1 0 20 "26" _null_ _null_ _null_ _null_ pg_stat_get_tuples_returned _null_ _null_ _null_ ));
DESCR("statistics: number of tuples read by seqscan");
DATA(insert OID = 1930 (  pg_stat_get_tuples_fetched	PGNSP PGUID 12 1 0 0 f f f t f s 1 0 20 "26" _null_ _null_ _null_ _null_ pg_stat_get_tuples_fetched _null_ _null_ _null_ ));
DESCR("statistics: number of tuples fetched by idxscan");
DATA(insert OID = 1931 (  pg_stat_get_tuples_inserted	PGNSP PGUID 12 1 0 0 f f f t f s 1 0 20 "26" _null_ _null_ _null_ _null_ pg_stat_get_tuples_inserted _null_ _null_ _null_ ));
DESCR("statistics: number of tuples inserted");
DATA(insert OID = 1932 (  pg_stat_get_tuples_updated	PGNSP PGUID 12 1 0 0 f f f t f s 1 0 20 "26" _null_ _null_ _null_ _null_ pg_stat_get_tuples_updated _null_ _null_ _null_ ));
DESCR("statistics: number of tuples updated");
DATA(insert OID = 1933 (  pg_stat_get_tuples_deleted	PGNSP PGUID 12 1 0 0 f f f t f s 1 0 20 "26" _null_ _null_ _null_ _null_ pg_stat_get_tuples_deleted _null_ _null_ _null_ ));
DESCR("statistics: number of tuples deleted");
DATA(insert OID = 1972 (  pg_stat_get_tuples_hot_updated PGNSP PGUID 12 1 0 0 f f f t f s 1 0 20 "26" _null_ _null_ _null_ _null_ pg_stat_get_tuples_hot_updated _null_ _null_ _null_ ));
DESCR("statistics: number of tuples hot updated");
DATA(insert OID = 2878 (  pg_stat_get_live_tuples	PGNSP PGUID 12 1 0 0 f f f t f s 1 0 20 "26" _null_ _null_ _null_ _null_ pg_stat_get_live_tuples _null_ _null_ _null_ ));
DESCR("statistics: number of live tuples");
DATA(insert OID = 2879 (  pg_stat_get_dead_tuples	PGNSP PGUID 12 1 0 0 f f f t f s 1 0 20 "26" _null_ _null_ _null_ _null_ pg_stat_get_dead_tuples _null_ _null_ _null_ ));
DESCR("statistics: number of dead tuples");
DATA(insert OID = 1934 (  pg_stat_get_blocks_fetched	PGNSP PGUID 12 1 0 0 f f f t f s 1 0 20 "26" _null_ _null_ _null_ _null_ pg_stat_get_blocks_fetched _null_ _null_ _null_ ));
DESCR("statistics: number of blocks fetched");
DATA(insert OID = 1935 (  pg_stat_get_blocks_hit		PGNSP PGUID 12 1 0 0 f f f t f s 1 0 20 "26" _null_ _null_ _null_ _null_ pg_stat_get_blocks_hit _null_ _null_ _null_ ));
DESCR("statistics: number of blocks found in cache");
DATA(insert OID = 2781 (  pg_stat_get_last_vacuum_time PGNSP PGUID 12 1 0 0 f f f t f s 1 0 1184 "26" _null_ _null_ _null_ _null_	pg_stat_get_last_vacuum_time _null_ _null_ _null_ ));
DESCR("statistics: last manual vacuum time for a table");
DATA(insert OID = 2782 (  pg_stat_get_last_autovacuum_time PGNSP PGUID 12 1 0 0 f f f t f s 1 0 1184 "26" _null_ _null_ _null_ _null_	pg_stat_get_last_autovacuum_time _null_ _null_ _null_ ));
DESCR("statistics: last auto vacuum time for a table");
DATA(insert OID = 2783 (  pg_stat_get_last_analyze_time PGNSP PGUID 12 1 0 0 f f f t f s 1 0 1184 "26" _null_ _null_ _null_ _null_	pg_stat_get_last_analyze_time _null_ _null_ _null_ ));
DESCR("statistics: last manual analyze time for a table");
DATA(insert OID = 2784 (  pg_stat_get_last_autoanalyze_time PGNSP PGUID 12 1 0 0 f f f t f s 1 0 1184 "26" _null_ _null_ _null_ _null_	pg_stat_get_last_autoanalyze_time _null_ _null_ _null_ ));
DESCR("statistics: last auto analyze time for a table");
DATA(insert OID = 1936 (  pg_stat_get_backend_idset		PGNSP PGUID 12 1 100 0 f f f t t s 0 0 23 "" _null_ _null_ _null_ _null_ pg_stat_get_backend_idset _null_ _null_ _null_ ));
DESCR("statistics: currently active backend IDs");
DATA(insert OID = 2022 (  pg_stat_get_activity			PGNSP PGUID 12 1 100 0 f f f f t s 1 0 2249 "23" "{23,26,23,26,25,25,16,1184,1184,1184,869,23}" "{i,o,o,o,o,o,o,o,o,o,o,o}" "{pid,datid,procpid,usesysid,application_name,current_query,waiting,xact_start,query_start,backend_start,client_addr,client_port}" _null_ pg_stat_get_activity _null_ _null_ _null_ ));
DESCR("statistics: information about currently active backends");
DATA(insert OID = 2026 (  pg_backend_pid				PGNSP PGUID 12 1 0 0 f f f t f s 0 0 23 "" _null_ _null_ _null_ _null_ pg_backend_pid _null_ _null_ _null_ ));
DESCR("statistics: current backend PID");
DATA(insert OID = 1937 (  pg_stat_get_backend_pid		PGNSP PGUID 12 1 0 0 f f f t f s 1 0 23 "23" _null_ _null_ _null_ _null_ pg_stat_get_backend_pid _null_ _null_ _null_ ));
DESCR("statistics: PID of backend");
DATA(insert OID = 1938 (  pg_stat_get_backend_dbid		PGNSP PGUID 12 1 0 0 f f f t f s 1 0 26 "23" _null_ _null_ _null_ _null_ pg_stat_get_backend_dbid _null_ _null_ _null_ ));
DESCR("statistics: database ID of backend");
DATA(insert OID = 1939 (  pg_stat_get_backend_userid	PGNSP PGUID 12 1 0 0 f f f t f s 1 0 26 "23" _null_ _null_ _null_ _null_ pg_stat_get_backend_userid _null_ _null_ _null_ ));
DESCR("statistics: user ID of backend");
DATA(insert OID = 1940 (  pg_stat_get_backend_activity	PGNSP PGUID 12 1 0 0 f f f t f s 1 0 25 "23" _null_ _null_ _null_ _null_ pg_stat_get_backend_activity _null_ _null_ _null_ ));
DESCR("statistics: current query of backend");
DATA(insert OID = 2853 (  pg_stat_get_backend_waiting	PGNSP PGUID 12 1 0 0 f f f t f s 1 0 16 "23" _null_ _null_ _null_ _null_ pg_stat_get_backend_waiting _null_ _null_ _null_ ));
DESCR("statistics: is backend currently waiting for a lock");
DATA(insert OID = 2094 (  pg_stat_get_backend_activity_start PGNSP PGUID 12 1 0 0 f f f t f s 1 0 1184 "23" _null_ _null_ _null_ _null_ pg_stat_get_backend_activity_start _null_ _null_ _null_ ));
DESCR("statistics: start time for current query of backend");
DATA(insert OID = 2857 (  pg_stat_get_backend_xact_start PGNSP PGUID 12 1 0 0 f f f t f s 1 0 1184 "23" _null_ _null_ _null_ _null_ pg_stat_get_backend_xact_start _null_ _null_ _null_ ));
DESCR("statistics: start time for backend's current transaction");
DATA(insert OID = 1391 ( pg_stat_get_backend_start PGNSP PGUID 12 1 0 0 f f f t f s 1 0 1184 "23" _null_ _null_ _null_ _null_ pg_stat_get_backend_start _null_ _null_ _null_ ));
DESCR("statistics: start time for current backend session");
DATA(insert OID = 1392 ( pg_stat_get_backend_client_addr PGNSP PGUID 12 1 0 0 f f f t f s 1 0 869 "23" _null_ _null_ _null_ _null_ pg_stat_get_backend_client_addr _null_ _null_ _null_ ));
DESCR("statistics: address of client connected to backend");
DATA(insert OID = 1393 ( pg_stat_get_backend_client_port PGNSP PGUID 12 1 0 0 f f f t f s 1 0 23 "23" _null_ _null_ _null_ _null_ pg_stat_get_backend_client_port _null_ _null_ _null_ ));
DESCR("statistics: port number of client connected to backend");
DATA(insert OID = 1941 (  pg_stat_get_db_numbackends	PGNSP PGUID 12 1 0 0 f f f t f s 1 0 23 "26" _null_ _null_ _null_ _null_ pg_stat_get_db_numbackends _null_ _null_ _null_ ));
DESCR("statistics: number of backends in database");
DATA(insert OID = 1942 (  pg_stat_get_db_xact_commit	PGNSP PGUID 12 1 0 0 f f f t f s 1 0 20 "26" _null_ _null_ _null_ _null_ pg_stat_get_db_xact_commit _null_ _null_ _null_ ));
DESCR("statistics: transactions committed");
DATA(insert OID = 1943 (  pg_stat_get_db_xact_rollback	PGNSP PGUID 12 1 0 0 f f f t f s 1 0 20 "26" _null_ _null_ _null_ _null_ pg_stat_get_db_xact_rollback _null_ _null_ _null_ ));
DESCR("statistics: transactions rolled back");
DATA(insert OID = 1944 (  pg_stat_get_db_blocks_fetched PGNSP PGUID 12 1 0 0 f f f t f s 1 0 20 "26" _null_ _null_ _null_ _null_ pg_stat_get_db_blocks_fetched _null_ _null_ _null_ ));
DESCR("statistics: blocks fetched for database");
DATA(insert OID = 1945 (  pg_stat_get_db_blocks_hit		PGNSP PGUID 12 1 0 0 f f f t f s 1 0 20 "26" _null_ _null_ _null_ _null_ pg_stat_get_db_blocks_hit _null_ _null_ _null_ ));
DESCR("statistics: blocks found in cache for database");
DATA(insert OID = 2758 (  pg_stat_get_db_tuples_returned PGNSP PGUID 12 1 0 0 f f f t f s 1 0 20 "26" _null_ _null_ _null_ _null_ pg_stat_get_db_tuples_returned _null_ _null_ _null_ ));
DESCR("statistics: tuples returned for database");
DATA(insert OID = 2759 (  pg_stat_get_db_tuples_fetched PGNSP PGUID 12 1 0 0 f f f t f s 1 0 20 "26" _null_ _null_ _null_ _null_ pg_stat_get_db_tuples_fetched _null_ _null_ _null_ ));
DESCR("statistics: tuples fetched for database");
DATA(insert OID = 2760 (  pg_stat_get_db_tuples_inserted PGNSP PGUID 12 1 0 0 f f f t f s 1 0 20 "26" _null_ _null_ _null_ _null_ pg_stat_get_db_tuples_inserted _null_ _null_ _null_ ));
DESCR("statistics: tuples inserted in database");
DATA(insert OID = 2761 (  pg_stat_get_db_tuples_updated PGNSP PGUID 12 1 0 0 f f f t f s 1 0 20 "26" _null_ _null_ _null_ _null_ pg_stat_get_db_tuples_updated _null_ _null_ _null_ ));
DESCR("statistics: tuples updated in database");
DATA(insert OID = 2762 (  pg_stat_get_db_tuples_deleted PGNSP PGUID 12 1 0 0 f f f t f s 1 0 20 "26" _null_ _null_ _null_ _null_ pg_stat_get_db_tuples_deleted _null_ _null_ _null_ ));
DESCR("statistics: tuples deleted in database");
DATA(insert OID = 2769 ( pg_stat_get_bgwriter_timed_checkpoints PGNSP PGUID 12 1 0 0 f f f t f s 0 0 20 "" _null_ _null_ _null_ _null_ pg_stat_get_bgwriter_timed_checkpoints _null_ _null_ _null_ ));
DESCR("statistics: number of timed checkpoints started by the bgwriter");
DATA(insert OID = 2770 ( pg_stat_get_bgwriter_requested_checkpoints PGNSP PGUID 12 1 0 0 f f f t f s 0 0 20 "" _null_ _null_ _null_ _null_ pg_stat_get_bgwriter_requested_checkpoints _null_ _null_ _null_ ));
DESCR("statistics: number of backend requested checkpoints started by the bgwriter");
DATA(insert OID = 2771 ( pg_stat_get_bgwriter_buf_written_checkpoints PGNSP PGUID 12 1 0 0 f f f t f s 0 0 20 "" _null_ _null_ _null_ _null_ pg_stat_get_bgwriter_buf_written_checkpoints _null_ _null_ _null_ ));
DESCR("statistics: number of buffers written by the bgwriter during checkpoints");
DATA(insert OID = 2772 ( pg_stat_get_bgwriter_buf_written_clean PGNSP PGUID 12 1 0 0 f f f t f s 0 0 20 "" _null_ _null_ _null_ _null_ pg_stat_get_bgwriter_buf_written_clean _null_ _null_ _null_ ));
DESCR("statistics: number of buffers written by the bgwriter for cleaning dirty buffers");
DATA(insert OID = 2773 ( pg_stat_get_bgwriter_maxwritten_clean PGNSP PGUID 12 1 0 0 f f f t f s 0 0 20 "" _null_ _null_ _null_ _null_ pg_stat_get_bgwriter_maxwritten_clean _null_ _null_ _null_ ));
DESCR("statistics: number of times the bgwriter stopped processing when it had written too many buffers while cleaning");
DATA(insert OID = 2775 ( pg_stat_get_buf_written_backend PGNSP PGUID 12 1 0 0 f f f t f s 0 0 20 "" _null_ _null_ _null_ _null_ pg_stat_get_buf_written_backend _null_ _null_ _null_ ));
DESCR("statistics: number of buffers written by backends");
DATA(insert OID = 2859 ( pg_stat_get_buf_alloc			PGNSP PGUID 12 1 0 0 f f f t f s 0 0 20 "" _null_ _null_ _null_ _null_ pg_stat_get_buf_alloc _null_ _null_ _null_ ));
DESCR("statistics: number of buffer allocations");

DATA(insert OID = 2978 (  pg_stat_get_function_calls		PGNSP PGUID 12 1 0 0 f f f t f s 1 0 20 "26" _null_ _null_ _null_ _null_ pg_stat_get_function_calls _null_ _null_ _null_ ));
DESCR("statistics: number of function calls");
DATA(insert OID = 2979 (  pg_stat_get_function_time			PGNSP PGUID 12 1 0 0 f f f t f s 1 0 20 "26" _null_ _null_ _null_ _null_ pg_stat_get_function_time _null_ _null_ _null_ ));
DESCR("statistics: execution time of function");
DATA(insert OID = 2980 (  pg_stat_get_function_self_time	PGNSP PGUID 12 1 0 0 f f f t f s 1 0 20 "26" _null_ _null_ _null_ _null_ pg_stat_get_function_self_time _null_ _null_ _null_ ));
DESCR("statistics: self execution time of function");

DATA(insert OID = 2230 (  pg_stat_clear_snapshot		PGNSP PGUID 12 1 0 0 f f f f f v 0 0 2278 "" _null_ _null_ _null_ _null_	pg_stat_clear_snapshot _null_ _null_ _null_ ));
DESCR("statistics: discard current transaction's statistics snapshot");
DATA(insert OID = 2274 (  pg_stat_reset					PGNSP PGUID 12 1 0 0 f f f f f v 0 0 2278 "" _null_ _null_ _null_ _null_	pg_stat_reset _null_ _null_ _null_ ));
DESCR("statistics: reset collected statistics for current database");
DATA(insert OID = 3775 (  pg_stat_reset_shared			PGNSP PGUID 12 1 0 0 f f f f f v 1 0 2278 "25" _null_ _null_ _null_ _null_	pg_stat_reset_shared _null_ _null_ _null_ ));
DESCR("statistics: reset collected statistics shared across the cluster");
DATA(insert OID = 3776 (  pg_stat_reset_single_table_counters	PGNSP PGUID 12 1 0 0 f f f f f v 1 0 2278 "26" _null_ _null_ _null_ _null_	pg_stat_reset_single_table_counters _null_ _null_ _null_ ));
DESCR("statistics: reset collected statistics for a single table or index in the current database");
DATA(insert OID = 3777 (  pg_stat_reset_single_function_counters	PGNSP PGUID 12 1 0 0 f f f f f v 1 0 2278 "26" _null_ _null_ _null_ _null_	pg_stat_reset_single_function_counters _null_ _null_ _null_ ));
DESCR("statistics: reset collected statistics for a single function in the current database");

DATA(insert OID = 1946 (  encode						PGNSP PGUID 12 1 0 0 f f f t f i 2 0 25 "17 25" _null_ _null_ _null_ _null_ binary_encode _null_ _null_ _null_ ));
DESCR("convert bytea value into some ascii-only text string");
DATA(insert OID = 1947 (  decode						PGNSP PGUID 12 1 0 0 f f f t f i 2 0 17 "25 25" _null_ _null_ _null_ _null_ binary_decode _null_ _null_ _null_ ));
DESCR("convert ascii-encoded text string into bytea value");

DATA(insert OID = 1948 (  byteaeq		   PGNSP PGUID 12 1 0 0 f f f t f i 2 0 16 "17 17" _null_ _null_ _null_ _null_ byteaeq _null_ _null_ _null_ ));
DESCR("equal");
DATA(insert OID = 1949 (  bytealt		   PGNSP PGUID 12 1 0 0 f f f t f i 2 0 16 "17 17" _null_ _null_ _null_ _null_ bytealt _null_ _null_ _null_ ));
DESCR("less-than");
DATA(insert OID = 1950 (  byteale		   PGNSP PGUID 12 1 0 0 f f f t f i 2 0 16 "17 17" _null_ _null_ _null_ _null_ byteale _null_ _null_ _null_ ));
DESCR("less-than-or-equal");
DATA(insert OID = 1951 (  byteagt		   PGNSP PGUID 12 1 0 0 f f f t f i 2 0 16 "17 17" _null_ _null_ _null_ _null_ byteagt _null_ _null_ _null_ ));
DESCR("greater-than");
DATA(insert OID = 1952 (  byteage		   PGNSP PGUID 12 1 0 0 f f f t f i 2 0 16 "17 17" _null_ _null_ _null_ _null_ byteage _null_ _null_ _null_ ));
DESCR("greater-than-or-equal");
DATA(insert OID = 1953 (  byteane		   PGNSP PGUID 12 1 0 0 f f f t f i 2 0 16 "17 17" _null_ _null_ _null_ _null_ byteane _null_ _null_ _null_ ));
DESCR("not equal");
DATA(insert OID = 1954 (  byteacmp		   PGNSP PGUID 12 1 0 0 f f f t f i 2 0 23 "17 17" _null_ _null_ _null_ _null_ byteacmp _null_ _null_ _null_ ));
DESCR("less-equal-greater");

DATA(insert OID = 1961 (  timestamp		   PGNSP PGUID 12 1 0 0 f f f t f i 2 0 1114 "1114 23" _null_ _null_ _null_ _null_ timestamp_scale _null_ _null_ _null_ ));
DESCR("adjust timestamp precision");

DATA(insert OID = 1965 (  oidlarger		   PGNSP PGUID 12 1 0 0 f f f t f i 2 0 26 "26 26" _null_ _null_ _null_ _null_ oidlarger _null_ _null_ _null_ ));
DESCR("larger of two");
DATA(insert OID = 1966 (  oidsmaller	   PGNSP PGUID 12 1 0 0 f f f t f i 2 0 26 "26 26" _null_ _null_ _null_ _null_ oidsmaller _null_ _null_ _null_ ));
DESCR("smaller of two");

DATA(insert OID = 1967 (  timestamptz	   PGNSP PGUID 12 1 0 0 f f f t f i 2 0 1184 "1184 23" _null_ _null_ _null_ _null_ timestamptz_scale _null_ _null_ _null_ ));
DESCR("adjust timestamptz precision");
DATA(insert OID = 1968 (  time			   PGNSP PGUID 12 1 0 0 f f f t f i 2 0 1083 "1083 23" _null_ _null_ _null_ _null_ time_scale _null_ _null_ _null_ ));
DESCR("adjust time precision");
DATA(insert OID = 1969 (  timetz		   PGNSP PGUID 12 1 0 0 f f f t f i 2 0 1266 "1266 23" _null_ _null_ _null_ _null_ timetz_scale _null_ _null_ _null_ ));
DESCR("adjust time with time zone precision");

DATA(insert OID = 2003 (  textanycat	   PGNSP PGUID 14 1 0 0 f f f t f v 2 0 25 "25 2776" _null_ _null_ _null_ _null_ "select $1 || $2::pg_catalog.text" _null_ _null_ _null_ ));
DESCR("concatenate");
DATA(insert OID = 2004 (  anytextcat	   PGNSP PGUID 14 1 0 0 f f f t f v 2 0 25 "2776 25" _null_ _null_ _null_ _null_ "select $1::pg_catalog.text || $2" _null_ _null_ _null_ ));
DESCR("concatenate");

DATA(insert OID = 2005 (  bytealike		   PGNSP PGUID 12 1 0 0 f f f t f i 2 0 16 "17 17" _null_ _null_ _null_ _null_ bytealike _null_ _null_ _null_ ));
DESCR("matches LIKE expression");
DATA(insert OID = 2006 (  byteanlike	   PGNSP PGUID 12 1 0 0 f f f t f i 2 0 16 "17 17" _null_ _null_ _null_ _null_ byteanlike _null_ _null_ _null_ ));
DESCR("does not match LIKE expression");
DATA(insert OID = 2007 (  like			   PGNSP PGUID 12 1 0 0 f f f t f i 2 0 16 "17 17" _null_ _null_ _null_ _null_ bytealike _null_ _null_ _null_ ));
DESCR("matches LIKE expression");
DATA(insert OID = 2008 (  notlike		   PGNSP PGUID 12 1 0 0 f f f t f i 2 0 16 "17 17" _null_ _null_ _null_ _null_ byteanlike _null_ _null_ _null_ ));
DESCR("does not match LIKE expression");
DATA(insert OID = 2009 (  like_escape	   PGNSP PGUID 12 1 0 0 f f f t f i 2 0 17 "17 17" _null_ _null_ _null_ _null_ like_escape_bytea _null_ _null_ _null_ ));
DESCR("convert LIKE pattern to use backslash escapes");
DATA(insert OID = 2010 (  length		   PGNSP PGUID 12 1 0 0 f f f t f i 1 0 23 "17" _null_ _null_ _null_ _null_ byteaoctetlen _null_ _null_ _null_ ));
DESCR("octet length");
DATA(insert OID = 2011 (  byteacat		   PGNSP PGUID 12 1 0 0 f f f t f i 2 0 17 "17 17" _null_ _null_ _null_ _null_ byteacat _null_ _null_ _null_ ));
DESCR("concatenate");
DATA(insert OID = 2012 (  substring		   PGNSP PGUID 12 1 0 0 f f f t f i 3 0 17 "17 23 23" _null_ _null_ _null_ _null_	bytea_substr _null_ _null_ _null_ ));
DESCR("return portion of string");
DATA(insert OID = 2013 (  substring		   PGNSP PGUID 12 1 0 0 f f f t f i 2 0 17 "17 23" _null_ _null_ _null_ _null_ bytea_substr_no_len _null_ _null_ _null_ ));
DESCR("return portion of string");
DATA(insert OID = 2085 (  substr		   PGNSP PGUID 12 1 0 0 f f f t f i 3 0 17 "17 23 23" _null_ _null_ _null_ _null_	bytea_substr _null_ _null_ _null_ ));
DESCR("return portion of string");
DATA(insert OID = 2086 (  substr		   PGNSP PGUID 12 1 0 0 f f f t f i 2 0 17 "17 23" _null_ _null_ _null_ _null_ bytea_substr_no_len _null_ _null_ _null_ ));
DESCR("return portion of string");
DATA(insert OID = 2014 (  position		   PGNSP PGUID 12 1 0 0 f f f t f i 2 0 23 "17 17" _null_ _null_ _null_ _null_ byteapos _null_ _null_ _null_ ));
DESCR("return position of substring");
DATA(insert OID = 2015 (  btrim			   PGNSP PGUID 12 1 0 0 f f f t f i 2 0 17 "17 17" _null_ _null_ _null_ _null_ byteatrim _null_ _null_ _null_ ));
DESCR("trim both ends of string");

DATA(insert OID = 2019 (  time				PGNSP PGUID 12 1 0 0 f f f t f s 1 0 1083 "1184" _null_ _null_ _null_ _null_ timestamptz_time _null_ _null_ _null_ ));
DESCR("convert timestamptz to time");
DATA(insert OID = 2020 (  date_trunc		PGNSP PGUID 12 1 0 0 f f f t f i 2 0 1114 "25 1114" _null_ _null_ _null_ _null_ timestamp_trunc _null_ _null_ _null_ ));
DESCR("truncate timestamp to specified units");
DATA(insert OID = 2021 (  date_part			PGNSP PGUID 12 1 0 0 f f f t f i 2 0 701 "25 1114" _null_ _null_ _null_ _null_	timestamp_part _null_ _null_ _null_ ));
DESCR("extract field from timestamp");
DATA(insert OID = 2023 (  timestamp			PGNSP PGUID 12 1 0 0 f f f t f s 1 0 1114 "702" _null_ _null_ _null_ _null_ abstime_timestamp _null_ _null_ _null_ ));
DESCR("convert abstime to timestamp");
DATA(insert OID = 2024 (  timestamp			PGNSP PGUID 12 1 0 0 f f f t f i 1 0 1114 "1082" _null_ _null_ _null_ _null_ date_timestamp _null_ _null_ _null_ ));
DESCR("convert date to timestamp");
DATA(insert OID = 2025 (  timestamp			PGNSP PGUID 12 1 0 0 f f f t f i 2 0 1114 "1082 1083" _null_ _null_ _null_ _null_	datetime_timestamp _null_ _null_ _null_ ));
DESCR("convert date and time to timestamp");
DATA(insert OID = 2027 (  timestamp			PGNSP PGUID 12 1 0 0 f f f t f s 1 0 1114 "1184" _null_ _null_ _null_ _null_ timestamptz_timestamp _null_ _null_ _null_ ));
DESCR("convert timestamp with time zone to timestamp");
DATA(insert OID = 2028 (  timestamptz		PGNSP PGUID 12 1 0 0 f f f t f s 1 0 1184 "1114" _null_ _null_ _null_ _null_ timestamp_timestamptz _null_ _null_ _null_ ));
DESCR("convert timestamp to timestamp with time zone");
DATA(insert OID = 2029 (  date				PGNSP PGUID 12 1 0 0 f f f t f i 1 0 1082 "1114" _null_ _null_ _null_ _null_ timestamp_date _null_ _null_ _null_ ));
DESCR("convert timestamp to date");
DATA(insert OID = 2030 (  abstime			PGNSP PGUID 12 1 0 0 f f f t f s 1 0 702 "1114" _null_ _null_ _null_ _null_ timestamp_abstime _null_ _null_ _null_ ));
DESCR("convert timestamp to abstime");
DATA(insert OID = 2031 (  timestamp_mi		PGNSP PGUID 12 1 0 0 f f f t f i 2 0 1186 "1114 1114" _null_ _null_ _null_ _null_	timestamp_mi _null_ _null_ _null_ ));
DESCR("subtract");
DATA(insert OID = 2032 (  timestamp_pl_interval PGNSP PGUID 12 1 0 0 f f f t f i 2 0 1114 "1114 1186" _null_ _null_ _null_ _null_	timestamp_pl_interval _null_ _null_ _null_ ));
DESCR("plus");
DATA(insert OID = 2033 (  timestamp_mi_interval PGNSP PGUID 12 1 0 0 f f f t f i 2 0 1114 "1114 1186" _null_ _null_ _null_ _null_	timestamp_mi_interval _null_ _null_ _null_ ));
DESCR("minus");
DATA(insert OID = 2035 (  timestamp_smaller PGNSP PGUID 12 1 0 0 f f f t f i 2 0 1114 "1114 1114" _null_ _null_ _null_ _null_	timestamp_smaller _null_ _null_ _null_ ));
DESCR("smaller of two");
DATA(insert OID = 2036 (  timestamp_larger	PGNSP PGUID 12 1 0 0 f f f t f i 2 0 1114 "1114 1114" _null_ _null_ _null_ _null_	timestamp_larger _null_ _null_ _null_ ));
DESCR("larger of two");
DATA(insert OID = 2037 (  timezone			PGNSP PGUID 12 1 0 0 f f f t f v 2 0 1266 "25 1266" _null_ _null_ _null_ _null_ timetz_zone _null_ _null_ _null_ ));
DESCR("adjust time with time zone to new zone");
DATA(insert OID = 2038 (  timezone			PGNSP PGUID 12 1 0 0 f f f t f i 2 0 1266 "1186 1266" _null_ _null_ _null_ _null_	timetz_izone _null_ _null_ _null_ ));
DESCR("adjust time with time zone to new zone");
DATA(insert OID = 2039 (  timestamp_hash	PGNSP PGUID 12 1 0 0 f f f t f i 1 0 23 "1114" _null_ _null_ _null_ _null_ timestamp_hash _null_ _null_ _null_ ));
DESCR("hash");
DATA(insert OID = 2041 ( overlaps			PGNSP PGUID 12 1 0 0 f f f f f i 4 0 16 "1114 1114 1114 1114" _null_ _null_ _null_ _null_	overlaps_timestamp _null_ _null_ _null_ ));
DESCR("intervals overlap?");
DATA(insert OID = 2042 ( overlaps			PGNSP PGUID 14 1 0 0 f f f f f i 4 0 16 "1114 1186 1114 1186" _null_ _null_ _null_ _null_	"select ($1, ($1 + $2)) overlaps ($3, ($3 + $4))" _null_ _null_ _null_ ));
DESCR("intervals overlap?");
DATA(insert OID = 2043 ( overlaps			PGNSP PGUID 14 1 0 0 f f f f f i 4 0 16 "1114 1114 1114 1186" _null_ _null_ _null_ _null_	"select ($1, $2) overlaps ($3, ($3 + $4))" _null_ _null_ _null_ ));
DESCR("intervals overlap?");
DATA(insert OID = 2044 ( overlaps			PGNSP PGUID 14 1 0 0 f f f f f i 4 0 16 "1114 1186 1114 1114" _null_ _null_ _null_ _null_	"select ($1, ($1 + $2)) overlaps ($3, $4)" _null_ _null_ _null_ ));
DESCR("intervals overlap?");
DATA(insert OID = 2045 (  timestamp_cmp		PGNSP PGUID 12 1 0 0 f f f t f i 2 0 23 "1114 1114" _null_ _null_ _null_ _null_ timestamp_cmp _null_ _null_ _null_ ));
DESCR("less-equal-greater");
DATA(insert OID = 2046 (  time				PGNSP PGUID 12 1 0 0 f f f t f i 1 0 1083 "1266" _null_ _null_ _null_ _null_ timetz_time _null_ _null_ _null_ ));
DESCR("convert time with time zone to time");
DATA(insert OID = 2047 (  timetz			PGNSP PGUID 12 1 0 0 f f f t f s 1 0 1266 "1083" _null_ _null_ _null_ _null_ time_timetz _null_ _null_ _null_ ));
DESCR("convert time to timetz");
DATA(insert OID = 2048 (  isfinite			PGNSP PGUID 12 1 0 0 f f f t f i 1 0 16 "1114" _null_ _null_ _null_ _null_ timestamp_finite _null_ _null_ _null_ ));
DESCR("finite timestamp?");
DATA(insert OID = 2049 ( to_char			PGNSP PGUID 12 1 0 0 f f f t f s 2 0 25 "1114 25" _null_ _null_ _null_ _null_  timestamp_to_char _null_ _null_ _null_ ));
DESCR("format timestamp to text");
DATA(insert OID = 2052 (  timestamp_eq		PGNSP PGUID 12 1 0 0 f f f t f i 2 0 16 "1114 1114" _null_ _null_ _null_ _null_ timestamp_eq _null_ _null_ _null_ ));
DESCR("equal");
DATA(insert OID = 2053 (  timestamp_ne		PGNSP PGUID 12 1 0 0 f f f t f i 2 0 16 "1114 1114" _null_ _null_ _null_ _null_ timestamp_ne _null_ _null_ _null_ ));
DESCR("not equal");
DATA(insert OID = 2054 (  timestamp_lt		PGNSP PGUID 12 1 0 0 f f f t f i 2 0 16 "1114 1114" _null_ _null_ _null_ _null_ timestamp_lt _null_ _null_ _null_ ));
DESCR("less-than");
DATA(insert OID = 2055 (  timestamp_le		PGNSP PGUID 12 1 0 0 f f f t f i 2 0 16 "1114 1114" _null_ _null_ _null_ _null_ timestamp_le _null_ _null_ _null_ ));
DESCR("less-than-or-equal");
DATA(insert OID = 2056 (  timestamp_ge		PGNSP PGUID 12 1 0 0 f f f t f i 2 0 16 "1114 1114" _null_ _null_ _null_ _null_ timestamp_ge _null_ _null_ _null_ ));
DESCR("greater-than-or-equal");
DATA(insert OID = 2057 (  timestamp_gt		PGNSP PGUID 12 1 0 0 f f f t f i 2 0 16 "1114 1114" _null_ _null_ _null_ _null_ timestamp_gt _null_ _null_ _null_ ));
DESCR("greater-than");
DATA(insert OID = 2058 (  age				PGNSP PGUID 12 1 0 0 f f f t f i 2 0 1186 "1114 1114" _null_ _null_ _null_ _null_	timestamp_age _null_ _null_ _null_ ));
DESCR("date difference preserving months and years");
DATA(insert OID = 2059 (  age				PGNSP PGUID 14 1 0 0 f f f t f s 1 0 1186 "1114" _null_ _null_ _null_ _null_ "select pg_catalog.age(cast(current_date as timestamp without time zone), $1)" _null_ _null_ _null_ ));
DESCR("date difference from today preserving months and years");

DATA(insert OID = 2069 (  timezone			PGNSP PGUID 12 1 0 0 f f f t f i 2 0 1184 "25 1114" _null_ _null_ _null_ _null_ timestamp_zone _null_ _null_ _null_ ));
DESCR("adjust timestamp to new time zone");
DATA(insert OID = 2070 (  timezone			PGNSP PGUID 12 1 0 0 f f f t f i 2 0 1184 "1186 1114" _null_ _null_ _null_ _null_	timestamp_izone _null_ _null_ _null_ ));
DESCR("adjust timestamp to new time zone");
DATA(insert OID = 2071 (  date_pl_interval	PGNSP PGUID 12 1 0 0 f f f t f i 2 0 1114 "1082 1186" _null_ _null_ _null_ _null_	date_pl_interval _null_ _null_ _null_ ));
DESCR("add");
DATA(insert OID = 2072 (  date_mi_interval	PGNSP PGUID 12 1 0 0 f f f t f i 2 0 1114 "1082 1186" _null_ _null_ _null_ _null_	date_mi_interval _null_ _null_ _null_ ));
DESCR("subtract");

DATA(insert OID = 2073 (  substring			PGNSP PGUID 12 1 0 0 f f f t f i 2 0 25 "25 25" _null_ _null_ _null_ _null_ textregexsubstr _null_ _null_ _null_ ));
DESCR("extracts text matching regular expression");
DATA(insert OID = 2074 (  substring			PGNSP PGUID 14 1 0 0 f f f t f i 3 0 25 "25 25 25" _null_ _null_ _null_ _null_ "select pg_catalog.substring($1, pg_catalog.similar_escape($2, $3))" _null_ _null_ _null_ ));
DESCR("extracts text matching SQL99 regular expression");

DATA(insert OID = 2075 (  bit				PGNSP PGUID 12 1 0 0 f f f t f i 2 0 1560 "20 23" _null_ _null_ _null_ _null_	bitfromint8 _null_ _null_ _null_ ));
DESCR("int8 to bitstring");
DATA(insert OID = 2076 (  int8				PGNSP PGUID 12 1 0 0 f f f t f i 1 0 20 "1560" _null_ _null_ _null_ _null_ bittoint8 _null_ _null_ _null_ ));
DESCR("bitstring to int8");

DATA(insert OID = 2077 (  current_setting	PGNSP PGUID 12 1 0 0 f f f t f s 1 0 25 "25" _null_ _null_ _null_ _null_ show_config_by_name _null_ _null_ _null_ ));
DESCR("SHOW X as a function");
DATA(insert OID = 2078 (  set_config		PGNSP PGUID 12 1 0 0 f f f f f v 3 0 25 "25 25 16" _null_ _null_ _null_ _null_ set_config_by_name _null_ _null_ _null_ ));
DESCR("SET X as a function");
DATA(insert OID = 2084 (  pg_show_all_settings	PGNSP PGUID 12 1 1000 0 f f f t t s 0 0 2249 "" "{25,25,25,25,25,25,25,25,25,25,25,1009,25,25,25,23}" "{o,o,o,o,o,o,o,o,o,o,o,o,o,o,o,o}" "{name,setting,unit,category,short_desc,extra_desc,context,vartype,source,min_val,max_val,enumvals,boot_val,reset_val,sourcefile,sourceline}" _null_ show_all_settings _null_ _null_ _null_ ));
DESCR("SHOW ALL as a function");
DATA(insert OID = 1371 (  pg_lock_status   PGNSP PGUID 12 1 1000 0 f f f t t v 0 0 2249 "" "{25,26,26,23,21,25,28,26,26,21,25,23,25,16}" "{o,o,o,o,o,o,o,o,o,o,o,o,o,o}" "{locktype,database,relation,page,tuple,virtualxid,transactionid,classid,objid,objsubid,virtualtransaction,pid,mode,granted}" _null_ pg_lock_status _null_ _null_ _null_ ));
DESCR("view system lock information");
DATA(insert OID = 1065 (  pg_prepared_xact PGNSP PGUID 12 1 1000 0 f f f t t v 0 0 2249 "" "{28,25,1184,26,26}" "{o,o,o,o,o}" "{transaction,gid,prepared,ownerid,dbid}" _null_ pg_prepared_xact _null_ _null_ _null_ ));
DESCR("view two-phase transactions");

DATA(insert OID = 2079 (  pg_table_is_visible		PGNSP PGUID 12 1 0 0 f f f t f s 1 0 16 "26" _null_ _null_ _null_ _null_ pg_table_is_visible _null_ _null_ _null_ ));
DESCR("is table visible in search path?");
DATA(insert OID = 2080 (  pg_type_is_visible		PGNSP PGUID 12 1 0 0 f f f t f s 1 0 16 "26" _null_ _null_ _null_ _null_ pg_type_is_visible _null_ _null_ _null_ ));
DESCR("is type visible in search path?");
DATA(insert OID = 2081 (  pg_function_is_visible	PGNSP PGUID 12 1 0 0 f f f t f s 1 0 16 "26" _null_ _null_ _null_ _null_ pg_function_is_visible _null_ _null_ _null_ ));
DESCR("is function visible in search path?");
DATA(insert OID = 2082 (  pg_operator_is_visible	PGNSP PGUID 12 1 0 0 f f f t f s 1 0 16 "26" _null_ _null_ _null_ _null_ pg_operator_is_visible _null_ _null_ _null_ ));
DESCR("is operator visible in search path?");
DATA(insert OID = 2083 (  pg_opclass_is_visible		PGNSP PGUID 12 1 0 0 f f f t f s 1 0 16 "26" _null_ _null_ _null_ _null_ pg_opclass_is_visible _null_ _null_ _null_ ));
DESCR("is opclass visible in search path?");
DATA(insert OID = 2093 (  pg_conversion_is_visible	PGNSP PGUID 12 1 0 0 f f f t f s 1 0 16 "26" _null_ _null_ _null_ _null_ pg_conversion_is_visible _null_ _null_ _null_ ));
DESCR("is conversion visible in search path?");
DATA(insert OID = 3756 (  pg_ts_parser_is_visible	PGNSP PGUID 12 1 0 0 f f f t f s 1 0 16 "26" _null_ _null_ _null_ _null_ pg_ts_parser_is_visible _null_ _null_ _null_ ));
DESCR("is text search parser visible in search path?");
DATA(insert OID = 3757 (  pg_ts_dict_is_visible		PGNSP PGUID 12 1 0 0 f f f t f s 1 0 16 "26" _null_ _null_ _null_ _null_ pg_ts_dict_is_visible _null_ _null_ _null_ ));
DESCR("is text search dictionary visible in search path?");
DATA(insert OID = 3768 (  pg_ts_template_is_visible PGNSP PGUID 12 1 0 0 f f f t f s 1 0 16 "26" _null_ _null_ _null_ _null_ pg_ts_template_is_visible _null_ _null_ _null_ ));
DESCR("is text search template visible in search path?");
DATA(insert OID = 3758 (  pg_ts_config_is_visible	PGNSP PGUID 12 1 0 0 f f f t f s 1 0 16 "26" _null_ _null_ _null_ _null_ pg_ts_config_is_visible _null_ _null_ _null_ ));
DESCR("is text search configuration visible in search path?");

DATA(insert OID = 2854 (  pg_my_temp_schema			PGNSP PGUID 12 1 0 0 f f f t f s 0 0 26 "" _null_ _null_ _null_ _null_ pg_my_temp_schema _null_ _null_ _null_ ));
DESCR("get OID of current session's temp schema, if any");
DATA(insert OID = 2855 (  pg_is_other_temp_schema	PGNSP PGUID 12 1 0 0 f f f t f s 1 0 16 "26" _null_ _null_ _null_ _null_ pg_is_other_temp_schema _null_ _null_ _null_ ));
DESCR("is schema another session's temp schema?");

DATA(insert OID = 2171 ( pg_cancel_backend		PGNSP PGUID 12 1 0 0 f f f t f v 1 0 16 "23" _null_ _null_ _null_ _null_ pg_cancel_backend _null_ _null_ _null_ ));
DESCR("cancel a server process' current query");
DATA(insert OID = 2096 ( pg_terminate_backend		PGNSP PGUID 12 1 0 0 f f f t f v 1 0 16 "23" _null_ _null_ _null_ _null_ pg_terminate_backend _null_ _null_ _null_ ));
DESCR("terminate a server process");
DATA(insert OID = 2172 ( pg_start_backup		PGNSP PGUID 12 1 0 0 f f f t f v 2 0 25 "25 16" _null_ _null_ _null_ _null_ pg_start_backup _null_ _null_ _null_ ));
DESCR("prepare for taking an online backup");
DATA(insert OID = 2173 ( pg_stop_backup			PGNSP PGUID 12 1 0 0 f f f t f v 0 0 25 "" _null_ _null_ _null_ _null_ pg_stop_backup _null_ _null_ _null_ ));
DESCR("finish taking an online backup");
DATA(insert OID = 2848 ( pg_switch_xlog			PGNSP PGUID 12 1 0 0 f f f t f v 0 0 25 "" _null_ _null_ _null_ _null_ pg_switch_xlog _null_ _null_ _null_ ));
DESCR("switch to new xlog file");
DATA(insert OID = 2849 ( pg_current_xlog_location	PGNSP PGUID 12 1 0 0 f f f t f v 0 0 25 "" _null_ _null_ _null_ _null_ pg_current_xlog_location _null_ _null_ _null_ ));
DESCR("current xlog write location");
DATA(insert OID = 2852 ( pg_current_xlog_insert_location	PGNSP PGUID 12 1 0 0 f f f t f v 0 0 25 "" _null_ _null_ _null_ _null_ pg_current_xlog_insert_location _null_ _null_ _null_ ));
DESCR("current xlog insert location");
DATA(insert OID = 2850 ( pg_xlogfile_name_offset	PGNSP PGUID 12 1 0 0 f f f t f i 1 0 2249 "25" "{25,25,23}" "{i,o,o}" "{wal_location,file_name,file_offset}" _null_ pg_xlogfile_name_offset _null_ _null_ _null_ ));
DESCR("xlog filename and byte offset, given an xlog location");
DATA(insert OID = 2851 ( pg_xlogfile_name			PGNSP PGUID 12 1 0 0 f f f t f i 1 0 25 "25" _null_ _null_ _null_ _null_ pg_xlogfile_name _null_ _null_ _null_ ));
DESCR("xlog filename, given an xlog location");

DATA(insert OID = 3810 (  pg_is_in_recovery		PGNSP PGUID 12 1 0 0 f f f t f v 0 0 16 "" _null_ _null_ _null_ _null_ pg_is_in_recovery _null_ _null_ _null_ ));
DESCR("true if server is in recovery");

DATA(insert OID = 3820 ( pg_last_xlog_receive_location	PGNSP PGUID 12 1 0 0 f f f t f v 0 0 25 "" _null_ _null_ _null_ _null_ pg_last_xlog_receive_location _null_ _null_ _null_ ));
DESCR("current xlog flush location");
DATA(insert OID = 3821 ( pg_last_xlog_replay_location	PGNSP PGUID 12 1 0 0 f f f t f v 0 0 25 "" _null_ _null_ _null_ _null_ pg_last_xlog_replay_location _null_ _null_ _null_ ));
DESCR("last xlog replay location");

DATA(insert OID = 2621 ( pg_reload_conf			PGNSP PGUID 12 1 0 0 f f f t f v 0 0 16 "" _null_ _null_ _null_ _null_ pg_reload_conf _null_ _null_ _null_ ));
DESCR("reload configuration files");
DATA(insert OID = 2622 ( pg_rotate_logfile		PGNSP PGUID 12 1 0 0 f f f t f v 0 0 16 "" _null_ _null_ _null_ _null_ pg_rotate_logfile _null_ _null_ _null_ ));
DESCR("rotate log file");

DATA(insert OID = 2623 ( pg_stat_file		PGNSP PGUID 12 1 0 0 f f f t f v 1 0 2249 "25" "{25,20,1184,1184,1184,1184,16}" "{i,o,o,o,o,o,o}" "{filename,size,access,modification,change,creation,isdir}" _null_ pg_stat_file _null_ _null_ _null_ ));
DESCR("return file information");
DATA(insert OID = 2624 ( pg_read_file		PGNSP PGUID 12 1 0 0 f f f t f v 3 0 25 "25 20 20" _null_ _null_ _null_ _null_ pg_read_file _null_ _null_ _null_ ));
DESCR("read text from a file");
DATA(insert OID = 2625 ( pg_ls_dir			PGNSP PGUID 12 1 1000 0 f f f t t v 1 0 25 "25" _null_ _null_ _null_ _null_ pg_ls_dir _null_ _null_ _null_ ));
DESCR("list all files in a directory");
DATA(insert OID = 2626 ( pg_sleep			PGNSP PGUID 12 1 0 0 f f f t f v 1 0 2278 "701" _null_ _null_ _null_ _null_ pg_sleep _null_ _null_ _null_ ));
DESCR("sleep for the specified time in seconds");

DATA(insert OID = 2971 (  text				PGNSP PGUID 12 1 0 0 f f f t f i 1 0 25 "16" _null_ _null_ _null_ _null_ booltext _null_ _null_ _null_ ));
DESCR("convert boolean to text");

/* Aggregates (moved here from pg_aggregate for 7.3) */

DATA(insert OID = 2100 (  avg				PGNSP PGUID 12 1 0 0 t f f f f i 1 0 1700 "20" _null_ _null_ _null_ _null_	aggregate_dummy _null_ _null_ _null_ ));
DESCR("the average (arithmetic mean) as numeric of all bigint values");
DATA(insert OID = 2101 (  avg				PGNSP PGUID 12 1 0 0 t f f f f i 1 0 1700 "23" _null_ _null_ _null_ _null_	aggregate_dummy _null_ _null_ _null_ ));
DESCR("the average (arithmetic mean) as numeric of all integer values");
DATA(insert OID = 2102 (  avg				PGNSP PGUID 12 1 0 0 t f f f f i 1 0 1700 "21" _null_ _null_ _null_ _null_	aggregate_dummy _null_ _null_ _null_ ));
DESCR("the average (arithmetic mean) as numeric of all smallint values");
DATA(insert OID = 2103 (  avg				PGNSP PGUID 12 1 0 0 t f f f f i 1 0 1700 "1700" _null_ _null_ _null_ _null_ aggregate_dummy _null_ _null_ _null_ ));
DESCR("the average (arithmetic mean) as numeric of all numeric values");
DATA(insert OID = 2104 (  avg				PGNSP PGUID 12 1 0 0 t f f f f i 1 0 701 "700" _null_ _null_ _null_ _null_	aggregate_dummy _null_ _null_ _null_ ));
DESCR("the average (arithmetic mean) as float8 of all float4 values");
DATA(insert OID = 2105 (  avg				PGNSP PGUID 12 1 0 0 t f f f f i 1 0 701 "701" _null_ _null_ _null_ _null_	aggregate_dummy _null_ _null_ _null_ ));
DESCR("the average (arithmetic mean) as float8 of all float8 values");
DATA(insert OID = 2106 (  avg				PGNSP PGUID 12 1 0 0 t f f f f i 1 0 1186 "1186" _null_ _null_ _null_ _null_ aggregate_dummy _null_ _null_ _null_ ));
DESCR("the average (arithmetic mean) as interval of all interval values");

DATA(insert OID = 2107 (  sum				PGNSP PGUID 12 1 0 0 t f f f f i 1 0 1700 "20" _null_ _null_ _null_ _null_	aggregate_dummy _null_ _null_ _null_ ));
DESCR("sum as numeric across all bigint input values");
DATA(insert OID = 2108 (  sum				PGNSP PGUID 12 1 0 0 t f f f f i 1 0 20 "23" _null_ _null_ _null_ _null_ aggregate_dummy _null_ _null_ _null_ ));
DESCR("sum as bigint across all integer input values");
DATA(insert OID = 2109 (  sum				PGNSP PGUID 12 1 0 0 t f f f f i 1 0 20 "21" _null_ _null_ _null_ _null_ aggregate_dummy _null_ _null_ _null_ ));
DESCR("sum as bigint across all smallint input values");
DATA(insert OID = 2110 (  sum				PGNSP PGUID 12 1 0 0 t f f f f i 1 0 700 "700" _null_ _null_ _null_ _null_	aggregate_dummy _null_ _null_ _null_ ));
DESCR("sum as float4 across all float4 input values");
DATA(insert OID = 2111 (  sum				PGNSP PGUID 12 1 0 0 t f f f f i 1 0 701 "701" _null_ _null_ _null_ _null_	aggregate_dummy _null_ _null_ _null_ ));
DESCR("sum as float8 across all float8 input values");
DATA(insert OID = 2112 (  sum				PGNSP PGUID 12 1 0 0 t f f f f i 1 0 790 "790" _null_ _null_ _null_ _null_	aggregate_dummy _null_ _null_ _null_ ));
DESCR("sum as money across all money input values");
DATA(insert OID = 2113 (  sum				PGNSP PGUID 12 1 0 0 t f f f f i 1 0 1186 "1186" _null_ _null_ _null_ _null_ aggregate_dummy _null_ _null_ _null_ ));
DESCR("sum as interval across all interval input values");
DATA(insert OID = 2114 (  sum				PGNSP PGUID 12 1 0 0 t f f f f i 1 0 1700 "1700" _null_ _null_ _null_ _null_ aggregate_dummy _null_ _null_ _null_ ));
DESCR("sum as numeric across all numeric input values");

DATA(insert OID = 2115 (  max				PGNSP PGUID 12 1 0 0 t f f f f i 1 0 20 "20" _null_ _null_ _null_ _null_ aggregate_dummy _null_ _null_ _null_ ));
DESCR("maximum value of all bigint input values");
DATA(insert OID = 2116 (  max				PGNSP PGUID 12 1 0 0 t f f f f i 1 0 23 "23" _null_ _null_ _null_ _null_ aggregate_dummy _null_ _null_ _null_ ));
DESCR("maximum value of all integer input values");
DATA(insert OID = 2117 (  max				PGNSP PGUID 12 1 0 0 t f f f f i 1 0 21 "21" _null_ _null_ _null_ _null_ aggregate_dummy _null_ _null_ _null_ ));
DESCR("maximum value of all smallint input values");
DATA(insert OID = 2118 (  max				PGNSP PGUID 12 1 0 0 t f f f f i 1 0 26 "26" _null_ _null_ _null_ _null_ aggregate_dummy _null_ _null_ _null_ ));
DESCR("maximum value of all oid input values");
DATA(insert OID = 2119 (  max				PGNSP PGUID 12 1 0 0 t f f f f i 1 0 700 "700" _null_ _null_ _null_ _null_	aggregate_dummy _null_ _null_ _null_ ));
DESCR("maximum value of all float4 input values");
DATA(insert OID = 2120 (  max				PGNSP PGUID 12 1 0 0 t f f f f i 1 0 701 "701" _null_ _null_ _null_ _null_	aggregate_dummy _null_ _null_ _null_ ));
DESCR("maximum value of all float8 input values");
DATA(insert OID = 2121 (  max				PGNSP PGUID 12 1 0 0 t f f f f i 1 0 702 "702" _null_ _null_ _null_ _null_	aggregate_dummy _null_ _null_ _null_ ));
DESCR("maximum value of all abstime input values");
DATA(insert OID = 2122 (  max				PGNSP PGUID 12 1 0 0 t f f f f i 1 0 1082 "1082" _null_ _null_ _null_ _null_ aggregate_dummy _null_ _null_ _null_ ));
DESCR("maximum value of all date input values");
DATA(insert OID = 2123 (  max				PGNSP PGUID 12 1 0 0 t f f f f i 1 0 1083 "1083" _null_ _null_ _null_ _null_ aggregate_dummy _null_ _null_ _null_ ));
DESCR("maximum value of all time input values");
DATA(insert OID = 2124 (  max				PGNSP PGUID 12 1 0 0 t f f f f i 1 0 1266 "1266" _null_ _null_ _null_ _null_ aggregate_dummy _null_ _null_ _null_ ));
DESCR("maximum value of all time with time zone input values");
DATA(insert OID = 2125 (  max				PGNSP PGUID 12 1 0 0 t f f f f i 1 0 790 "790" _null_ _null_ _null_ _null_	aggregate_dummy _null_ _null_ _null_ ));
DESCR("maximum value of all money input values");
DATA(insert OID = 2126 (  max				PGNSP PGUID 12 1 0 0 t f f f f i 1 0 1114 "1114" _null_ _null_ _null_ _null_ aggregate_dummy _null_ _null_ _null_ ));
DESCR("maximum value of all timestamp input values");
DATA(insert OID = 2127 (  max				PGNSP PGUID 12 1 0 0 t f f f f i 1 0 1184 "1184" _null_ _null_ _null_ _null_ aggregate_dummy _null_ _null_ _null_ ));
DESCR("maximum value of all timestamp with time zone input values");
DATA(insert OID = 2128 (  max				PGNSP PGUID 12 1 0 0 t f f f f i 1 0 1186 "1186" _null_ _null_ _null_ _null_ aggregate_dummy _null_ _null_ _null_ ));
DESCR("maximum value of all interval input values");
DATA(insert OID = 2129 (  max				PGNSP PGUID 12 1 0 0 t f f f f i 1 0 25 "25" _null_ _null_ _null_ _null_ aggregate_dummy _null_ _null_ _null_ ));
DESCR("maximum value of all text input values");
DATA(insert OID = 2130 (  max				PGNSP PGUID 12 1 0 0 t f f f f i 1 0 1700 "1700" _null_ _null_ _null_ _null_ aggregate_dummy _null_ _null_ _null_ ));
DESCR("maximum value of all numeric input values");
DATA(insert OID = 2050 (  max				PGNSP PGUID 12 1 0 0 t f f f f i 1 0 2277 "2277" _null_ _null_ _null_ _null_ aggregate_dummy _null_ _null_ _null_ ));
DESCR("maximum value of all anyarray input values");
DATA(insert OID = 2244 (  max				PGNSP PGUID 12 1 0 0 t f f f f i 1 0 1042 "1042" _null_ _null_ _null_ _null_ aggregate_dummy _null_ _null_ _null_ ));
DESCR("maximum value of all bpchar input values");
DATA(insert OID = 2797 (  max				PGNSP PGUID 12 1 0 0 t f f f f i 1 0 27 "27" _null_ _null_ _null_ _null_ aggregate_dummy _null_ _null_ _null_ ));
DESCR("maximum value of all tid input values");

DATA(insert OID = 2131 (  min				PGNSP PGUID 12 1 0 0 t f f f f i 1 0 20 "20" _null_ _null_ _null_ _null_ aggregate_dummy _null_ _null_ _null_ ));
DESCR("minimum value of all bigint input values");
DATA(insert OID = 2132 (  min				PGNSP PGUID 12 1 0 0 t f f f f i 1 0 23 "23" _null_ _null_ _null_ _null_ aggregate_dummy _null_ _null_ _null_ ));
DESCR("minimum value of all integer input values");
DATA(insert OID = 2133 (  min				PGNSP PGUID 12 1 0 0 t f f f f i 1 0 21 "21" _null_ _null_ _null_ _null_ aggregate_dummy _null_ _null_ _null_ ));
DESCR("minimum value of all smallint input values");
DATA(insert OID = 2134 (  min				PGNSP PGUID 12 1 0 0 t f f f f i 1 0 26 "26" _null_ _null_ _null_ _null_ aggregate_dummy _null_ _null_ _null_ ));
DESCR("minimum value of all oid input values");
DATA(insert OID = 2135 (  min				PGNSP PGUID 12 1 0 0 t f f f f i 1 0 700 "700" _null_ _null_ _null_ _null_	aggregate_dummy _null_ _null_ _null_ ));
DESCR("minimum value of all float4 input values");
DATA(insert OID = 2136 (  min				PGNSP PGUID 12 1 0 0 t f f f f i 1 0 701 "701" _null_ _null_ _null_ _null_	aggregate_dummy _null_ _null_ _null_ ));
DESCR("minimum value of all float8 input values");
DATA(insert OID = 2137 (  min				PGNSP PGUID 12 1 0 0 t f f f f i 1 0 702 "702" _null_ _null_ _null_ _null_	aggregate_dummy _null_ _null_ _null_ ));
DESCR("minimum value of all abstime input values");
DATA(insert OID = 2138 (  min				PGNSP PGUID 12 1 0 0 t f f f f i 1 0 1082 "1082" _null_ _null_ _null_ _null_ aggregate_dummy _null_ _null_ _null_ ));
DESCR("minimum value of all date input values");
DATA(insert OID = 2139 (  min				PGNSP PGUID 12 1 0 0 t f f f f i 1 0 1083 "1083" _null_ _null_ _null_ _null_ aggregate_dummy _null_ _null_ _null_ ));
DESCR("minimum value of all time input values");
DATA(insert OID = 2140 (  min				PGNSP PGUID 12 1 0 0 t f f f f i 1 0 1266 "1266" _null_ _null_ _null_ _null_ aggregate_dummy _null_ _null_ _null_ ));
DESCR("minimum value of all time with time zone input values");
DATA(insert OID = 2141 (  min				PGNSP PGUID 12 1 0 0 t f f f f i 1 0 790 "790" _null_ _null_ _null_ _null_	aggregate_dummy _null_ _null_ _null_ ));
DESCR("minimum value of all money input values");
DATA(insert OID = 2142 (  min				PGNSP PGUID 12 1 0 0 t f f f f i 1 0 1114 "1114" _null_ _null_ _null_ _null_ aggregate_dummy _null_ _null_ _null_ ));
DESCR("minimum value of all timestamp input values");
DATA(insert OID = 2143 (  min				PGNSP PGUID 12 1 0 0 t f f f f i 1 0 1184 "1184" _null_ _null_ _null_ _null_ aggregate_dummy _null_ _null_ _null_ ));
DESCR("minimum value of all timestamp with time zone input values");
DATA(insert OID = 2144 (  min				PGNSP PGUID 12 1 0 0 t f f f f i 1 0 1186 "1186" _null_ _null_ _null_ _null_ aggregate_dummy _null_ _null_ _null_ ));
DESCR("minimum value of all interval input values");
DATA(insert OID = 2145 (  min				PGNSP PGUID 12 1 0 0 t f f f f i 1 0 25 "25" _null_ _null_ _null_ _null_ aggregate_dummy _null_ _null_ _null_ ));
DESCR("minimum value of all text values");
DATA(insert OID = 2146 (  min				PGNSP PGUID 12 1 0 0 t f f f f i 1 0 1700 "1700" _null_ _null_ _null_ _null_ aggregate_dummy _null_ _null_ _null_ ));
DESCR("minimum value of all numeric input values");
DATA(insert OID = 2051 (  min				PGNSP PGUID 12 1 0 0 t f f f f i 1 0 2277 "2277" _null_ _null_ _null_ _null_ aggregate_dummy _null_ _null_ _null_ ));
DESCR("minimum value of all anyarray input values");
DATA(insert OID = 2245 (  min				PGNSP PGUID 12 1 0 0 t f f f f i 1 0 1042 "1042" _null_ _null_ _null_ _null_ aggregate_dummy _null_ _null_ _null_ ));
DESCR("minimum value of all bpchar input values");
DATA(insert OID = 2798 (  min				PGNSP PGUID 12 1 0 0 t f f f f i 1 0 27 "27" _null_ _null_ _null_ _null_ aggregate_dummy _null_ _null_ _null_ ));
DESCR("minimum value of all tid input values");

/* count has two forms: count(any) and count(*) */
DATA(insert OID = 2147 (  count				PGNSP PGUID 12 1 0 0 t f f f f i 1 0 20 "2276" _null_ _null_ _null_ _null_	aggregate_dummy _null_ _null_ _null_ ));
DESCR("number of input rows for which the input expression is not null");
DATA(insert OID = 2803 (  count				PGNSP PGUID 12 1 0 0 t f f f f i 0 0 20 "" _null_ _null_ _null_ _null_	aggregate_dummy _null_ _null_ _null_ ));
DESCR("number of input rows");

DATA(insert OID = 2718 (  var_pop			PGNSP PGUID 12 1 0 0 t f f f f i 1 0 1700 "20" _null_ _null_ _null_ _null_	aggregate_dummy _null_ _null_ _null_ ));
DESCR("population variance of bigint input values (square of the population standard deviation)");
DATA(insert OID = 2719 (  var_pop			PGNSP PGUID 12 1 0 0 t f f f f i 1 0 1700 "23" _null_ _null_ _null_ _null_	aggregate_dummy _null_ _null_ _null_ ));
DESCR("population variance of integer input values (square of the population standard deviation)");
DATA(insert OID = 2720 (  var_pop			PGNSP PGUID 12 1 0 0 t f f f f i 1 0 1700 "21" _null_ _null_ _null_ _null_	aggregate_dummy _null_ _null_ _null_ ));
DESCR("population variance of smallint input values (square of the population standard deviation)");
DATA(insert OID = 2721 (  var_pop			PGNSP PGUID 12 1 0 0 t f f f f i 1 0 701 "700" _null_ _null_ _null_ _null_	aggregate_dummy _null_ _null_ _null_ ));
DESCR("population variance of float4 input values (square of the population standard deviation)");
DATA(insert OID = 2722 (  var_pop			PGNSP PGUID 12 1 0 0 t f f f f i 1 0 701 "701" _null_ _null_ _null_ _null_	aggregate_dummy _null_ _null_ _null_ ));
DESCR("population variance of float8 input values (square of the population standard deviation)");
DATA(insert OID = 2723 (  var_pop			PGNSP PGUID 12 1 0 0 t f f f f i 1 0 1700 "1700" _null_ _null_ _null_ _null_ aggregate_dummy _null_ _null_ _null_ ));
DESCR("population variance of numeric input values (square of the population standard deviation)");

DATA(insert OID = 2641 (  var_samp			PGNSP PGUID 12 1 0 0 t f f f f i 1 0 1700 "20" _null_ _null_ _null_ _null_	aggregate_dummy _null_ _null_ _null_ ));
DESCR("sample variance of bigint input values (square of the sample standard deviation)");
DATA(insert OID = 2642 (  var_samp			PGNSP PGUID 12 1 0 0 t f f f f i 1 0 1700 "23" _null_ _null_ _null_ _null_	aggregate_dummy _null_ _null_ _null_ ));
DESCR("sample variance of integer input values (square of the sample standard deviation)");
DATA(insert OID = 2643 (  var_samp			PGNSP PGUID 12 1 0 0 t f f f f i 1 0 1700 "21" _null_ _null_ _null_ _null_	aggregate_dummy _null_ _null_ _null_ ));
DESCR("sample variance of smallint input values (square of the sample standard deviation)");
DATA(insert OID = 2644 (  var_samp			PGNSP PGUID 12 1 0 0 t f f f f i 1 0 701 "700" _null_ _null_ _null_ _null_	aggregate_dummy _null_ _null_ _null_ ));
DESCR("sample variance of float4 input values (square of the sample standard deviation)");

DATA(insert OID = 2645 (  var_samp			PGNSP PGUID 12 1 0 0 t f f f f i 1 0 701 "701" _null_ _null_ _null_ _null_	aggregate_dummy _null_ _null_ _null_ ));
DESCR("sample variance of float8 input values (square of the sample standard deviation)");
DATA(insert OID = 2646 (  var_samp			PGNSP PGUID 12 1 0 0 t f f f f i 1 0 1700 "1700" _null_ _null_ _null_ _null_ aggregate_dummy _null_ _null_ _null_ ));
DESCR("sample variance of numeric input values (square of the sample standard deviation)");

DATA(insert OID = 2148 (  variance			PGNSP PGUID 12 1 0 0 t f f f f i 1 0 1700 "20" _null_ _null_ _null_ _null_	aggregate_dummy _null_ _null_ _null_ ));
DESCR("historical alias for var_samp");
DATA(insert OID = 2149 (  variance			PGNSP PGUID 12 1 0 0 t f f f f i 1 0 1700 "23" _null_ _null_ _null_ _null_	aggregate_dummy _null_ _null_ _null_ ));
DESCR("historical alias for var_samp");
DATA(insert OID = 2150 (  variance			PGNSP PGUID 12 1 0 0 t f f f f i 1 0 1700 "21" _null_ _null_ _null_ _null_	aggregate_dummy _null_ _null_ _null_ ));
DESCR("historical alias for var_samp");
DATA(insert OID = 2151 (  variance			PGNSP PGUID 12 1 0 0 t f f f f i 1 0 701 "700" _null_ _null_ _null_ _null_	aggregate_dummy _null_ _null_ _null_ ));
DESCR("historical alias for var_samp");
DATA(insert OID = 2152 (  variance			PGNSP PGUID 12 1 0 0 t f f f f i 1 0 701 "701" _null_ _null_ _null_ _null_	aggregate_dummy _null_ _null_ _null_ ));
DESCR("historical alias for var_samp");
DATA(insert OID = 2153 (  variance			PGNSP PGUID 12 1 0 0 t f f f f i 1 0 1700 "1700" _null_ _null_ _null_ _null_ aggregate_dummy _null_ _null_ _null_ ));
DESCR("historical alias for var_samp");

DATA(insert OID = 2724 (  stddev_pop		PGNSP PGUID 12 1 0 0 t f f f f i 1 0 1700 "20" _null_ _null_ _null_ _null_	aggregate_dummy _null_ _null_ _null_ ));
DESCR("population standard deviation of bigint input values");
DATA(insert OID = 2725 (  stddev_pop		PGNSP PGUID 12 1 0 0 t f f f f i 1 0 1700 "23" _null_ _null_ _null_ _null_	aggregate_dummy _null_ _null_ _null_ ));
DESCR("population standard deviation of integer input values");
DATA(insert OID = 2726 (  stddev_pop		PGNSP PGUID 12 1 0 0 t f f f f i 1 0 1700 "21" _null_ _null_ _null_ _null_	aggregate_dummy _null_ _null_ _null_ ));
DESCR("population standard deviation of smallint input values");
DATA(insert OID = 2727 (  stddev_pop		PGNSP PGUID 12 1 0 0 t f f f f i 1 0 701 "700" _null_ _null_ _null_ _null_	aggregate_dummy _null_ _null_ _null_ ));
DESCR("population standard deviation of float4 input values");
DATA(insert OID = 2728 (  stddev_pop		PGNSP PGUID 12 1 0 0 t f f f f i 1 0 701 "701" _null_ _null_ _null_ _null_	aggregate_dummy _null_ _null_ _null_ ));
DESCR("population standard deviation of float8 input values");
DATA(insert OID = 2729 (  stddev_pop		PGNSP PGUID 12 1 0 0 t f f f f i 1 0 1700 "1700" _null_ _null_ _null_ _null_ aggregate_dummy _null_ _null_ _null_ ));
DESCR("population standard deviation of numeric input values");

DATA(insert OID = 2712 (  stddev_samp		PGNSP PGUID 12 1 0 0 t f f f f i 1 0 1700 "20" _null_ _null_ _null_ _null_	aggregate_dummy _null_ _null_ _null_ ));
DESCR("sample standard deviation of bigint input values");
DATA(insert OID = 2713 (  stddev_samp		PGNSP PGUID 12 1 0 0 t f f f f i 1 0 1700 "23" _null_ _null_ _null_ _null_	aggregate_dummy _null_ _null_ _null_ ));
DESCR("sample standard deviation of integer input values");
DATA(insert OID = 2714 (  stddev_samp		PGNSP PGUID 12 1 0 0 t f f f f i 1 0 1700 "21" _null_ _null_ _null_ _null_	aggregate_dummy _null_ _null_ _null_ ));
DESCR("sample standard deviation of smallint input values");
DATA(insert OID = 2715 (  stddev_samp		PGNSP PGUID 12 1 0 0 t f f f f i 1 0 701 "700" _null_ _null_ _null_ _null_	aggregate_dummy _null_ _null_ _null_ ));
DESCR("sample standard deviation of float4 input values");
DATA(insert OID = 2716 (  stddev_samp		PGNSP PGUID 12 1 0 0 t f f f f i 1 0 701 "701" _null_ _null_ _null_ _null_	aggregate_dummy _null_ _null_ _null_ ));
DESCR("sample standard deviation of float8 input values");
DATA(insert OID = 2717 (  stddev_samp		PGNSP PGUID 12 1 0 0 t f f f f i 1 0 1700 "1700" _null_ _null_ _null_ _null_ aggregate_dummy _null_ _null_ _null_ ));
DESCR("sample standard deviation of numeric input values");

DATA(insert OID = 2154 (  stddev			PGNSP PGUID 12 1 0 0 t f f f f i 1 0 1700 "20" _null_ _null_ _null_ _null_	aggregate_dummy _null_ _null_ _null_ ));
DESCR("historical alias for stddev_samp");
DATA(insert OID = 2155 (  stddev			PGNSP PGUID 12 1 0 0 t f f f f i 1 0 1700 "23" _null_ _null_ _null_ _null_	aggregate_dummy _null_ _null_ _null_ ));
DESCR("historical alias for stddev_samp");
DATA(insert OID = 2156 (  stddev			PGNSP PGUID 12 1 0 0 t f f f f i 1 0 1700 "21" _null_ _null_ _null_ _null_	aggregate_dummy _null_ _null_ _null_ ));
DESCR("historical alias for stddev_samp");
DATA(insert OID = 2157 (  stddev			PGNSP PGUID 12 1 0 0 t f f f f i 1 0 701 "700" _null_ _null_ _null_ _null_	aggregate_dummy _null_ _null_ _null_ ));
DESCR("historical alias for stddev_samp");
DATA(insert OID = 2158 (  stddev			PGNSP PGUID 12 1 0 0 t f f f f i 1 0 701 "701" _null_ _null_ _null_ _null_	aggregate_dummy _null_ _null_ _null_ ));
DESCR("historical alias for stddev_samp");
DATA(insert OID = 2159 (  stddev			PGNSP PGUID 12 1 0 0 t f f f f i 1 0 1700 "1700" _null_ _null_ _null_ _null_ aggregate_dummy _null_ _null_ _null_ ));
DESCR("historical alias for stddev_samp");

DATA(insert OID = 2818 (  regr_count		PGNSP PGUID 12 1 0 0 t f f f f i 2 0 20 "701 701" _null_ _null_ _null_ _null_  aggregate_dummy _null_ _null_ _null_ ));
DESCR("number of input rows in which both expressions are nonnull");
DATA(insert OID = 2819 (  regr_sxx			PGNSP PGUID 12 1 0 0 t f f f f i 2 0 701 "701 701" _null_ _null_ _null_ _null_	aggregate_dummy _null_ _null_ _null_ ));
DESCR("sum of squares of the independent variable (sum(X^2) - sum(X)^2/N)");
DATA(insert OID = 2820 (  regr_syy			PGNSP PGUID 12 1 0 0 t f f f f i 2 0 701 "701 701" _null_ _null_ _null_ _null_	aggregate_dummy _null_ _null_ _null_ ));
DESCR("sum of squares of the dependent variable (sum(Y^2) - sum(Y)^2/N)");
DATA(insert OID = 2821 (  regr_sxy			PGNSP PGUID 12 1 0 0 t f f f f i 2 0 701 "701 701" _null_ _null_ _null_ _null_	aggregate_dummy _null_ _null_ _null_ ));
DESCR("sum of products of independent times dependent variable (sum(X*Y) - sum(X) * sum(Y)/N)");
DATA(insert OID = 2822 (  regr_avgx			PGNSP PGUID 12 1 0 0 t f f f f i 2 0 701 "701 701" _null_ _null_ _null_ _null_	aggregate_dummy _null_ _null_ _null_ ));
DESCR("average of the independent variable (sum(X)/N)");
DATA(insert OID = 2823 (  regr_avgy			PGNSP PGUID 12 1 0 0 t f f f f i 2 0 701 "701 701" _null_ _null_ _null_ _null_	aggregate_dummy _null_ _null_ _null_ ));
DESCR("average of the dependent variable (sum(Y)/N)");
DATA(insert OID = 2824 (  regr_r2			PGNSP PGUID 12 1 0 0 t f f f f i 2 0 701 "701 701" _null_ _null_ _null_ _null_	aggregate_dummy _null_ _null_ _null_ ));
DESCR("square of the correlation coefficient");
DATA(insert OID = 2825 (  regr_slope		PGNSP PGUID 12 1 0 0 t f f f f i 2 0 701 "701 701" _null_ _null_ _null_ _null_	aggregate_dummy _null_ _null_ _null_ ));
DESCR("slope of the least-squares-fit linear equation determined by the (X, Y) pairs");
DATA(insert OID = 2826 (  regr_intercept	PGNSP PGUID 12 1 0 0 t f f f f i 2 0 701 "701 701" _null_ _null_ _null_ _null_	aggregate_dummy _null_ _null_ _null_ ));
DESCR("y-intercept of the least-squares-fit linear equation determined by the (X, Y) pairs");

DATA(insert OID = 2827 (  covar_pop			PGNSP PGUID 12 1 0 0 t f f f f i 2 0 701 "701 701" _null_ _null_ _null_ _null_	aggregate_dummy _null_ _null_ _null_ ));
DESCR("population covariance");
DATA(insert OID = 2828 (  covar_samp		PGNSP PGUID 12 1 0 0 t f f f f i 2 0 701 "701 701" _null_ _null_ _null_ _null_	aggregate_dummy _null_ _null_ _null_ ));
DESCR("sample covariance");
DATA(insert OID = 2829 (  corr				PGNSP PGUID 12 1 0 0 t f f f f i 2 0 701 "701 701" _null_ _null_ _null_ _null_	aggregate_dummy _null_ _null_ _null_ ));
DESCR("correlation coefficient");

DATA(insert OID = 2160 ( text_pattern_lt	 PGNSP PGUID 12 1 0 0 f f f t f i 2 0 16 "25 25" _null_ _null_ _null_ _null_ text_pattern_lt _null_ _null_ _null_ ));
DATA(insert OID = 2161 ( text_pattern_le	 PGNSP PGUID 12 1 0 0 f f f t f i 2 0 16 "25 25" _null_ _null_ _null_ _null_ text_pattern_le _null_ _null_ _null_ ));
DATA(insert OID = 2163 ( text_pattern_ge	 PGNSP PGUID 12 1 0 0 f f f t f i 2 0 16 "25 25" _null_ _null_ _null_ _null_ text_pattern_ge _null_ _null_ _null_ ));
DATA(insert OID = 2164 ( text_pattern_gt	 PGNSP PGUID 12 1 0 0 f f f t f i 2 0 16 "25 25" _null_ _null_ _null_ _null_ text_pattern_gt _null_ _null_ _null_ ));
DATA(insert OID = 2166 ( bttext_pattern_cmp  PGNSP PGUID 12 1 0 0 f f f t f i 2 0 23 "25 25" _null_ _null_ _null_ _null_ bttext_pattern_cmp _null_ _null_ _null_ ));

DATA(insert OID = 2174 ( bpchar_pattern_lt	  PGNSP PGUID 12 1 0 0 f f f t f i 2 0 16 "1042 1042" _null_ _null_ _null_ _null_ bpchar_pattern_lt _null_ _null_ _null_ ));
DATA(insert OID = 2175 ( bpchar_pattern_le	  PGNSP PGUID 12 1 0 0 f f f t f i 2 0 16 "1042 1042" _null_ _null_ _null_ _null_ bpchar_pattern_le _null_ _null_ _null_ ));
DATA(insert OID = 2177 ( bpchar_pattern_ge	  PGNSP PGUID 12 1 0 0 f f f t f i 2 0 16 "1042 1042" _null_ _null_ _null_ _null_ bpchar_pattern_ge _null_ _null_ _null_ ));
DATA(insert OID = 2178 ( bpchar_pattern_gt	  PGNSP PGUID 12 1 0 0 f f f t f i 2 0 16 "1042 1042" _null_ _null_ _null_ _null_ bpchar_pattern_gt _null_ _null_ _null_ ));
DATA(insert OID = 2180 ( btbpchar_pattern_cmp PGNSP PGUID 12 1 0 0 f f f t f i 2 0 23 "1042 1042" _null_ _null_ _null_ _null_ btbpchar_pattern_cmp _null_ _null_ _null_ ));

DATA(insert OID = 2188 ( btint48cmp			PGNSP PGUID 12 1 0 0 f f f t f i 2 0 23 "23 20" _null_ _null_ _null_ _null_ btint48cmp _null_ _null_ _null_ ));
DATA(insert OID = 2189 ( btint84cmp			PGNSP PGUID 12 1 0 0 f f f t f i 2 0 23 "20 23" _null_ _null_ _null_ _null_ btint84cmp _null_ _null_ _null_ ));
DATA(insert OID = 2190 ( btint24cmp			PGNSP PGUID 12 1 0 0 f f f t f i 2 0 23 "21 23" _null_ _null_ _null_ _null_ btint24cmp _null_ _null_ _null_ ));
DATA(insert OID = 2191 ( btint42cmp			PGNSP PGUID 12 1 0 0 f f f t f i 2 0 23 "23 21" _null_ _null_ _null_ _null_ btint42cmp _null_ _null_ _null_ ));
DATA(insert OID = 2192 ( btint28cmp			PGNSP PGUID 12 1 0 0 f f f t f i 2 0 23 "21 20" _null_ _null_ _null_ _null_ btint28cmp _null_ _null_ _null_ ));
DATA(insert OID = 2193 ( btint82cmp			PGNSP PGUID 12 1 0 0 f f f t f i 2 0 23 "20 21" _null_ _null_ _null_ _null_ btint82cmp _null_ _null_ _null_ ));
DATA(insert OID = 2194 ( btfloat48cmp		PGNSP PGUID 12 1 0 0 f f f t f i 2 0 23 "700 701" _null_ _null_ _null_ _null_ btfloat48cmp _null_ _null_ _null_ ));
DATA(insert OID = 2195 ( btfloat84cmp		PGNSP PGUID 12 1 0 0 f f f t f i 2 0 23 "701 700" _null_ _null_ _null_ _null_ btfloat84cmp _null_ _null_ _null_ ));


DATA(insert OID = 2212 (  regprocedurein	PGNSP PGUID 12 1 0 0 f f f t f s 1 0 2202 "2275" _null_ _null_ _null_ _null_ regprocedurein _null_ _null_ _null_ ));
DESCR("I/O");
DATA(insert OID = 2213 (  regprocedureout	PGNSP PGUID 12 1 0 0 f f f t f s 1 0 2275 "2202" _null_ _null_ _null_ _null_ regprocedureout _null_ _null_ _null_ ));
DESCR("I/O");
DATA(insert OID = 2214 (  regoperin			PGNSP PGUID 12 1 0 0 f f f t f s 1 0 2203 "2275" _null_ _null_ _null_ _null_ regoperin _null_ _null_ _null_ ));
DESCR("I/O");
DATA(insert OID = 2215 (  regoperout		PGNSP PGUID 12 1 0 0 f f f t f s 1 0 2275 "2203" _null_ _null_ _null_ _null_ regoperout _null_ _null_ _null_ ));
DESCR("I/O");
DATA(insert OID = 2216 (  regoperatorin		PGNSP PGUID 12 1 0 0 f f f t f s 1 0 2204 "2275" _null_ _null_ _null_ _null_ regoperatorin _null_ _null_ _null_ ));
DESCR("I/O");
DATA(insert OID = 2217 (  regoperatorout	PGNSP PGUID 12 1 0 0 f f f t f s 1 0 2275 "2204" _null_ _null_ _null_ _null_ regoperatorout _null_ _null_ _null_ ));
DESCR("I/O");
DATA(insert OID = 2218 (  regclassin		PGNSP PGUID 12 1 0 0 f f f t f s 1 0 2205 "2275" _null_ _null_ _null_ _null_ regclassin _null_ _null_ _null_ ));
DESCR("I/O");
DATA(insert OID = 2219 (  regclassout		PGNSP PGUID 12 1 0 0 f f f t f s 1 0 2275 "2205" _null_ _null_ _null_ _null_ regclassout _null_ _null_ _null_ ));
DESCR("I/O");
DATA(insert OID = 2220 (  regtypein			PGNSP PGUID 12 1 0 0 f f f t f s 1 0 2206 "2275" _null_ _null_ _null_ _null_ regtypein _null_ _null_ _null_ ));
DESCR("I/O");
DATA(insert OID = 2221 (  regtypeout		PGNSP PGUID 12 1 0 0 f f f t f s 1 0 2275 "2206" _null_ _null_ _null_ _null_ regtypeout _null_ _null_ _null_ ));
DESCR("I/O");
DATA(insert OID = 1079 (  regclass			PGNSP PGUID 12 1 0 0 f f f t f s 1 0 2205 "25" _null_ _null_ _null_ _null_	text_regclass _null_ _null_ _null_ ));
DESCR("convert text to regclass");

DATA(insert OID = 2246 ( fmgr_internal_validator PGNSP PGUID 12 1 0 0 f f f t f s 1 0 2278 "26" _null_ _null_ _null_ _null_ fmgr_internal_validator _null_ _null_ _null_ ));
DESCR("(internal)");
DATA(insert OID = 2247 ( fmgr_c_validator	PGNSP PGUID 12 1 0 0 f f f t f s 1 0 2278 "26" _null_ _null_ _null_ _null_ fmgr_c_validator _null_ _null_ _null_ ));
DESCR("(internal)");
DATA(insert OID = 2248 ( fmgr_sql_validator PGNSP PGUID 12 1 0 0 f f f t f s 1 0 2278 "26" _null_ _null_ _null_ _null_ fmgr_sql_validator _null_ _null_ _null_ ));
DESCR("(internal)");

DATA(insert OID = 2250 (  has_database_privilege		   PGNSP PGUID 12 1 0 0 f f f t f s 3 0 16 "19 25 25" _null_ _null_ _null_ _null_	has_database_privilege_name_name _null_ _null_ _null_ ));
DESCR("user privilege on database by username, database name");
DATA(insert OID = 2251 (  has_database_privilege		   PGNSP PGUID 12 1 0 0 f f f t f s 3 0 16 "19 26 25" _null_ _null_ _null_ _null_	has_database_privilege_name_id _null_ _null_ _null_ ));
DESCR("user privilege on database by username, database oid");
DATA(insert OID = 2252 (  has_database_privilege		   PGNSP PGUID 12 1 0 0 f f f t f s 3 0 16 "26 25 25" _null_ _null_ _null_ _null_	has_database_privilege_id_name _null_ _null_ _null_ ));
DESCR("user privilege on database by user oid, database name");
DATA(insert OID = 2253 (  has_database_privilege		   PGNSP PGUID 12 1 0 0 f f f t f s 3 0 16 "26 26 25" _null_ _null_ _null_ _null_	has_database_privilege_id_id _null_ _null_ _null_ ));
DESCR("user privilege on database by user oid, database oid");
DATA(insert OID = 2254 (  has_database_privilege		   PGNSP PGUID 12 1 0 0 f f f t f s 2 0 16 "25 25" _null_ _null_ _null_ _null_ has_database_privilege_name _null_ _null_ _null_ ));
DESCR("current user privilege on database by database name");
DATA(insert OID = 2255 (  has_database_privilege		   PGNSP PGUID 12 1 0 0 f f f t f s 2 0 16 "26 25" _null_ _null_ _null_ _null_ has_database_privilege_id _null_ _null_ _null_ ));
DESCR("current user privilege on database by database oid");

DATA(insert OID = 2256 (  has_function_privilege		   PGNSP PGUID 12 1 0 0 f f f t f s 3 0 16 "19 25 25" _null_ _null_ _null_ _null_	has_function_privilege_name_name _null_ _null_ _null_ ));
DESCR("user privilege on function by username, function name");
DATA(insert OID = 2257 (  has_function_privilege		   PGNSP PGUID 12 1 0 0 f f f t f s 3 0 16 "19 26 25" _null_ _null_ _null_ _null_	has_function_privilege_name_id _null_ _null_ _null_ ));
DESCR("user privilege on function by username, function oid");
DATA(insert OID = 2258 (  has_function_privilege		   PGNSP PGUID 12 1 0 0 f f f t f s 3 0 16 "26 25 25" _null_ _null_ _null_ _null_	has_function_privilege_id_name _null_ _null_ _null_ ));
DESCR("user privilege on function by user oid, function name");
DATA(insert OID = 2259 (  has_function_privilege		   PGNSP PGUID 12 1 0 0 f f f t f s 3 0 16 "26 26 25" _null_ _null_ _null_ _null_	has_function_privilege_id_id _null_ _null_ _null_ ));
DESCR("user privilege on function by user oid, function oid");
DATA(insert OID = 2260 (  has_function_privilege		   PGNSP PGUID 12 1 0 0 f f f t f s 2 0 16 "25 25" _null_ _null_ _null_ _null_ has_function_privilege_name _null_ _null_ _null_ ));
DESCR("current user privilege on function by function name");
DATA(insert OID = 2261 (  has_function_privilege		   PGNSP PGUID 12 1 0 0 f f f t f s 2 0 16 "26 25" _null_ _null_ _null_ _null_ has_function_privilege_id _null_ _null_ _null_ ));
DESCR("current user privilege on function by function oid");

DATA(insert OID = 2262 (  has_language_privilege		   PGNSP PGUID 12 1 0 0 f f f t f s 3 0 16 "19 25 25" _null_ _null_ _null_ _null_	has_language_privilege_name_name _null_ _null_ _null_ ));
DESCR("user privilege on language by username, language name");
DATA(insert OID = 2263 (  has_language_privilege		   PGNSP PGUID 12 1 0 0 f f f t f s 3 0 16 "19 26 25" _null_ _null_ _null_ _null_	has_language_privilege_name_id _null_ _null_ _null_ ));
DESCR("user privilege on language by username, language oid");
DATA(insert OID = 2264 (  has_language_privilege		   PGNSP PGUID 12 1 0 0 f f f t f s 3 0 16 "26 25 25" _null_ _null_ _null_ _null_	has_language_privilege_id_name _null_ _null_ _null_ ));
DESCR("user privilege on language by user oid, language name");
DATA(insert OID = 2265 (  has_language_privilege		   PGNSP PGUID 12 1 0 0 f f f t f s 3 0 16 "26 26 25" _null_ _null_ _null_ _null_	has_language_privilege_id_id _null_ _null_ _null_ ));
DESCR("user privilege on language by user oid, language oid");
DATA(insert OID = 2266 (  has_language_privilege		   PGNSP PGUID 12 1 0 0 f f f t f s 2 0 16 "25 25" _null_ _null_ _null_ _null_ has_language_privilege_name _null_ _null_ _null_ ));
DESCR("current user privilege on language by language name");
DATA(insert OID = 2267 (  has_language_privilege		   PGNSP PGUID 12 1 0 0 f f f t f s 2 0 16 "26 25" _null_ _null_ _null_ _null_ has_language_privilege_id _null_ _null_ _null_ ));
DESCR("current user privilege on language by language oid");

DATA(insert OID = 2268 (  has_schema_privilege		   PGNSP PGUID 12 1 0 0 f f f t f s 3 0 16 "19 25 25" _null_ _null_ _null_ _null_	has_schema_privilege_name_name _null_ _null_ _null_ ));
DESCR("user privilege on schema by username, schema name");
DATA(insert OID = 2269 (  has_schema_privilege		   PGNSP PGUID 12 1 0 0 f f f t f s 3 0 16 "19 26 25" _null_ _null_ _null_ _null_	has_schema_privilege_name_id _null_ _null_ _null_ ));
DESCR("user privilege on schema by username, schema oid");
DATA(insert OID = 2270 (  has_schema_privilege		   PGNSP PGUID 12 1 0 0 f f f t f s 3 0 16 "26 25 25" _null_ _null_ _null_ _null_	has_schema_privilege_id_name _null_ _null_ _null_ ));
DESCR("user privilege on schema by user oid, schema name");
DATA(insert OID = 2271 (  has_schema_privilege		   PGNSP PGUID 12 1 0 0 f f f t f s 3 0 16 "26 26 25" _null_ _null_ _null_ _null_	has_schema_privilege_id_id _null_ _null_ _null_ ));
DESCR("user privilege on schema by user oid, schema oid");
DATA(insert OID = 2272 (  has_schema_privilege		   PGNSP PGUID 12 1 0 0 f f f t f s 2 0 16 "25 25" _null_ _null_ _null_ _null_ has_schema_privilege_name _null_ _null_ _null_ ));
DESCR("current user privilege on schema by schema name");
DATA(insert OID = 2273 (  has_schema_privilege		   PGNSP PGUID 12 1 0 0 f f f t f s 2 0 16 "26 25" _null_ _null_ _null_ _null_ has_schema_privilege_id _null_ _null_ _null_ ));
DESCR("current user privilege on schema by schema oid");

DATA(insert OID = 2390 (  has_tablespace_privilege		   PGNSP PGUID 12 1 0 0 f f f t f s 3 0 16 "19 25 25" _null_ _null_ _null_ _null_	has_tablespace_privilege_name_name _null_ _null_ _null_ ));
DESCR("user privilege on tablespace by username, tablespace name");
DATA(insert OID = 2391 (  has_tablespace_privilege		   PGNSP PGUID 12 1 0 0 f f f t f s 3 0 16 "19 26 25" _null_ _null_ _null_ _null_	has_tablespace_privilege_name_id _null_ _null_ _null_ ));
DESCR("user privilege on tablespace by username, tablespace oid");
DATA(insert OID = 2392 (  has_tablespace_privilege		   PGNSP PGUID 12 1 0 0 f f f t f s 3 0 16 "26 25 25" _null_ _null_ _null_ _null_	has_tablespace_privilege_id_name _null_ _null_ _null_ ));
DESCR("user privilege on tablespace by user oid, tablespace name");
DATA(insert OID = 2393 (  has_tablespace_privilege		   PGNSP PGUID 12 1 0 0 f f f t f s 3 0 16 "26 26 25" _null_ _null_ _null_ _null_	has_tablespace_privilege_id_id _null_ _null_ _null_ ));
DESCR("user privilege on tablespace by user oid, tablespace oid");
DATA(insert OID = 2394 (  has_tablespace_privilege		   PGNSP PGUID 12 1 0 0 f f f t f s 2 0 16 "25 25" _null_ _null_ _null_ _null_ has_tablespace_privilege_name _null_ _null_ _null_ ));
DESCR("current user privilege on tablespace by tablespace name");
DATA(insert OID = 2395 (  has_tablespace_privilege		   PGNSP PGUID 12 1 0 0 f f f t f s 2 0 16 "26 25" _null_ _null_ _null_ _null_ has_tablespace_privilege_id _null_ _null_ _null_ ));
DESCR("current user privilege on tablespace by tablespace oid");

DATA(insert OID = 3000 (  has_foreign_data_wrapper_privilege		   PGNSP PGUID 12 1 0 0 f f f t f s 3 0 16 "19 25 25" _null_ _null_ _null_ _null_	has_foreign_data_wrapper_privilege_name_name _null_ _null_ _null_ ));
DESCR("user privilege on foreign data wrapper by username, foreign data wrapper name");
DATA(insert OID = 3001 (  has_foreign_data_wrapper_privilege		   PGNSP PGUID 12 1 0 0 f f f t f s 3 0 16 "19 26 25" _null_ _null_ _null_ _null_	has_foreign_data_wrapper_privilege_name_id _null_ _null_ _null_ ));
DESCR("user privilege on foreign data wrapper by username, foreign data wrapper oid");
DATA(insert OID = 3002 (  has_foreign_data_wrapper_privilege		   PGNSP PGUID 12 1 0 0 f f f t f s 3 0 16 "26 25 25" _null_ _null_ _null_ _null_	has_foreign_data_wrapper_privilege_id_name _null_ _null_ _null_ ));
DESCR("user privilege on foreign data wrapper by user oid, foreign data wrapper name");
DATA(insert OID = 3003 (  has_foreign_data_wrapper_privilege		   PGNSP PGUID 12 1 0 0 f f f t f s 3 0 16 "26 26 25" _null_ _null_ _null_ _null_	has_foreign_data_wrapper_privilege_id_id _null_ _null_ _null_ ));
DESCR("user privilege on foreign data wrapper by user oid, foreign data wrapper oid");
DATA(insert OID = 3004 (  has_foreign_data_wrapper_privilege		   PGNSP PGUID 12 1 0 0 f f f t f s 2 0 16 "25 25" _null_ _null_ _null_ _null_ has_foreign_data_wrapper_privilege_name _null_ _null_ _null_ ));
DESCR("current user privilege on foreign data wrapper by foreign data wrapper name");
DATA(insert OID = 3005 (  has_foreign_data_wrapper_privilege		   PGNSP PGUID 12 1 0 0 f f f t f s 2 0 16 "26 25" _null_ _null_ _null_ _null_ has_foreign_data_wrapper_privilege_id _null_ _null_ _null_ ));
DESCR("current user privilege on foreign data wrapper by foreign data wrapper oid");

DATA(insert OID = 3006 (  has_server_privilege		   PGNSP PGUID 12 1 0 0 f f f t f s 3 0 16 "19 25 25" _null_ _null_ _null_ _null_	has_server_privilege_name_name _null_ _null_ _null_ ));
DESCR("user privilege on server by username, server name");
DATA(insert OID = 3007 (  has_server_privilege		   PGNSP PGUID 12 1 0 0 f f f t f s 3 0 16 "19 26 25" _null_ _null_ _null_ _null_	has_server_privilege_name_id _null_ _null_ _null_ ));
DESCR("user privilege on server by username, server oid");
DATA(insert OID = 3008 (  has_server_privilege		   PGNSP PGUID 12 1 0 0 f f f t f s 3 0 16 "26 25 25" _null_ _null_ _null_ _null_	has_server_privilege_id_name _null_ _null_ _null_ ));
DESCR("user privilege on server by user oid, server name");
DATA(insert OID = 3009 (  has_server_privilege		   PGNSP PGUID 12 1 0 0 f f f t f s 3 0 16 "26 26 25" _null_ _null_ _null_ _null_	has_server_privilege_id_id _null_ _null_ _null_ ));
DESCR("user privilege on server by user oid, server oid");
DATA(insert OID = 3010 (  has_server_privilege		   PGNSP PGUID 12 1 0 0 f f f t f s 2 0 16 "25 25" _null_ _null_ _null_ _null_ has_server_privilege_name _null_ _null_ _null_ ));
DESCR("current user privilege on server by server name");
DATA(insert OID = 3011 (  has_server_privilege		   PGNSP PGUID 12 1 0 0 f f f t f s 2 0 16 "26 25" _null_ _null_ _null_ _null_ has_server_privilege_id _null_ _null_ _null_ ));
DESCR("current user privilege on server by server oid");

DATA(insert OID = 2705 (  pg_has_role		PGNSP PGUID 12 1 0 0 f f f t f s 3 0 16 "19 19 25" _null_ _null_ _null_ _null_	pg_has_role_name_name _null_ _null_ _null_ ));
DESCR("user privilege on role by username, role name");
DATA(insert OID = 2706 (  pg_has_role		PGNSP PGUID 12 1 0 0 f f f t f s 3 0 16 "19 26 25" _null_ _null_ _null_ _null_	pg_has_role_name_id _null_ _null_ _null_ ));
DESCR("user privilege on role by username, role oid");
DATA(insert OID = 2707 (  pg_has_role		PGNSP PGUID 12 1 0 0 f f f t f s 3 0 16 "26 19 25" _null_ _null_ _null_ _null_	pg_has_role_id_name _null_ _null_ _null_ ));
DESCR("user privilege on role by user oid, role name");
DATA(insert OID = 2708 (  pg_has_role		PGNSP PGUID 12 1 0 0 f f f t f s 3 0 16 "26 26 25" _null_ _null_ _null_ _null_	pg_has_role_id_id _null_ _null_ _null_ ));
DESCR("user privilege on role by user oid, role oid");
DATA(insert OID = 2709 (  pg_has_role		PGNSP PGUID 12 1 0 0 f f f t f s 2 0 16 "19 25" _null_ _null_ _null_ _null_ pg_has_role_name _null_ _null_ _null_ ));
DESCR("current user privilege on role by role name");
DATA(insert OID = 2710 (  pg_has_role		PGNSP PGUID 12 1 0 0 f f f t f s 2 0 16 "26 25" _null_ _null_ _null_ _null_ pg_has_role_id _null_ _null_ _null_ ));
DESCR("current user privilege on role by role oid");

DATA(insert OID = 1269 (  pg_column_size		PGNSP PGUID 12 1 0 0 f f f t f s 1 0 23 "2276" _null_ _null_ _null_ _null_	pg_column_size _null_ _null_ _null_ ));
DESCR("bytes required to store the value, perhaps with compression");
DATA(insert OID = 2322 ( pg_tablespace_size		PGNSP PGUID 12 1 0 0 f f f t f v 1 0 20 "26" _null_ _null_ _null_ _null_ pg_tablespace_size_oid _null_ _null_ _null_ ));
DESCR("total disk space usage for the specified tablespace");
DATA(insert OID = 2323 ( pg_tablespace_size		PGNSP PGUID 12 1 0 0 f f f t f v 1 0 20 "19" _null_ _null_ _null_ _null_ pg_tablespace_size_name _null_ _null_ _null_ ));
DESCR("total disk space usage for the specified tablespace");
DATA(insert OID = 2324 ( pg_database_size		PGNSP PGUID 12 1 0 0 f f f t f v 1 0 20 "26" _null_ _null_ _null_ _null_ pg_database_size_oid _null_ _null_ _null_ ));
DESCR("total disk space usage for the specified database");
DATA(insert OID = 2168 ( pg_database_size		PGNSP PGUID 12 1 0 0 f f f t f v 1 0 20 "19" _null_ _null_ _null_ _null_ pg_database_size_name _null_ _null_ _null_ ));
DESCR("total disk space usage for the specified database");
DATA(insert OID = 2325 ( pg_relation_size		PGNSP PGUID 14 1 0 0 f f f t f v 1 0 20 "2205" _null_ _null_ _null_ _null_ "select pg_catalog.pg_relation_size($1, ''main'')" _null_ _null_ _null_ ));
DESCR("disk space usage for the main fork of the specified table or index");
DATA(insert OID = 2332 ( pg_relation_size		PGNSP PGUID 12 1 0 0 f f f t f v 2 0 20 "2205 25" _null_ _null_ _null_ _null_ pg_relation_size _null_ _null_ _null_ ));
DESCR("disk space usage for the specified fork of a table or index");
DATA(insert OID = 2286 ( pg_total_relation_size PGNSP PGUID 12 1 0 0 f f f t f v 1 0 20 "2205" _null_ _null_ _null_ _null_ pg_total_relation_size _null_ _null_ _null_ ));
DESCR("total disk space usage for the specified table and associated indexes");
DATA(insert OID = 2288 ( pg_size_pretty			PGNSP PGUID 12 1 0 0 f f f t f v 1 0 25 "20" _null_ _null_ _null_ _null_ pg_size_pretty _null_ _null_ _null_ ));
DESCR("convert a long int to a human readable text using size units");
DATA(insert OID = 2997 ( pg_table_size			PGNSP PGUID 12 1 0 0 f f f t f v 1 0 20 "2205" _null_ _null_ _null_ _null_ pg_table_size _null_ _null_ _null_ ));
DESCR("disk space usage for the specified table, including TOAST, free space and visibility map");
DATA(insert OID = 2998 ( pg_indexes_size		PGNSP PGUID 12 1 0 0 f f f t f v 1 0 20 "2205" _null_ _null_ _null_ _null_ pg_indexes_size _null_ _null_ _null_ ));
DESCR("disk space usage for all indexes attached to the specified table");
DATA(insert OID = 2999 ( pg_relation_filenode	PGNSP PGUID 12 1 0 0 f f f t f s 1 0 26 "2205" _null_ _null_ _null_ _null_ pg_relation_filenode _null_ _null_ _null_ ));
DESCR("filenode identifier of relation");
DATA(insert OID = 3034 ( pg_relation_filepath	PGNSP PGUID 12 1 0 0 f f f t f s 1 0 25 "2205" _null_ _null_ _null_ _null_ pg_relation_filepath _null_ _null_ _null_ ));
DESCR("file path of relation");

DATA(insert OID = 2316 ( postgresql_fdw_validator PGNSP PGUID 12 1 0 0 f f f t f i 2 0 16 "1009 26" _null_ _null_ _null_ _null_ postgresql_fdw_validator _null_ _null_ _null_));

DATA(insert OID = 2290 (  record_in			PGNSP PGUID 12 1 0 0 f f f t f v 3 0 2249 "2275 26 23" _null_ _null_ _null_ _null_	record_in _null_ _null_ _null_ ));
DESCR("I/O");
DATA(insert OID = 2291 (  record_out		PGNSP PGUID 12 1 0 0 f f f t f v 1 0 2275 "2249" _null_ _null_ _null_ _null_ record_out _null_ _null_ _null_ ));
DESCR("I/O");
DATA(insert OID = 2292 (  cstring_in		PGNSP PGUID 12 1 0 0 f f f t f i 1 0 2275 "2275" _null_ _null_ _null_ _null_ cstring_in _null_ _null_ _null_ ));
DESCR("I/O");
DATA(insert OID = 2293 (  cstring_out		PGNSP PGUID 12 1 0 0 f f f t f i 1 0 2275 "2275" _null_ _null_ _null_ _null_ cstring_out _null_ _null_ _null_ ));
DESCR("I/O");
DATA(insert OID = 2294 (  any_in			PGNSP PGUID 12 1 0 0 f f f t f i 1 0 2276 "2275" _null_ _null_ _null_ _null_ any_in _null_ _null_ _null_ ));
DESCR("I/O");
DATA(insert OID = 2295 (  any_out			PGNSP PGUID 12 1 0 0 f f f t f i 1 0 2275 "2276" _null_ _null_ _null_ _null_ any_out _null_ _null_ _null_ ));
DESCR("I/O");
DATA(insert OID = 2296 (  anyarray_in		PGNSP PGUID 12 1 0 0 f f f t f i 1 0 2277 "2275" _null_ _null_ _null_ _null_ anyarray_in _null_ _null_ _null_ ));
DESCR("I/O");
DATA(insert OID = 2297 (  anyarray_out		PGNSP PGUID 12 1 0 0 f f f t f s 1 0 2275 "2277" _null_ _null_ _null_ _null_ anyarray_out _null_ _null_ _null_ ));
DESCR("I/O");
DATA(insert OID = 2298 (  void_in			PGNSP PGUID 12 1 0 0 f f f t f i 1 0 2278 "2275" _null_ _null_ _null_ _null_ void_in _null_ _null_ _null_ ));
DESCR("I/O");
DATA(insert OID = 2299 (  void_out			PGNSP PGUID 12 1 0 0 f f f t f i 1 0 2275 "2278" _null_ _null_ _null_ _null_ void_out _null_ _null_ _null_ ));
DESCR("I/O");
DATA(insert OID = 2300 (  trigger_in		PGNSP PGUID 12 1 0 0 f f f f f i 1 0 2279 "2275" _null_ _null_ _null_ _null_ trigger_in _null_ _null_ _null_ ));
DESCR("I/O");
DATA(insert OID = 2301 (  trigger_out		PGNSP PGUID 12 1 0 0 f f f t f i 1 0 2275 "2279" _null_ _null_ _null_ _null_ trigger_out _null_ _null_ _null_ ));
DESCR("I/O");
DATA(insert OID = 2302 (  language_handler_in	PGNSP PGUID 12 1 0 0 f f f f f i 1 0 2280 "2275" _null_ _null_ _null_ _null_ language_handler_in _null_ _null_ _null_ ));
DESCR("I/O");
DATA(insert OID = 2303 (  language_handler_out	PGNSP PGUID 12 1 0 0 f f f t f i 1 0 2275 "2280" _null_ _null_ _null_ _null_ language_handler_out _null_ _null_ _null_ ));
DESCR("I/O");
DATA(insert OID = 2304 (  internal_in		PGNSP PGUID 12 1 0 0 f f f f f i 1 0 2281 "2275" _null_ _null_ _null_ _null_ internal_in _null_ _null_ _null_ ));
DESCR("I/O");
DATA(insert OID = 2305 (  internal_out		PGNSP PGUID 12 1 0 0 f f f t f i 1 0 2275 "2281" _null_ _null_ _null_ _null_ internal_out _null_ _null_ _null_ ));
DESCR("I/O");
DATA(insert OID = 2306 (  opaque_in			PGNSP PGUID 12 1 0 0 f f f f f i 1 0 2282 "2275" _null_ _null_ _null_ _null_ opaque_in _null_ _null_ _null_ ));
DESCR("I/O");
DATA(insert OID = 2307 (  opaque_out		PGNSP PGUID 12 1 0 0 f f f t f i 1 0 2275 "2282" _null_ _null_ _null_ _null_ opaque_out _null_ _null_ _null_ ));
DESCR("I/O");
DATA(insert OID = 2312 (  anyelement_in		PGNSP PGUID 12 1 0 0 f f f t f i 1 0 2283 "2275" _null_ _null_ _null_ _null_ anyelement_in _null_ _null_ _null_ ));
DESCR("I/O");
DATA(insert OID = 2313 (  anyelement_out	PGNSP PGUID 12 1 0 0 f f f t f i 1 0 2275 "2283" _null_ _null_ _null_ _null_ anyelement_out _null_ _null_ _null_ ));
DESCR("I/O");
DATA(insert OID = 2398 (  shell_in			PGNSP PGUID 12 1 0 0 f f f f f i 1 0 2282 "2275" _null_ _null_ _null_ _null_ shell_in _null_ _null_ _null_ ));
DESCR("I/O");
DATA(insert OID = 2399 (  shell_out			PGNSP PGUID 12 1 0 0 f f f t f i 1 0 2275 "2282" _null_ _null_ _null_ _null_ shell_out _null_ _null_ _null_ ));
DESCR("I/O");
DATA(insert OID = 2597 (  domain_in			PGNSP PGUID 12 1 0 0 f f f f f v 3 0 2276 "2275 26 23" _null_ _null_ _null_ _null_ domain_in _null_ _null_ _null_ ));
DESCR("I/O");
DATA(insert OID = 2598 (  domain_recv		PGNSP PGUID 12 1 0 0 f f f f f v 3 0 2276 "2281 26 23" _null_ _null_ _null_ _null_ domain_recv _null_ _null_ _null_ ));
DESCR("I/O");
DATA(insert OID = 2777 (  anynonarray_in	PGNSP PGUID 12 1 0 0 f f f t f i 1 0 2776 "2275" _null_ _null_ _null_ _null_ anynonarray_in _null_ _null_ _null_ ));
DESCR("I/O");
DATA(insert OID = 2778 (  anynonarray_out	PGNSP PGUID 12 1 0 0 f f f t f i 1 0 2275 "2776" _null_ _null_ _null_ _null_ anynonarray_out _null_ _null_ _null_ ));
DESCR("I/O");

/* cryptographic */
DATA(insert OID =  2311 (  md5	   PGNSP PGUID 12 1 0 0 f f f t f i 1 0 25 "25" _null_ _null_ _null_ _null_ md5_text _null_ _null_ _null_ ));
DESCR("calculates md5 hash");
DATA(insert OID =  2321 (  md5	   PGNSP PGUID 12 1 0 0 f f f t f i 1 0 25 "17" _null_ _null_ _null_ _null_ md5_bytea _null_ _null_ _null_ ));
DESCR("calculates md5 hash");

/* crosstype operations for date vs. timestamp and timestamptz */
DATA(insert OID = 2338 (  date_lt_timestamp		   PGNSP PGUID 12 1 0 0 f f f t f i 2 0 16 "1082 1114" _null_ _null_ _null_ _null_ date_lt_timestamp _null_ _null_ _null_ ));
DESCR("less-than");
DATA(insert OID = 2339 (  date_le_timestamp		   PGNSP PGUID 12 1 0 0 f f f t f i 2 0 16 "1082 1114" _null_ _null_ _null_ _null_ date_le_timestamp _null_ _null_ _null_ ));
DESCR("less-than-or-equal");
DATA(insert OID = 2340 (  date_eq_timestamp		   PGNSP PGUID 12 1 0 0 f f f t f i 2 0 16 "1082 1114" _null_ _null_ _null_ _null_ date_eq_timestamp _null_ _null_ _null_ ));
DESCR("equal");
DATA(insert OID = 2341 (  date_gt_timestamp		   PGNSP PGUID 12 1 0 0 f f f t f i 2 0 16 "1082 1114" _null_ _null_ _null_ _null_ date_gt_timestamp _null_ _null_ _null_ ));
DESCR("greater-than");
DATA(insert OID = 2342 (  date_ge_timestamp		   PGNSP PGUID 12 1 0 0 f f f t f i 2 0 16 "1082 1114" _null_ _null_ _null_ _null_ date_ge_timestamp _null_ _null_ _null_ ));
DESCR("greater-than-or-equal");
DATA(insert OID = 2343 (  date_ne_timestamp		   PGNSP PGUID 12 1 0 0 f f f t f i 2 0 16 "1082 1114" _null_ _null_ _null_ _null_ date_ne_timestamp _null_ _null_ _null_ ));
DESCR("not equal");
DATA(insert OID = 2344 (  date_cmp_timestamp	   PGNSP PGUID 12 1 0 0 f f f t f i 2 0 23 "1082 1114" _null_ _null_ _null_ _null_ date_cmp_timestamp _null_ _null_ _null_ ));
DESCR("less-equal-greater");

DATA(insert OID = 2351 (  date_lt_timestamptz	   PGNSP PGUID 12 1 0 0 f f f t f s 2 0 16 "1082 1184" _null_ _null_ _null_ _null_ date_lt_timestamptz _null_ _null_ _null_ ));
DESCR("less-than");
DATA(insert OID = 2352 (  date_le_timestamptz	   PGNSP PGUID 12 1 0 0 f f f t f s 2 0 16 "1082 1184" _null_ _null_ _null_ _null_ date_le_timestamptz _null_ _null_ _null_ ));
DESCR("less-than-or-equal");
DATA(insert OID = 2353 (  date_eq_timestamptz	   PGNSP PGUID 12 1 0 0 f f f t f s 2 0 16 "1082 1184" _null_ _null_ _null_ _null_ date_eq_timestamptz _null_ _null_ _null_ ));
DESCR("equal");
DATA(insert OID = 2354 (  date_gt_timestamptz	   PGNSP PGUID 12 1 0 0 f f f t f s 2 0 16 "1082 1184" _null_ _null_ _null_ _null_ date_gt_timestamptz _null_ _null_ _null_ ));
DESCR("greater-than");
DATA(insert OID = 2355 (  date_ge_timestamptz	   PGNSP PGUID 12 1 0 0 f f f t f s 2 0 16 "1082 1184" _null_ _null_ _null_ _null_ date_ge_timestamptz _null_ _null_ _null_ ));
DESCR("greater-than-or-equal");
DATA(insert OID = 2356 (  date_ne_timestamptz	   PGNSP PGUID 12 1 0 0 f f f t f s 2 0 16 "1082 1184" _null_ _null_ _null_ _null_ date_ne_timestamptz _null_ _null_ _null_ ));
DESCR("not equal");
DATA(insert OID = 2357 (  date_cmp_timestamptz	   PGNSP PGUID 12 1 0 0 f f f t f s 2 0 23 "1082 1184" _null_ _null_ _null_ _null_ date_cmp_timestamptz _null_ _null_ _null_ ));
DESCR("less-equal-greater");

DATA(insert OID = 2364 (  timestamp_lt_date		   PGNSP PGUID 12 1 0 0 f f f t f i 2 0 16 "1114 1082" _null_ _null_ _null_ _null_ timestamp_lt_date _null_ _null_ _null_ ));
DESCR("less-than");
DATA(insert OID = 2365 (  timestamp_le_date		   PGNSP PGUID 12 1 0 0 f f f t f i 2 0 16 "1114 1082" _null_ _null_ _null_ _null_ timestamp_le_date _null_ _null_ _null_ ));
DESCR("less-than-or-equal");
DATA(insert OID = 2366 (  timestamp_eq_date		   PGNSP PGUID 12 1 0 0 f f f t f i 2 0 16 "1114 1082" _null_ _null_ _null_ _null_ timestamp_eq_date _null_ _null_ _null_ ));
DESCR("equal");
DATA(insert OID = 2367 (  timestamp_gt_date		   PGNSP PGUID 12 1 0 0 f f f t f i 2 0 16 "1114 1082" _null_ _null_ _null_ _null_ timestamp_gt_date _null_ _null_ _null_ ));
DESCR("greater-than");
DATA(insert OID = 2368 (  timestamp_ge_date		   PGNSP PGUID 12 1 0 0 f f f t f i 2 0 16 "1114 1082" _null_ _null_ _null_ _null_ timestamp_ge_date _null_ _null_ _null_ ));
DESCR("greater-than-or-equal");
DATA(insert OID = 2369 (  timestamp_ne_date		   PGNSP PGUID 12 1 0 0 f f f t f i 2 0 16 "1114 1082" _null_ _null_ _null_ _null_ timestamp_ne_date _null_ _null_ _null_ ));
DESCR("not equal");
DATA(insert OID = 2370 (  timestamp_cmp_date	   PGNSP PGUID 12 1 0 0 f f f t f i 2 0 23 "1114 1082" _null_ _null_ _null_ _null_ timestamp_cmp_date _null_ _null_ _null_ ));
DESCR("less-equal-greater");

DATA(insert OID = 2377 (  timestamptz_lt_date	   PGNSP PGUID 12 1 0 0 f f f t f s 2 0 16 "1184 1082" _null_ _null_ _null_ _null_ timestamptz_lt_date _null_ _null_ _null_ ));
DESCR("less-than");
DATA(insert OID = 2378 (  timestamptz_le_date	   PGNSP PGUID 12 1 0 0 f f f t f s 2 0 16 "1184 1082" _null_ _null_ _null_ _null_ timestamptz_le_date _null_ _null_ _null_ ));
DESCR("less-than-or-equal");
DATA(insert OID = 2379 (  timestamptz_eq_date	   PGNSP PGUID 12 1 0 0 f f f t f s 2 0 16 "1184 1082" _null_ _null_ _null_ _null_ timestamptz_eq_date _null_ _null_ _null_ ));
DESCR("equal");
DATA(insert OID = 2380 (  timestamptz_gt_date	   PGNSP PGUID 12 1 0 0 f f f t f s 2 0 16 "1184 1082" _null_ _null_ _null_ _null_ timestamptz_gt_date _null_ _null_ _null_ ));
DESCR("greater-than");
DATA(insert OID = 2381 (  timestamptz_ge_date	   PGNSP PGUID 12 1 0 0 f f f t f s 2 0 16 "1184 1082" _null_ _null_ _null_ _null_ timestamptz_ge_date _null_ _null_ _null_ ));
DESCR("greater-than-or-equal");
DATA(insert OID = 2382 (  timestamptz_ne_date	   PGNSP PGUID 12 1 0 0 f f f t f s 2 0 16 "1184 1082" _null_ _null_ _null_ _null_ timestamptz_ne_date _null_ _null_ _null_ ));
DESCR("not equal");
DATA(insert OID = 2383 (  timestamptz_cmp_date	   PGNSP PGUID 12 1 0 0 f f f t f s 2 0 23 "1184 1082" _null_ _null_ _null_ _null_ timestamptz_cmp_date _null_ _null_ _null_ ));
DESCR("less-equal-greater");

/* crosstype operations for timestamp vs. timestamptz */
DATA(insert OID = 2520 (  timestamp_lt_timestamptz	PGNSP PGUID 12 1 0 0 f f f t f s 2 0 16 "1114 1184" _null_ _null_ _null_ _null_ timestamp_lt_timestamptz _null_ _null_ _null_ ));
DESCR("less-than");
DATA(insert OID = 2521 (  timestamp_le_timestamptz	PGNSP PGUID 12 1 0 0 f f f t f s 2 0 16 "1114 1184" _null_ _null_ _null_ _null_ timestamp_le_timestamptz _null_ _null_ _null_ ));
DESCR("less-than-or-equal");
DATA(insert OID = 2522 (  timestamp_eq_timestamptz	PGNSP PGUID 12 1 0 0 f f f t f s 2 0 16 "1114 1184" _null_ _null_ _null_ _null_ timestamp_eq_timestamptz _null_ _null_ _null_ ));
DESCR("equal");
DATA(insert OID = 2523 (  timestamp_gt_timestamptz	PGNSP PGUID 12 1 0 0 f f f t f s 2 0 16 "1114 1184" _null_ _null_ _null_ _null_ timestamp_gt_timestamptz _null_ _null_ _null_ ));
DESCR("greater-than");
DATA(insert OID = 2524 (  timestamp_ge_timestamptz	PGNSP PGUID 12 1 0 0 f f f t f s 2 0 16 "1114 1184" _null_ _null_ _null_ _null_ timestamp_ge_timestamptz _null_ _null_ _null_ ));
DESCR("greater-than-or-equal");
DATA(insert OID = 2525 (  timestamp_ne_timestamptz	PGNSP PGUID 12 1 0 0 f f f t f s 2 0 16 "1114 1184" _null_ _null_ _null_ _null_ timestamp_ne_timestamptz _null_ _null_ _null_ ));
DESCR("not equal");
DATA(insert OID = 2526 (  timestamp_cmp_timestamptz PGNSP PGUID 12 1 0 0 f f f t f s 2 0 23 "1114 1184" _null_ _null_ _null_ _null_ timestamp_cmp_timestamptz _null_ _null_ _null_ ));
DESCR("less-equal-greater");

DATA(insert OID = 2527 (  timestamptz_lt_timestamp	PGNSP PGUID 12 1 0 0 f f f t f s 2 0 16 "1184 1114" _null_ _null_ _null_ _null_ timestamptz_lt_timestamp _null_ _null_ _null_ ));
DESCR("less-than");
DATA(insert OID = 2528 (  timestamptz_le_timestamp	PGNSP PGUID 12 1 0 0 f f f t f s 2 0 16 "1184 1114" _null_ _null_ _null_ _null_ timestamptz_le_timestamp _null_ _null_ _null_ ));
DESCR("less-than-or-equal");
DATA(insert OID = 2529 (  timestamptz_eq_timestamp	PGNSP PGUID 12 1 0 0 f f f t f s 2 0 16 "1184 1114" _null_ _null_ _null_ _null_ timestamptz_eq_timestamp _null_ _null_ _null_ ));
DESCR("equal");
DATA(insert OID = 2530 (  timestamptz_gt_timestamp	PGNSP PGUID 12 1 0 0 f f f t f s 2 0 16 "1184 1114" _null_ _null_ _null_ _null_ timestamptz_gt_timestamp _null_ _null_ _null_ ));
DESCR("greater-than");
DATA(insert OID = 2531 (  timestamptz_ge_timestamp	PGNSP PGUID 12 1 0 0 f f f t f s 2 0 16 "1184 1114" _null_ _null_ _null_ _null_ timestamptz_ge_timestamp _null_ _null_ _null_ ));
DESCR("greater-than-or-equal");
DATA(insert OID = 2532 (  timestamptz_ne_timestamp	PGNSP PGUID 12 1 0 0 f f f t f s 2 0 16 "1184 1114" _null_ _null_ _null_ _null_ timestamptz_ne_timestamp _null_ _null_ _null_ ));
DESCR("not equal");
DATA(insert OID = 2533 (  timestamptz_cmp_timestamp PGNSP PGUID 12 1 0 0 f f f t f s 2 0 23 "1184 1114" _null_ _null_ _null_ _null_ timestamptz_cmp_timestamp _null_ _null_ _null_ ));
DESCR("less-equal-greater");


/* send/receive functions */
DATA(insert OID = 2400 (  array_recv		   PGNSP PGUID 12 1 0 0 f f f t f s 3 0 2277 "2281 26 23" _null_ _null_ _null_ _null_  array_recv _null_ _null_ _null_ ));
DESCR("I/O");
DATA(insert OID = 2401 (  array_send		   PGNSP PGUID 12 1 0 0 f f f t f s 1 0 17 "2277" _null_ _null_ _null_ _null_	array_send _null_ _null_ _null_ ));
DESCR("I/O");
DATA(insert OID = 2402 (  record_recv		   PGNSP PGUID 12 1 0 0 f f f t f v 3 0 2249 "2281 26 23" _null_ _null_ _null_ _null_  record_recv _null_ _null_ _null_ ));
DESCR("I/O");
DATA(insert OID = 2403 (  record_send		   PGNSP PGUID 12 1 0 0 f f f t f v 1 0 17 "2249" _null_ _null_ _null_ _null_  record_send _null_ _null_ _null_ ));
DESCR("I/O");
DATA(insert OID = 2404 (  int2recv			   PGNSP PGUID 12 1 0 0 f f f t f i 1 0 21 "2281" _null_ _null_ _null_ _null_	int2recv _null_ _null_ _null_ ));
DESCR("I/O");
DATA(insert OID = 2405 (  int2send			   PGNSP PGUID 12 1 0 0 f f f t f i 1 0 17 "21" _null_ _null_ _null_ _null_ int2send _null_ _null_ _null_ ));
DESCR("I/O");
DATA(insert OID = 2406 (  int4recv			   PGNSP PGUID 12 1 0 0 f f f t f i 1 0 23 "2281" _null_ _null_ _null_ _null_	int4recv _null_ _null_ _null_ ));
DESCR("I/O");
DATA(insert OID = 2407 (  int4send			   PGNSP PGUID 12 1 0 0 f f f t f i 1 0 17 "23" _null_ _null_ _null_ _null_ int4send _null_ _null_ _null_ ));
DESCR("I/O");
DATA(insert OID = 2408 (  int8recv			   PGNSP PGUID 12 1 0 0 f f f t f i 1 0 20 "2281" _null_ _null_ _null_ _null_	int8recv _null_ _null_ _null_ ));
DESCR("I/O");
DATA(insert OID = 2409 (  int8send			   PGNSP PGUID 12 1 0 0 f f f t f i 1 0 17 "20" _null_ _null_ _null_ _null_ int8send _null_ _null_ _null_ ));
DESCR("I/O");
DATA(insert OID = 2410 (  int2vectorrecv	   PGNSP PGUID 12 1 0 0 f f f t f i 1 0 22 "2281" _null_ _null_ _null_ _null_	int2vectorrecv _null_ _null_ _null_ ));
DESCR("I/O");
DATA(insert OID = 2411 (  int2vectorsend	   PGNSP PGUID 12 1 0 0 f f f t f i 1 0 17 "22" _null_ _null_ _null_ _null_ int2vectorsend _null_ _null_ _null_ ));
DESCR("I/O");
DATA(insert OID = 2412 (  bytearecv			   PGNSP PGUID 12 1 0 0 f f f t f i 1 0 17 "2281" _null_ _null_ _null_ _null_	bytearecv _null_ _null_ _null_ ));
DESCR("I/O");
DATA(insert OID = 2413 (  byteasend			   PGNSP PGUID 12 1 0 0 f f f t f i 1 0 17 "17" _null_ _null_ _null_ _null_ byteasend _null_ _null_ _null_ ));
DESCR("I/O");
DATA(insert OID = 2414 (  textrecv			   PGNSP PGUID 12 1 0 0 f f f t f s 1 0 25 "2281" _null_ _null_ _null_ _null_	textrecv _null_ _null_ _null_ ));
DESCR("I/O");
DATA(insert OID = 2415 (  textsend			   PGNSP PGUID 12 1 0 0 f f f t f s 1 0 17 "25" _null_ _null_ _null_ _null_ textsend _null_ _null_ _null_ ));
DESCR("I/O");
DATA(insert OID = 2416 (  unknownrecv		   PGNSP PGUID 12 1 0 0 f f f t f i 1 0 705 "2281" _null_ _null_ _null_ _null_	unknownrecv _null_ _null_ _null_ ));
DESCR("I/O");
DATA(insert OID = 2417 (  unknownsend		   PGNSP PGUID 12 1 0 0 f f f t f i 1 0 17 "705" _null_ _null_ _null_ _null_ unknownsend _null_ _null_ _null_ ));
DESCR("I/O");
DATA(insert OID = 2418 (  oidrecv			   PGNSP PGUID 12 1 0 0 f f f t f i 1 0 26 "2281" _null_ _null_ _null_ _null_	oidrecv _null_ _null_ _null_ ));
DESCR("I/O");
DATA(insert OID = 2419 (  oidsend			   PGNSP PGUID 12 1 0 0 f f f t f i 1 0 17 "26" _null_ _null_ _null_ _null_ oidsend _null_ _null_ _null_ ));
DESCR("I/O");
DATA(insert OID = 2420 (  oidvectorrecv		   PGNSP PGUID 12 1 0 0 f f f t f i 1 0 30 "2281" _null_ _null_ _null_ _null_	oidvectorrecv _null_ _null_ _null_ ));
DESCR("I/O");
DATA(insert OID = 2421 (  oidvectorsend		   PGNSP PGUID 12 1 0 0 f f f t f i 1 0 17 "30" _null_ _null_ _null_ _null_ oidvectorsend _null_ _null_ _null_ ));
DESCR("I/O");
DATA(insert OID = 2422 (  namerecv			   PGNSP PGUID 12 1 0 0 f f f t f s 1 0 19 "2281" _null_ _null_ _null_ _null_	namerecv _null_ _null_ _null_ ));
DESCR("I/O");
DATA(insert OID = 2423 (  namesend			   PGNSP PGUID 12 1 0 0 f f f t f s 1 0 17 "19" _null_ _null_ _null_ _null_ namesend _null_ _null_ _null_ ));
DESCR("I/O");
DATA(insert OID = 2424 (  float4recv		   PGNSP PGUID 12 1 0 0 f f f t f i 1 0 700 "2281" _null_ _null_ _null_ _null_	float4recv _null_ _null_ _null_ ));
DESCR("I/O");
DATA(insert OID = 2425 (  float4send		   PGNSP PGUID 12 1 0 0 f f f t f i 1 0 17 "700" _null_ _null_ _null_ _null_ float4send _null_ _null_ _null_ ));
DESCR("I/O");
DATA(insert OID = 2426 (  float8recv		   PGNSP PGUID 12 1 0 0 f f f t f i 1 0 701 "2281" _null_ _null_ _null_ _null_	float8recv _null_ _null_ _null_ ));
DESCR("I/O");
DATA(insert OID = 2427 (  float8send		   PGNSP PGUID 12 1 0 0 f f f t f i 1 0 17 "701" _null_ _null_ _null_ _null_ float8send _null_ _null_ _null_ ));
DESCR("I/O");
DATA(insert OID = 2428 (  point_recv		   PGNSP PGUID 12 1 0 0 f f f t f i 1 0 600 "2281" _null_ _null_ _null_ _null_	point_recv _null_ _null_ _null_ ));
DESCR("I/O");
DATA(insert OID = 2429 (  point_send		   PGNSP PGUID 12 1 0 0 f f f t f i 1 0 17 "600" _null_ _null_ _null_ _null_ point_send _null_ _null_ _null_ ));
DESCR("I/O");
DATA(insert OID = 2430 (  bpcharrecv		   PGNSP PGUID 12 1 0 0 f f f t f s 3 0 1042 "2281 26 23" _null_ _null_ _null_ _null_  bpcharrecv _null_ _null_ _null_ ));
DESCR("I/O");
DATA(insert OID = 2431 (  bpcharsend		   PGNSP PGUID 12 1 0 0 f f f t f s 1 0 17 "1042" _null_ _null_ _null_ _null_	bpcharsend _null_ _null_ _null_ ));
DESCR("I/O");
DATA(insert OID = 2432 (  varcharrecv		   PGNSP PGUID 12 1 0 0 f f f t f s 3 0 1043 "2281 26 23" _null_ _null_ _null_ _null_  varcharrecv _null_ _null_ _null_ ));
DESCR("I/O");
DATA(insert OID = 2433 (  varcharsend		   PGNSP PGUID 12 1 0 0 f f f t f s 1 0 17 "1043" _null_ _null_ _null_ _null_	varcharsend _null_ _null_ _null_ ));
DESCR("I/O");
DATA(insert OID = 2434 (  charrecv			   PGNSP PGUID 12 1 0 0 f f f t f i 1 0 18 "2281" _null_ _null_ _null_ _null_	charrecv _null_ _null_ _null_ ));
DESCR("I/O");
DATA(insert OID = 2435 (  charsend			   PGNSP PGUID 12 1 0 0 f f f t f i 1 0 17 "18" _null_ _null_ _null_ _null_ charsend _null_ _null_ _null_ ));
DESCR("I/O");
DATA(insert OID = 2436 (  boolrecv			   PGNSP PGUID 12 1 0 0 f f f t f i 1 0 16 "2281" _null_ _null_ _null_ _null_	boolrecv _null_ _null_ _null_ ));
DESCR("I/O");
DATA(insert OID = 2437 (  boolsend			   PGNSP PGUID 12 1 0 0 f f f t f i 1 0 17 "16" _null_ _null_ _null_ _null_ boolsend _null_ _null_ _null_ ));
DESCR("I/O");
DATA(insert OID = 2438 (  tidrecv			   PGNSP PGUID 12 1 0 0 f f f t f i 1 0 27 "2281" _null_ _null_ _null_ _null_	tidrecv _null_ _null_ _null_ ));
DESCR("I/O");
DATA(insert OID = 2439 (  tidsend			   PGNSP PGUID 12 1 0 0 f f f t f i 1 0 17 "27" _null_ _null_ _null_ _null_ tidsend _null_ _null_ _null_ ));
DESCR("I/O");
DATA(insert OID = 2440 (  xidrecv			   PGNSP PGUID 12 1 0 0 f f f t f i 1 0 28 "2281" _null_ _null_ _null_ _null_	xidrecv _null_ _null_ _null_ ));
DESCR("I/O");
DATA(insert OID = 2441 (  xidsend			   PGNSP PGUID 12 1 0 0 f f f t f i 1 0 17 "28" _null_ _null_ _null_ _null_ xidsend _null_ _null_ _null_ ));
DESCR("I/O");
DATA(insert OID = 2442 (  cidrecv			   PGNSP PGUID 12 1 0 0 f f f t f i 1 0 29 "2281" _null_ _null_ _null_ _null_	cidrecv _null_ _null_ _null_ ));
DESCR("I/O");
DATA(insert OID = 2443 (  cidsend			   PGNSP PGUID 12 1 0 0 f f f t f i 1 0 17 "29" _null_ _null_ _null_ _null_ cidsend _null_ _null_ _null_ ));
DESCR("I/O");
DATA(insert OID = 2444 (  regprocrecv		   PGNSP PGUID 12 1 0 0 f f f t f i 1 0 24 "2281" _null_ _null_ _null_ _null_	regprocrecv _null_ _null_ _null_ ));
DESCR("I/O");
DATA(insert OID = 2445 (  regprocsend		   PGNSP PGUID 12 1 0 0 f f f t f i 1 0 17 "24" _null_ _null_ _null_ _null_ regprocsend _null_ _null_ _null_ ));
DESCR("I/O");
DATA(insert OID = 2446 (  regprocedurerecv	   PGNSP PGUID 12 1 0 0 f f f t f i 1 0 2202 "2281" _null_ _null_ _null_ _null_ regprocedurerecv _null_ _null_ _null_ ));
DESCR("I/O");
DATA(insert OID = 2447 (  regproceduresend	   PGNSP PGUID 12 1 0 0 f f f t f i 1 0 17 "2202" _null_ _null_ _null_ _null_	regproceduresend _null_ _null_ _null_ ));
DESCR("I/O");
DATA(insert OID = 2448 (  regoperrecv		   PGNSP PGUID 12 1 0 0 f f f t f i 1 0 2203 "2281" _null_ _null_ _null_ _null_ regoperrecv _null_ _null_ _null_ ));
DESCR("I/O");
DATA(insert OID = 2449 (  regopersend		   PGNSP PGUID 12 1 0 0 f f f t f i 1 0 17 "2203" _null_ _null_ _null_ _null_	regopersend _null_ _null_ _null_ ));
DESCR("I/O");
DATA(insert OID = 2450 (  regoperatorrecv	   PGNSP PGUID 12 1 0 0 f f f t f i 1 0 2204 "2281" _null_ _null_ _null_ _null_ regoperatorrecv _null_ _null_ _null_ ));
DESCR("I/O");
DATA(insert OID = 2451 (  regoperatorsend	   PGNSP PGUID 12 1 0 0 f f f t f i 1 0 17 "2204" _null_ _null_ _null_ _null_	regoperatorsend _null_ _null_ _null_ ));
DESCR("I/O");
DATA(insert OID = 2452 (  regclassrecv		   PGNSP PGUID 12 1 0 0 f f f t f i 1 0 2205 "2281" _null_ _null_ _null_ _null_ regclassrecv _null_ _null_ _null_ ));
DESCR("I/O");
DATA(insert OID = 2453 (  regclasssend		   PGNSP PGUID 12 1 0 0 f f f t f i 1 0 17 "2205" _null_ _null_ _null_ _null_	regclasssend _null_ _null_ _null_ ));
DESCR("I/O");
DATA(insert OID = 2454 (  regtyperecv		   PGNSP PGUID 12 1 0 0 f f f t f i 1 0 2206 "2281" _null_ _null_ _null_ _null_ regtyperecv _null_ _null_ _null_ ));
DESCR("I/O");
DATA(insert OID = 2455 (  regtypesend		   PGNSP PGUID 12 1 0 0 f f f t f i 1 0 17 "2206" _null_ _null_ _null_ _null_	regtypesend _null_ _null_ _null_ ));
DESCR("I/O");
DATA(insert OID = 2456 (  bit_recv			   PGNSP PGUID 12 1 0 0 f f f t f i 3 0 1560 "2281 26 23" _null_ _null_ _null_ _null_  bit_recv _null_ _null_ _null_ ));
DESCR("I/O");
DATA(insert OID = 2457 (  bit_send			   PGNSP PGUID 12 1 0 0 f f f t f i 1 0 17 "1560" _null_ _null_ _null_ _null_	bit_send _null_ _null_ _null_ ));
DESCR("I/O");
DATA(insert OID = 2458 (  varbit_recv		   PGNSP PGUID 12 1 0 0 f f f t f i 3 0 1562 "2281 26 23" _null_ _null_ _null_ _null_  varbit_recv _null_ _null_ _null_ ));
DESCR("I/O");
DATA(insert OID = 2459 (  varbit_send		   PGNSP PGUID 12 1 0 0 f f f t f i 1 0 17 "1562" _null_ _null_ _null_ _null_	varbit_send _null_ _null_ _null_ ));
DESCR("I/O");
DATA(insert OID = 2460 (  numeric_recv		   PGNSP PGUID 12 1 0 0 f f f t f i 3 0 1700 "2281 26 23" _null_ _null_ _null_ _null_  numeric_recv _null_ _null_ _null_ ));
DESCR("I/O");
DATA(insert OID = 2461 (  numeric_send		   PGNSP PGUID 12 1 0 0 f f f t f i 1 0 17 "1700" _null_ _null_ _null_ _null_	numeric_send _null_ _null_ _null_ ));
DESCR("I/O");
DATA(insert OID = 2462 (  abstimerecv		   PGNSP PGUID 12 1 0 0 f f f t f i 1 0 702 "2281" _null_ _null_ _null_ _null_	abstimerecv _null_ _null_ _null_ ));
DESCR("I/O");
DATA(insert OID = 2463 (  abstimesend		   PGNSP PGUID 12 1 0 0 f f f t f i 1 0 17 "702" _null_ _null_ _null_ _null_ abstimesend _null_ _null_ _null_ ));
DESCR("I/O");
DATA(insert OID = 2464 (  reltimerecv		   PGNSP PGUID 12 1 0 0 f f f t f i 1 0 703 "2281" _null_ _null_ _null_ _null_	reltimerecv _null_ _null_ _null_ ));
DESCR("I/O");
DATA(insert OID = 2465 (  reltimesend		   PGNSP PGUID 12 1 0 0 f f f t f i 1 0 17 "703" _null_ _null_ _null_ _null_ reltimesend _null_ _null_ _null_ ));
DESCR("I/O");
DATA(insert OID = 2466 (  tintervalrecv		   PGNSP PGUID 12 1 0 0 f f f t f i 1 0 704 "2281" _null_ _null_ _null_ _null_	tintervalrecv _null_ _null_ _null_ ));
DESCR("I/O");
DATA(insert OID = 2467 (  tintervalsend		   PGNSP PGUID 12 1 0 0 f f f t f i 1 0 17 "704" _null_ _null_ _null_ _null_ tintervalsend _null_ _null_ _null_ ));
DESCR("I/O");
DATA(insert OID = 2468 (  date_recv			   PGNSP PGUID 12 1 0 0 f f f t f i 1 0 1082 "2281" _null_ _null_ _null_ _null_ date_recv _null_ _null_ _null_ ));
DESCR("I/O");
DATA(insert OID = 2469 (  date_send			   PGNSP PGUID 12 1 0 0 f f f t f i 1 0 17 "1082" _null_ _null_ _null_ _null_	date_send _null_ _null_ _null_ ));
DESCR("I/O");
DATA(insert OID = 2470 (  time_recv			   PGNSP PGUID 12 1 0 0 f f f t f i 3 0 1083 "2281 26 23" _null_ _null_ _null_ _null_  time_recv _null_ _null_ _null_ ));
DESCR("I/O");
DATA(insert OID = 2471 (  time_send			   PGNSP PGUID 12 1 0 0 f f f t f i 1 0 17 "1083" _null_ _null_ _null_ _null_	time_send _null_ _null_ _null_ ));
DESCR("I/O");
DATA(insert OID = 2472 (  timetz_recv		   PGNSP PGUID 12 1 0 0 f f f t f i 3 0 1266 "2281 26 23" _null_ _null_ _null_ _null_  timetz_recv _null_ _null_ _null_ ));
DESCR("I/O");
DATA(insert OID = 2473 (  timetz_send		   PGNSP PGUID 12 1 0 0 f f f t f i 1 0 17 "1266" _null_ _null_ _null_ _null_	timetz_send _null_ _null_ _null_ ));
DESCR("I/O");
DATA(insert OID = 2474 (  timestamp_recv	   PGNSP PGUID 12 1 0 0 f f f t f i 3 0 1114 "2281 26 23" _null_ _null_ _null_ _null_  timestamp_recv _null_ _null_ _null_ ));
DESCR("I/O");
DATA(insert OID = 2475 (  timestamp_send	   PGNSP PGUID 12 1 0 0 f f f t f i 1 0 17 "1114" _null_ _null_ _null_ _null_	timestamp_send _null_ _null_ _null_ ));
DESCR("I/O");
DATA(insert OID = 2476 (  timestamptz_recv	   PGNSP PGUID 12 1 0 0 f f f t f i 3 0 1184 "2281 26 23" _null_ _null_ _null_ _null_  timestamptz_recv _null_ _null_ _null_ ));
DESCR("I/O");
DATA(insert OID = 2477 (  timestamptz_send	   PGNSP PGUID 12 1 0 0 f f f t f i 1 0 17 "1184" _null_ _null_ _null_ _null_	timestamptz_send _null_ _null_ _null_ ));
DESCR("I/O");
DATA(insert OID = 2478 (  interval_recv		   PGNSP PGUID 12 1 0 0 f f f t f i 3 0 1186 "2281 26 23" _null_ _null_ _null_ _null_  interval_recv _null_ _null_ _null_ ));
DESCR("I/O");
DATA(insert OID = 2479 (  interval_send		   PGNSP PGUID 12 1 0 0 f f f t f i 1 0 17 "1186" _null_ _null_ _null_ _null_	interval_send _null_ _null_ _null_ ));
DESCR("I/O");
DATA(insert OID = 2480 (  lseg_recv			   PGNSP PGUID 12 1 0 0 f f f t f i 1 0 601 "2281" _null_ _null_ _null_ _null_	lseg_recv _null_ _null_ _null_ ));
DESCR("I/O");
DATA(insert OID = 2481 (  lseg_send			   PGNSP PGUID 12 1 0 0 f f f t f i 1 0 17 "601" _null_ _null_ _null_ _null_ lseg_send _null_ _null_ _null_ ));
DESCR("I/O");
DATA(insert OID = 2482 (  path_recv			   PGNSP PGUID 12 1 0 0 f f f t f i 1 0 602 "2281" _null_ _null_ _null_ _null_	path_recv _null_ _null_ _null_ ));
DESCR("I/O");
DATA(insert OID = 2483 (  path_send			   PGNSP PGUID 12 1 0 0 f f f t f i 1 0 17 "602" _null_ _null_ _null_ _null_ path_send _null_ _null_ _null_ ));
DESCR("I/O");
DATA(insert OID = 2484 (  box_recv			   PGNSP PGUID 12 1 0 0 f f f t f i 1 0 603 "2281" _null_ _null_ _null_ _null_	box_recv _null_ _null_ _null_ ));
DESCR("I/O");
DATA(insert OID = 2485 (  box_send			   PGNSP PGUID 12 1 0 0 f f f t f i 1 0 17 "603" _null_ _null_ _null_ _null_ box_send _null_ _null_ _null_ ));
DESCR("I/O");
DATA(insert OID = 2486 (  poly_recv			   PGNSP PGUID 12 1 0 0 f f f t f i 1 0 604 "2281" _null_ _null_ _null_ _null_	poly_recv _null_ _null_ _null_ ));
DESCR("I/O");
DATA(insert OID = 2487 (  poly_send			   PGNSP PGUID 12 1 0 0 f f f t f i 1 0 17 "604" _null_ _null_ _null_ _null_ poly_send _null_ _null_ _null_ ));
DESCR("I/O");
DATA(insert OID = 2488 (  line_recv			   PGNSP PGUID 12 1 0 0 f f f t f i 1 0 628 "2281" _null_ _null_ _null_ _null_	line_recv _null_ _null_ _null_ ));
DESCR("I/O");
DATA(insert OID = 2489 (  line_send			   PGNSP PGUID 12 1 0 0 f f f t f i 1 0 17 "628" _null_ _null_ _null_ _null_ line_send _null_ _null_ _null_ ));
DESCR("I/O");
DATA(insert OID = 2490 (  circle_recv		   PGNSP PGUID 12 1 0 0 f f f t f i 1 0 718 "2281" _null_ _null_ _null_ _null_	circle_recv _null_ _null_ _null_ ));
DESCR("I/O");
DATA(insert OID = 2491 (  circle_send		   PGNSP PGUID 12 1 0 0 f f f t f i 1 0 17 "718" _null_ _null_ _null_ _null_ circle_send _null_ _null_ _null_ ));
DESCR("I/O");
DATA(insert OID = 2492 (  cash_recv			   PGNSP PGUID 12 1 0 0 f f f t f i 1 0 790 "2281" _null_ _null_ _null_ _null_	cash_recv _null_ _null_ _null_ ));
DESCR("I/O");
DATA(insert OID = 2493 (  cash_send			   PGNSP PGUID 12 1 0 0 f f f t f i 1 0 17 "790" _null_ _null_ _null_ _null_ cash_send _null_ _null_ _null_ ));
DESCR("I/O");
DATA(insert OID = 2494 (  macaddr_recv		   PGNSP PGUID 12 1 0 0 f f f t f i 1 0 829 "2281" _null_ _null_ _null_ _null_	macaddr_recv _null_ _null_ _null_ ));
DESCR("I/O");
DATA(insert OID = 2495 (  macaddr_send		   PGNSP PGUID 12 1 0 0 f f f t f i 1 0 17 "829" _null_ _null_ _null_ _null_ macaddr_send _null_ _null_ _null_ ));
DESCR("I/O");
DATA(insert OID = 2496 (  inet_recv			   PGNSP PGUID 12 1 0 0 f f f t f i 1 0 869 "2281" _null_ _null_ _null_ _null_	inet_recv _null_ _null_ _null_ ));
DESCR("I/O");
DATA(insert OID = 2497 (  inet_send			   PGNSP PGUID 12 1 0 0 f f f t f i 1 0 17 "869" _null_ _null_ _null_ _null_ inet_send _null_ _null_ _null_ ));
DESCR("I/O");
DATA(insert OID = 2498 (  cidr_recv			   PGNSP PGUID 12 1 0 0 f f f t f i 1 0 650 "2281" _null_ _null_ _null_ _null_	cidr_recv _null_ _null_ _null_ ));
DESCR("I/O");
DATA(insert OID = 2499 (  cidr_send			   PGNSP PGUID 12 1 0 0 f f f t f i 1 0 17 "650" _null_ _null_ _null_ _null_ cidr_send _null_ _null_ _null_ ));
DESCR("I/O");
DATA(insert OID = 2500 (  cstring_recv		   PGNSP PGUID 12 1 0 0 f f f t f s 1 0 2275 "2281" _null_ _null_ _null_ _null_ cstring_recv _null_ _null_ _null_ ));
DESCR("I/O");
DATA(insert OID = 2501 (  cstring_send		   PGNSP PGUID 12 1 0 0 f f f t f s 1 0 17 "2275" _null_ _null_ _null_ _null_	cstring_send _null_ _null_ _null_ ));
DESCR("I/O");
DATA(insert OID = 2502 (  anyarray_recv		   PGNSP PGUID 12 1 0 0 f f f t f s 1 0 2277 "2281" _null_ _null_ _null_ _null_ anyarray_recv _null_ _null_ _null_ ));
DESCR("I/O");
DATA(insert OID = 2503 (  anyarray_send		   PGNSP PGUID 12 1 0 0 f f f t f s 1 0 17 "2277" _null_ _null_ _null_ _null_	anyarray_send _null_ _null_ _null_ ));
DESCR("I/O");

/* System-view support functions with pretty-print option */
DATA(insert OID = 2504 (  pg_get_ruledef	   PGNSP PGUID 12 1 0 0 f f f t f s 2 0 25 "26 16" _null_ _null_ _null_ _null_	pg_get_ruledef_ext _null_ _null_ _null_ ));
DESCR("source text of a rule with pretty-print option");
DATA(insert OID = 2505 (  pg_get_viewdef	   PGNSP PGUID 12 1 0 0 f f f t f s 2 0 25 "25 16" _null_ _null_ _null_ _null_	pg_get_viewdef_name_ext _null_ _null_ _null_ ));
DESCR("select statement of a view with pretty-print option");
DATA(insert OID = 2506 (  pg_get_viewdef	   PGNSP PGUID 12 1 0 0 f f f t f s 2 0 25 "26 16" _null_ _null_ _null_ _null_	pg_get_viewdef_ext _null_ _null_ _null_ ));
DESCR("select statement of a view with pretty-print option");
DATA(insert OID = 2507 (  pg_get_indexdef	   PGNSP PGUID 12 1 0 0 f f f t f s 3 0 25 "26 23 16" _null_ _null_ _null_ _null_	pg_get_indexdef_ext _null_ _null_ _null_ ));
DESCR("index description (full create statement or single expression) with pretty-print option");
DATA(insert OID = 2508 (  pg_get_constraintdef PGNSP PGUID 12 1 0 0 f f f t f s 2 0 25 "26 16" _null_ _null_ _null_ _null_	pg_get_constraintdef_ext _null_ _null_ _null_ ));
DESCR("constraint description with pretty-print option");
DATA(insert OID = 2509 (  pg_get_expr		   PGNSP PGUID 12 1 0 0 f f f t f s 3 0 25 "25 26 16" _null_ _null_ _null_ _null_ pg_get_expr_ext _null_ _null_ _null_ ));
DESCR("deparse an encoded expression with pretty-print option");
DATA(insert OID = 2510 (  pg_prepared_statement PGNSP PGUID 12 1 1000 0 f f f t t s 0 0 2249 "" "{25,25,1184,2211,16}" "{o,o,o,o,o}" "{name,statement,prepare_time,parameter_types,from_sql}" _null_ pg_prepared_statement _null_ _null_ _null_ ));
DESCR("get the prepared statements for this session");
DATA(insert OID = 2511 (  pg_cursor PGNSP PGUID 12 1 1000 0 f f f t t s 0 0 2249 "" "{25,25,16,16,16,1184}" "{o,o,o,o,o,o}" "{name,statement,is_holdable,is_binary,is_scrollable,creation_time}" _null_ pg_cursor _null_ _null_ _null_ ));
DESCR("get the open cursors for this session");
DATA(insert OID = 2599 (  pg_timezone_abbrevs	PGNSP PGUID 12 1 1000 0 f f f t t s 0 0 2249 "" "{25,1186,16}" "{o,o,o}" "{abbrev,utc_offset,is_dst}" _null_ pg_timezone_abbrevs _null_ _null_ _null_ ));
DESCR("get the available time zone abbreviations");
DATA(insert OID = 2856 (  pg_timezone_names		PGNSP PGUID 12 1 1000 0 f f f t t s 0 0 2249 "" "{25,25,1186,16}" "{o,o,o,o}" "{name,abbrev,utc_offset,is_dst}" _null_ pg_timezone_names _null_ _null_ _null_ ));
DESCR("get the available time zone names");
DATA(insert OID = 2730 (  pg_get_triggerdef		PGNSP PGUID 12 1 0 0 f f f t f s 2 0 25 "26 16" _null_ _null_ _null_ _null_ pg_get_triggerdef_ext _null_ _null_ _null_ ));
DESCR("trigger description with pretty-print option");
DATA(insert OID = 3035 (  pg_listening_channels PGNSP PGUID 12 1 10 0 f f f t t s 0 0 25 "" _null_ _null_ _null_ _null_ pg_listening_channels _null_ _null_ _null_ ));
DESCR("get the channels that the current backend listens to");
DATA(insert OID = 3036 (  pg_notify				PGNSP PGUID 12 1 0 0 f f f f f v 2 0 2278 "25 25" _null_ _null_ _null_ _null_ pg_notify _null_ _null_ _null_ ));
DESCR("send a notification event");

/* non-persistent series generator */
DATA(insert OID = 1066 (  generate_series PGNSP PGUID 12 1 1000 0 f f f t t i 3 0 23 "23 23 23" _null_ _null_ _null_ _null_ generate_series_step_int4 _null_ _null_ _null_ ));
DESCR("non-persistent series generator");
DATA(insert OID = 1067 (  generate_series PGNSP PGUID 12 1 1000 0 f f f t t i 2 0 23 "23 23" _null_ _null_ _null_ _null_ generate_series_int4 _null_ _null_ _null_ ));
DESCR("non-persistent series generator");
DATA(insert OID = 1068 (  generate_series PGNSP PGUID 12 1 1000 0 f f f t t i 3 0 20 "20 20 20" _null_ _null_ _null_ _null_ generate_series_step_int8 _null_ _null_ _null_ ));
DESCR("non-persistent series generator");
DATA(insert OID = 1069 (  generate_series PGNSP PGUID 12 1 1000 0 f f f t t i 2 0 20 "20 20" _null_ _null_ _null_ _null_ generate_series_int8 _null_ _null_ _null_ ));
DESCR("non-persistent series generator");
DATA(insert OID = 938  (  generate_series PGNSP PGUID 12 1 1000 0 f f f t t i 3 0 1114 "1114 1114 1186" _null_ _null_ _null_ _null_ generate_series_timestamp _null_ _null_ _null_ ));
DESCR("non-persistent series generator");
DATA(insert OID = 939  (  generate_series PGNSP PGUID 12 1 1000 0 f f f t t s 3 0 1184 "1184 1184 1186" _null_ _null_ _null_ _null_ generate_series_timestamptz _null_ _null_ _null_ ));
DESCR("non-persistent series generator");

/* boolean aggregates */
DATA(insert OID = 2515 ( booland_statefunc			   PGNSP PGUID 12 1 0 0 f f f t f i 2 0 16 "16 16" _null_ _null_ _null_ _null_ booland_statefunc _null_ _null_ _null_ ));
DESCR("boolean-and aggregate transition function");
DATA(insert OID = 2516 ( boolor_statefunc			   PGNSP PGUID 12 1 0 0 f f f t f i 2 0 16 "16 16" _null_ _null_ _null_ _null_ boolor_statefunc _null_ _null_ _null_ ));
DESCR("boolean-or aggregate transition function");
DATA(insert OID = 2517 ( bool_and					   PGNSP PGUID 12 1 0 0 t f f f f i 1 0 16 "16" _null_ _null_ _null_ _null_ aggregate_dummy _null_ _null_ _null_ ));
DESCR("boolean-and aggregate");
/* ANY, SOME? These names conflict with subquery operators. See doc. */
DATA(insert OID = 2518 ( bool_or					   PGNSP PGUID 12 1 0 0 t f f f f i 1 0 16 "16" _null_ _null_ _null_ _null_ aggregate_dummy _null_ _null_ _null_ ));
DESCR("boolean-or aggregate");
DATA(insert OID = 2519 ( every						   PGNSP PGUID 12 1 0 0 t f f f f i 1 0 16 "16" _null_ _null_ _null_ _null_ aggregate_dummy _null_ _null_ _null_ ));
DESCR("boolean-and aggregate");

/* bitwise integer aggregates */
DATA(insert OID = 2236 ( bit_and					   PGNSP PGUID 12 1 0 0 t f f f f i 1 0 21 "21" _null_ _null_ _null_ _null_ aggregate_dummy _null_ _null_ _null_ ));
DESCR("bitwise-and smallint aggregate");
DATA(insert OID = 2237 ( bit_or						   PGNSP PGUID 12 1 0 0 t f f f f i 1 0 21 "21" _null_ _null_ _null_ _null_ aggregate_dummy _null_ _null_ _null_ ));
DESCR("bitwise-or smallint aggregate");
DATA(insert OID = 2238 ( bit_and					   PGNSP PGUID 12 1 0 0 t f f f f i 1 0 23 "23" _null_ _null_ _null_ _null_ aggregate_dummy _null_ _null_ _null_ ));
DESCR("bitwise-and integer aggregate");
DATA(insert OID = 2239 ( bit_or						   PGNSP PGUID 12 1 0 0 t f f f f i 1 0 23 "23" _null_ _null_ _null_ _null_ aggregate_dummy _null_ _null_ _null_ ));
DESCR("bitwise-or integer aggregate");
DATA(insert OID = 2240 ( bit_and					   PGNSP PGUID 12 1 0 0 t f f f f i 1 0 20 "20" _null_ _null_ _null_ _null_ aggregate_dummy _null_ _null_ _null_ ));
DESCR("bitwise-and bigint aggregate");
DATA(insert OID = 2241 ( bit_or						   PGNSP PGUID 12 1 0 0 t f f f f i 1 0 20 "20" _null_ _null_ _null_ _null_ aggregate_dummy _null_ _null_ _null_ ));
DESCR("bitwise-or bigint aggregate");
DATA(insert OID = 2242 ( bit_and					   PGNSP PGUID 12 1 0 0 t f f f f i 1 0 1560 "1560" _null_ _null_ _null_ _null_ aggregate_dummy _null_ _null_ _null_ ));
DESCR("bitwise-and bit aggregate");
DATA(insert OID = 2243 ( bit_or						   PGNSP PGUID 12 1 0 0 t f f f f i 1 0 1560 "1560" _null_ _null_ _null_ _null_ aggregate_dummy _null_ _null_ _null_ ));
DESCR("bitwise-or bit aggregate");

/* formerly-missing interval + datetime operators */
DATA(insert OID = 2546 ( interval_pl_date			PGNSP PGUID 14 1 0 0 f f f t f i 2 0 1114 "1186 1082" _null_ _null_ _null_ _null_	"select $2 + $1" _null_ _null_ _null_ ));
DATA(insert OID = 2547 ( interval_pl_timetz			PGNSP PGUID 14 1 0 0 f f f t f i 2 0 1266 "1186 1266" _null_ _null_ _null_ _null_	"select $2 + $1" _null_ _null_ _null_ ));
DATA(insert OID = 2548 ( interval_pl_timestamp		PGNSP PGUID 14 1 0 0 f f f t f i 2 0 1114 "1186 1114" _null_ _null_ _null_ _null_	"select $2 + $1" _null_ _null_ _null_ ));
DATA(insert OID = 2549 ( interval_pl_timestamptz	PGNSP PGUID 14 1 0 0 f f f t f s 2 0 1184 "1186 1184" _null_ _null_ _null_ _null_	"select $2 + $1" _null_ _null_ _null_ ));
DATA(insert OID = 2550 ( integer_pl_date			PGNSP PGUID 14 1 0 0 f f f t f i 2 0 1082 "23 1082" _null_ _null_ _null_ _null_ "select $2 + $1" _null_ _null_ _null_ ));

DATA(insert OID = 2556 ( pg_tablespace_databases	PGNSP PGUID 12 1 1000 0 f f f t t s 1 0 26 "26" _null_ _null_ _null_ _null_ pg_tablespace_databases _null_ _null_ _null_ ));
DESCR("returns database oids in a tablespace");

DATA(insert OID = 2557 ( bool				   PGNSP PGUID 12 1 0 0 f f f t f i 1 0 16 "23" _null_ _null_ _null_ _null_ int4_bool _null_ _null_ _null_ ));
DESCR("convert int4 to boolean");
DATA(insert OID = 2558 ( int4				   PGNSP PGUID 12 1 0 0 f f f t f i 1 0 23 "16" _null_ _null_ _null_ _null_ bool_int4 _null_ _null_ _null_ ));
DESCR("convert boolean to int4");
DATA(insert OID = 2559 ( lastval			   PGNSP PGUID 12 1 0 0 f f f t f v 0 0 20 "" _null_ _null_ _null_ _null_	lastval _null_ _null_ _null_ ));
DESCR("current value from last used sequence");

/* start time function */
DATA(insert OID = 2560 (  pg_postmaster_start_time	PGNSP PGUID 12 1 0 0 f f f t f s 0 0 1184 "" _null_ _null_ _null_ _null_ pg_postmaster_start_time _null_ _null_ _null_ ));
DESCR("postmaster start time");
/* config reload time function */
DATA(insert OID = 2034 (  pg_conf_load_time			PGNSP PGUID 12 1 0 0 f f f t f s 0 0 1184 "" _null_ _null_ _null_ _null_ pg_conf_load_time _null_ _null_ _null_ ));
DESCR("configuration load time");

/* new functions for Y-direction rtree opclasses */
DATA(insert OID = 2562 (  box_below		   PGNSP PGUID 12 1 0 0 f f f t f i 2 0 16 "603 603" _null_ _null_ _null_ _null_ box_below _null_ _null_ _null_ ));
DESCR("is below");
DATA(insert OID = 2563 (  box_overbelow    PGNSP PGUID 12 1 0 0 f f f t f i 2 0 16 "603 603" _null_ _null_ _null_ _null_ box_overbelow _null_ _null_ _null_ ));
DESCR("overlaps or is below");
DATA(insert OID = 2564 (  box_overabove    PGNSP PGUID 12 1 0 0 f f f t f i 2 0 16 "603 603" _null_ _null_ _null_ _null_ box_overabove _null_ _null_ _null_ ));
DESCR("overlaps or is above");
DATA(insert OID = 2565 (  box_above		   PGNSP PGUID 12 1 0 0 f f f t f i 2 0 16 "603 603" _null_ _null_ _null_ _null_ box_above _null_ _null_ _null_ ));
DESCR("is above");
DATA(insert OID = 2566 (  poly_below	   PGNSP PGUID 12 1 0 0 f f f t f i 2 0 16 "604 604" _null_ _null_ _null_ _null_ poly_below _null_ _null_ _null_ ));
DESCR("is below");
DATA(insert OID = 2567 (  poly_overbelow   PGNSP PGUID 12 1 0 0 f f f t f i 2 0 16 "604 604" _null_ _null_ _null_ _null_ poly_overbelow _null_ _null_ _null_ ));
DESCR("overlaps or is below");
DATA(insert OID = 2568 (  poly_overabove   PGNSP PGUID 12 1 0 0 f f f t f i 2 0 16 "604 604" _null_ _null_ _null_ _null_ poly_overabove _null_ _null_ _null_ ));
DESCR("overlaps or is above");
DATA(insert OID = 2569 (  poly_above	   PGNSP PGUID 12 1 0 0 f f f t f i 2 0 16 "604 604" _null_ _null_ _null_ _null_ poly_above _null_ _null_ _null_ ));
DESCR("is above");
DATA(insert OID = 2587 (  circle_overbelow		PGNSP PGUID 12 1 0 0 f f f t f i 2 0 16 "718 718" _null_ _null_ _null_ _null_  circle_overbelow _null_ _null_ _null_ ));
DESCR("overlaps or is below");
DATA(insert OID = 2588 (  circle_overabove		PGNSP PGUID 12 1 0 0 f f f t f i 2 0 16 "718 718" _null_ _null_ _null_ _null_  circle_overabove _null_ _null_ _null_ ));
DESCR("overlaps or is above");

/* support functions for GiST r-tree emulation */
DATA(insert OID = 2578 (  gist_box_consistent	PGNSP PGUID 12 1 0 0 f f f t f i 5 0 16 "2281 603 23 26 2281" _null_ _null_ _null_ _null_	gist_box_consistent _null_ _null_ _null_ ));
DESCR("GiST support");
DATA(insert OID = 2579 (  gist_box_compress		PGNSP PGUID 12 1 0 0 f f f t f i 1 0 2281 "2281" _null_ _null_ _null_ _null_ gist_box_compress _null_ _null_ _null_ ));
DESCR("GiST support");
DATA(insert OID = 2580 (  gist_box_decompress	PGNSP PGUID 12 1 0 0 f f f t f i 1 0 2281 "2281" _null_ _null_ _null_ _null_ gist_box_decompress _null_ _null_ _null_ ));
DESCR("GiST support");
DATA(insert OID = 2581 (  gist_box_penalty		PGNSP PGUID 12 1 0 0 f f f t f i 3 0 2281 "2281 2281 2281" _null_ _null_ _null_ _null_	gist_box_penalty _null_ _null_ _null_ ));
DESCR("GiST support");
DATA(insert OID = 2582 (  gist_box_picksplit	PGNSP PGUID 12 1 0 0 f f f t f i 2 0 2281 "2281 2281" _null_ _null_ _null_ _null_	gist_box_picksplit _null_ _null_ _null_ ));
DESCR("GiST support");
DATA(insert OID = 2583 (  gist_box_union		PGNSP PGUID 12 1 0 0 f f f t f i 2 0 603 "2281 2281" _null_ _null_ _null_ _null_ gist_box_union _null_ _null_ _null_ ));
DESCR("GiST support");
DATA(insert OID = 2584 (  gist_box_same			PGNSP PGUID 12 1 0 0 f f f t f i 3 0 2281 "603 603 2281" _null_ _null_ _null_ _null_ gist_box_same _null_ _null_ _null_ ));
DESCR("GiST support");
DATA(insert OID = 2585 (  gist_poly_consistent	PGNSP PGUID 12 1 0 0 f f f t f i 5 0 16 "2281 604 23 26 2281" _null_ _null_ _null_ _null_	gist_poly_consistent _null_ _null_ _null_ ));
DESCR("GiST support");
DATA(insert OID = 2586 (  gist_poly_compress	PGNSP PGUID 12 1 0 0 f f f t f i 1 0 2281 "2281" _null_ _null_ _null_ _null_ gist_poly_compress _null_ _null_ _null_ ));
DESCR("GiST support");
DATA(insert OID = 2591 (  gist_circle_consistent PGNSP PGUID 12 1 0 0 f f f t f i 5 0 16 "2281 718 23 26 2281" _null_ _null_ _null_ _null_	gist_circle_consistent _null_ _null_ _null_ ));
DESCR("GiST support");
DATA(insert OID = 2592 (  gist_circle_compress	PGNSP PGUID 12 1 0 0 f f f t f i 1 0 2281 "2281" _null_ _null_ _null_ _null_ gist_circle_compress _null_ _null_ _null_ ));
DESCR("GiST support");
DATA(insert OID = 1030 (  gist_point_compress	PGNSP PGUID 12 1 0 0 f f f t f i 1 0 2281 "2281" _null_ _null_ _null_ _null_ gist_point_compress _null_ _null_ _null_ ));
DESCR("GiST support");
DATA(insert OID = 2179 (  gist_point_consistent PGNSP PGUID 12 1 0 0 f f f t f i 5 0 16 "2281 603 23 26 2281" _null_ _null_ _null_ _null_	gist_point_consistent _null_ _null_ _null_ ));
DESCR("GiST support");

/* GIN */
DATA(insert OID = 2731 (  gingetbitmap	   PGNSP PGUID 12 1 0 0 f f f t f v 2 0 20 "2281 2281" _null_ _null_ _null_ _null_	gingetbitmap _null_ _null_ _null_ ));
DESCR("gin(internal)");
DATA(insert OID = 2732 (  gininsert		   PGNSP PGUID 12 1 0 0 f f f t f v 6 0 16 "2281 2281 2281 2281 2281 2281" _null_ _null_ _null_ _null_	gininsert _null_ _null_ _null_ ));
DESCR("gin(internal)");
DATA(insert OID = 2733 (  ginbeginscan	   PGNSP PGUID 12 1 0 0 f f f t f v 3 0 2281 "2281 2281 2281" _null_ _null_ _null_ _null_	ginbeginscan _null_ _null_ _null_ ));
DESCR("gin(internal)");
DATA(insert OID = 2734 (  ginrescan		   PGNSP PGUID 12 1 0 0 f f f t f v 2 0 2278 "2281 2281" _null_ _null_ _null_ _null_ ginrescan _null_ _null_ _null_ ));
DESCR("gin(internal)");
DATA(insert OID = 2735 (  ginendscan	   PGNSP PGUID 12 1 0 0 f f f t f v 1 0 2278 "2281" _null_ _null_ _null_ _null_ ginendscan _null_ _null_ _null_ ));
DESCR("gin(internal)");
DATA(insert OID = 2736 (  ginmarkpos	   PGNSP PGUID 12 1 0 0 f f f t f v 1 0 2278 "2281" _null_ _null_ _null_ _null_ ginmarkpos _null_ _null_ _null_ ));
DESCR("gin(internal)");
DATA(insert OID = 2737 (  ginrestrpos	   PGNSP PGUID 12 1 0 0 f f f t f v 1 0 2278 "2281" _null_ _null_ _null_ _null_ ginrestrpos _null_ _null_ _null_ ));
DESCR("gin(internal)");
DATA(insert OID = 2738 (  ginbuild		   PGNSP PGUID 12 1 0 0 f f f t f v 3 0 2281 "2281 2281 2281" _null_ _null_ _null_ _null_ ginbuild _null_ _null_ _null_ ));
DESCR("gin(internal)");
DATA(insert OID = 2739 (  ginbulkdelete    PGNSP PGUID 12 1 0 0 f f f t f v 4 0 2281 "2281 2281 2281 2281" _null_ _null_ _null_ _null_ ginbulkdelete _null_ _null_ _null_ ));
DESCR("gin(internal)");
DATA(insert OID = 2740 (  ginvacuumcleanup PGNSP PGUID 12 1 0 0 f f f t f v 2 0 2281 "2281 2281" _null_ _null_ _null_ _null_ ginvacuumcleanup _null_ _null_ _null_ ));
DESCR("gin(internal)");
DATA(insert OID = 2741 (  gincostestimate  PGNSP PGUID 12 1 0 0 f f f t f v 8 0 2278 "2281 2281 2281 2281 2281 2281 2281 2281" _null_ _null_ _null_ _null_	gincostestimate _null_ _null_ _null_ ));
DESCR("gin(internal)");
DATA(insert OID = 2788 (  ginoptions	   PGNSP PGUID 12 1 0 0 f f f t f s 2 0 17 "1009 16" _null_ _null_ _null_ _null_  ginoptions _null_ _null_ _null_ ));
DESCR("gin(internal)");

/* GIN array support */
DATA(insert OID = 2743 (  ginarrayextract	 PGNSP PGUID 12 1 0 0 f f f t f i 2 0 2281 "2277 2281" _null_ _null_ _null_ _null_	ginarrayextract _null_ _null_ _null_ ));
DESCR("GIN array support");
DATA(insert OID = 2774 (  ginqueryarrayextract	PGNSP PGUID 12 1 0 0 f f f t f i 5 0 2281 "2277 2281 21 2281 2281" _null_ _null_ _null_ _null_ ginqueryarrayextract _null_ _null_ _null_ ));
DESCR("GIN array support");
DATA(insert OID = 2744 (  ginarrayconsistent	PGNSP PGUID 12 1 0 0 f f f t f i 6 0 16 "2281 21 2277 23 2281 2281" _null_ _null_ _null_ _null_ ginarrayconsistent _null_ _null_ _null_ ));
DESCR("GIN array support");

/* overlap/contains/contained */
DATA(insert OID = 2747 (  arrayoverlap		   PGNSP PGUID 12 1 0 0 f f f t f i 2 0 16 "2277 2277" _null_ _null_ _null_ _null_ arrayoverlap _null_ _null_ _null_ ));
DESCR("overlaps");
DATA(insert OID = 2748 (  arraycontains		   PGNSP PGUID 12 1 0 0 f f f t f i 2 0 16 "2277 2277" _null_ _null_ _null_ _null_ arraycontains _null_ _null_ _null_ ));
DESCR("contains");
DATA(insert OID = 2749 (  arraycontained	   PGNSP PGUID 12 1 0 0 f f f t f i 2 0 16 "2277 2277" _null_ _null_ _null_ _null_ arraycontained _null_ _null_ _null_ ));
DESCR("is contained by");

/* userlock replacements */
DATA(insert OID = 2880 (  pg_advisory_lock				PGNSP PGUID 12 1 0 0 f f f t f v 1 0 2278 "20" _null_ _null_ _null_ _null_ pg_advisory_lock_int8 _null_ _null_ _null_ ));
DESCR("obtain exclusive advisory lock");
DATA(insert OID = 2881 (  pg_advisory_lock_shared		PGNSP PGUID 12 1 0 0 f f f t f v 1 0 2278 "20" _null_ _null_ _null_ _null_ pg_advisory_lock_shared_int8 _null_ _null_ _null_ ));
DESCR("obtain shared advisory lock");
DATA(insert OID = 2882 (  pg_try_advisory_lock			PGNSP PGUID 12 1 0 0 f f f t f v 1 0 16 "20" _null_ _null_ _null_ _null_ pg_try_advisory_lock_int8 _null_ _null_ _null_ ));
DESCR("obtain exclusive advisory lock if available");
DATA(insert OID = 2883 (  pg_try_advisory_lock_shared	PGNSP PGUID 12 1 0 0 f f f t f v 1 0 16 "20" _null_ _null_ _null_ _null_ pg_try_advisory_lock_shared_int8 _null_ _null_ _null_ ));
DESCR("obtain shared advisory lock if available");
DATA(insert OID = 2884 (  pg_advisory_unlock			PGNSP PGUID 12 1 0 0 f f f t f v 1 0 16 "20" _null_ _null_ _null_ _null_ pg_advisory_unlock_int8 _null_ _null_ _null_ ));
DESCR("release exclusive advisory lock");
DATA(insert OID = 2885 (  pg_advisory_unlock_shared		PGNSP PGUID 12 1 0 0 f f f t f v 1 0 16 "20" _null_ _null_ _null_ _null_ pg_advisory_unlock_shared_int8 _null_ _null_ _null_ ));
DESCR("release shared advisory lock");
DATA(insert OID = 2886 (  pg_advisory_lock				PGNSP PGUID 12 1 0 0 f f f t f v 2 0 2278 "23 23" _null_ _null_ _null_ _null_ pg_advisory_lock_int4 _null_ _null_ _null_ ));
DESCR("obtain exclusive advisory lock");
DATA(insert OID = 2887 (  pg_advisory_lock_shared		PGNSP PGUID 12 1 0 0 f f f t f v 2 0 2278 "23 23" _null_ _null_ _null_ _null_ pg_advisory_lock_shared_int4 _null_ _null_ _null_ ));
DESCR("obtain shared advisory lock");
DATA(insert OID = 2888 (  pg_try_advisory_lock			PGNSP PGUID 12 1 0 0 f f f t f v 2 0 16 "23 23" _null_ _null_ _null_ _null_ pg_try_advisory_lock_int4 _null_ _null_ _null_ ));
DESCR("obtain exclusive advisory lock if available");
DATA(insert OID = 2889 (  pg_try_advisory_lock_shared	PGNSP PGUID 12 1 0 0 f f f t f v 2 0 16 "23 23" _null_ _null_ _null_ _null_ pg_try_advisory_lock_shared_int4 _null_ _null_ _null_ ));
DESCR("obtain shared advisory lock if available");
DATA(insert OID = 2890 (  pg_advisory_unlock			PGNSP PGUID 12 1 0 0 f f f t f v 2 0 16 "23 23" _null_ _null_ _null_ _null_ pg_advisory_unlock_int4 _null_ _null_ _null_ ));
DESCR("release exclusive advisory lock");
DATA(insert OID = 2891 (  pg_advisory_unlock_shared		PGNSP PGUID 12 1 0 0 f f f t f v 2 0 16 "23 23" _null_ _null_ _null_ _null_ pg_advisory_unlock_shared_int4 _null_ _null_ _null_ ));
DESCR("release shared advisory lock");
DATA(insert OID = 2892 (  pg_advisory_unlock_all		PGNSP PGUID 12 1 0 0 f f f t f v 0 0 2278 "" _null_ _null_ _null_ _null_ pg_advisory_unlock_all _null_ _null_ _null_ ));
DESCR("release all advisory locks");

/* XML support */
DATA(insert OID = 2893 (  xml_in		   PGNSP PGUID 12 1 0 0 f f f t f s 1 0 142 "2275" _null_ _null_ _null_ _null_ xml_in _null_ _null_ _null_ ));
DESCR("I/O");
DATA(insert OID = 2894 (  xml_out		   PGNSP PGUID 12 1 0 0 f f f t f i 1 0 2275 "142" _null_ _null_ _null_ _null_ xml_out _null_ _null_ _null_ ));
DESCR("I/O");
DATA(insert OID = 2895 (  xmlcomment	   PGNSP PGUID 12 1 0 0 f f f t f i 1 0 142 "25" _null_ _null_ _null_ _null_ xmlcomment _null_ _null_ _null_ ));
DESCR("generate an XML comment");
DATA(insert OID = 2896 (  xml			   PGNSP PGUID 12 1 0 0 f f f t f s 1 0 142 "25" _null_ _null_ _null_ _null_ texttoxml _null_ _null_ _null_ ));
DESCR("perform a non-validating parse of a character string to produce an XML value");
DATA(insert OID = 2897 (  xmlvalidate	   PGNSP PGUID 12 1 0 0 f f f t f i 2 0 16 "142 25" _null_ _null_ _null_ _null_ xmlvalidate _null_ _null_ _null_ ));
DESCR("validate an XML value");
DATA(insert OID = 2898 (  xml_recv		   PGNSP PGUID 12 1 0 0 f f f t f s 1 0 142 "2281" _null_ _null_ _null_ _null_	xml_recv _null_ _null_ _null_ ));
DESCR("I/O");
DATA(insert OID = 2899 (  xml_send		   PGNSP PGUID 12 1 0 0 f f f t f s 1 0 17 "142" _null_ _null_ _null_ _null_ xml_send _null_ _null_ _null_ ));
DESCR("I/O");
DATA(insert OID = 2900 (  xmlconcat2	   PGNSP PGUID 12 1 0 0 f f f f f i 2 0 142 "142 142" _null_ _null_ _null_ _null_ xmlconcat2 _null_ _null_ _null_ ));
DESCR("aggregate transition function");
DATA(insert OID = 2901 (  xmlagg		   PGNSP PGUID 12 1 0 0 t f f f f i 1 0 142 "142" _null_ _null_ _null_ _null_ aggregate_dummy _null_ _null_ _null_ ));
DESCR("concatenate XML values");
DATA(insert OID = 2922 (  text			   PGNSP PGUID 12 1 0 0 f f f t f i 1 0 25 "142" _null_ _null_ _null_ _null_ xmltotext _null_ _null_ _null_ ));
DESCR("serialize an XML value to a character string");

DATA(insert OID = 2923 (  table_to_xml				  PGNSP PGUID 12 100 0 0 f f f t f s 4 0 142 "2205 16 16 25" _null_ _null_ "{tbl,nulls,tableforest,targetns}" _null_ table_to_xml _null_ _null_ _null_ ));
DESCR("map table contents to XML");
DATA(insert OID = 2924 (  query_to_xml				  PGNSP PGUID 12 100 0 0 f f f t f s 4 0 142 "25 16 16 25" _null_ _null_ "{query,nulls,tableforest,targetns}" _null_ query_to_xml _null_ _null_ _null_ ));
DESCR("map query result to XML");
DATA(insert OID = 2925 (  cursor_to_xml				  PGNSP PGUID 12 100 0 0 f f f t f s 5 0 142 "1790 23 16 16 25" _null_ _null_ "{cursor,count,nulls,tableforest,targetns}" _null_ cursor_to_xml _null_ _null_ _null_ ));
DESCR("map rows from cursor to XML");
DATA(insert OID = 2926 (  table_to_xmlschema		  PGNSP PGUID 12 100 0 0 f f f t f s 4 0 142 "2205 16 16 25" _null_ _null_ "{tbl,nulls,tableforest,targetns}" _null_ table_to_xmlschema _null_ _null_ _null_ ));
DESCR("map table structure to XML Schema");
DATA(insert OID = 2927 (  query_to_xmlschema		  PGNSP PGUID 12 100 0 0 f f f t f s 4 0 142 "25 16 16 25" _null_ _null_ "{query,nulls,tableforest,targetns}" _null_ query_to_xmlschema _null_ _null_ _null_ ));
DESCR("map query result structure to XML Schema");
DATA(insert OID = 2928 (  cursor_to_xmlschema		  PGNSP PGUID 12 100 0 0 f f f t f s 4 0 142 "1790 16 16 25" _null_ _null_ "{cursor,nulls,tableforest,targetns}" _null_ cursor_to_xmlschema _null_ _null_ _null_ ));
DESCR("map cursor structure to XML Schema");
DATA(insert OID = 2929 (  table_to_xml_and_xmlschema  PGNSP PGUID 12 100 0 0 f f f t f s 4 0 142 "2205 16 16 25" _null_ _null_ "{tbl,nulls,tableforest,targetns}" _null_ table_to_xml_and_xmlschema _null_ _null_ _null_ ));
DESCR("map table contents and structure to XML and XML Schema");
DATA(insert OID = 2930 (  query_to_xml_and_xmlschema  PGNSP PGUID 12 100 0 0 f f f t f s 4 0 142 "25 16 16 25" _null_ _null_ "{query,nulls,tableforest,targetns}" _null_ query_to_xml_and_xmlschema _null_ _null_ _null_ ));
DESCR("map query result and structure to XML and XML Schema");

DATA(insert OID = 2933 (  schema_to_xml				  PGNSP PGUID 12 100 0 0 f f f t f s 4 0 142 "19 16 16 25" _null_ _null_ "{schema,nulls,tableforest,targetns}" _null_ schema_to_xml _null_ _null_ _null_ ));
DESCR("map schema contents to XML");
DATA(insert OID = 2934 (  schema_to_xmlschema		  PGNSP PGUID 12 100 0 0 f f f t f s 4 0 142 "19 16 16 25" _null_ _null_ "{schema,nulls,tableforest,targetns}" _null_ schema_to_xmlschema _null_ _null_ _null_ ));
DESCR("map schema structure to XML Schema");
DATA(insert OID = 2935 (  schema_to_xml_and_xmlschema PGNSP PGUID 12 100 0 0 f f f t f s 4 0 142 "19 16 16 25" _null_ _null_ "{schema,nulls,tableforest,targetns}" _null_ schema_to_xml_and_xmlschema _null_ _null_ _null_ ));
DESCR("map schema contents and structure to XML and XML Schema");

DATA(insert OID = 2936 (  database_to_xml			  PGNSP PGUID 12 100 0 0 f f f t f s 3 0 142 "16 16 25" _null_ _null_ "{nulls,tableforest,targetns}" _null_ database_to_xml _null_ _null_ _null_ ));
DESCR("map database contents to XML");
DATA(insert OID = 2937 (  database_to_xmlschema		  PGNSP PGUID 12 100 0 0 f f f t f s 3 0 142 "16 16 25" _null_ _null_ "{nulls,tableforest,targetns}" _null_ database_to_xmlschema _null_ _null_ _null_ ));
DESCR("map database structure to XML Schema");
DATA(insert OID = 2938 (  database_to_xml_and_xmlschema PGNSP PGUID 12 100 0 0 f f f t f s 3 0 142 "16 16 25" _null_ _null_ "{nulls,tableforest,targetns}" _null_ database_to_xml_and_xmlschema _null_ _null_ _null_ ));
DESCR("map database contents and structure to XML and XML Schema");

DATA(insert OID = 2931 (  xpath		 PGNSP PGUID 12 1 0 0 f f f t f i 3 0 143 "25 142 1009" _null_ _null_ _null_ _null_ xpath _null_ _null_ _null_ ));
DESCR("evaluate XPath expression, with namespaces support");
DATA(insert OID = 2932 (  xpath		 PGNSP PGUID 14 1 0 0 f f f t f i 2 0 143 "25 142" _null_ _null_ _null_ _null_ "select pg_catalog.xpath($1, $2, ''{}''::pg_catalog.text[])" _null_ _null_ _null_ ));
DESCR("evaluate XPath expression");

/* uuid */
DATA(insert OID = 2952 (  uuid_in		   PGNSP PGUID 12 1 0 0 f f f t f i 1 0 2950 "2275" _null_ _null_ _null_ _null_ uuid_in _null_ _null_ _null_ ));
DESCR("I/O");
DATA(insert OID = 2953 (  uuid_out		   PGNSP PGUID 12 1 0 0 f f f t f i 1 0 2275 "2950" _null_ _null_ _null_ _null_ uuid_out _null_ _null_ _null_ ));
DESCR("I/O");
DATA(insert OID = 2954 (  uuid_lt		   PGNSP PGUID 12 1 0 0 f f f t f i 2 0 16 "2950 2950" _null_ _null_ _null_ _null_ uuid_lt _null_ _null_ _null_ ));
DESCR("less-than");
DATA(insert OID = 2955 (  uuid_le		   PGNSP PGUID 12 1 0 0 f f f t f i 2 0 16 "2950 2950" _null_ _null_ _null_ _null_ uuid_le _null_ _null_ _null_ ));
DESCR("less-than-or-equal");
DATA(insert OID = 2956 (  uuid_eq		   PGNSP PGUID 12 1 0 0 f f f t f i 2 0 16 "2950 2950" _null_ _null_ _null_ _null_ uuid_eq _null_ _null_ _null_ ));
DESCR("equal");
DATA(insert OID = 2957 (  uuid_ge		   PGNSP PGUID 12 1 0 0 f f f t f i 2 0 16 "2950 2950" _null_ _null_ _null_ _null_ uuid_ge _null_ _null_ _null_ ));
DESCR("greater-than-or-equal");
DATA(insert OID = 2958 (  uuid_gt		   PGNSP PGUID 12 1 0 0 f f f t f i 2 0 16 "2950 2950" _null_ _null_ _null_ _null_ uuid_gt _null_ _null_ _null_ ));
DESCR("greater-than");
DATA(insert OID = 2959 (  uuid_ne		   PGNSP PGUID 12 1 0 0 f f f t f i 2 0 16 "2950 2950" _null_ _null_ _null_ _null_ uuid_ne _null_ _null_ _null_ ));
DESCR("not-equal");
DATA(insert OID = 2960 (  uuid_cmp		   PGNSP PGUID 12 1 0 0 f f f t f i 2 0 23 "2950 2950" _null_ _null_ _null_ _null_ uuid_cmp _null_ _null_ _null_ ));
DESCR("btree less-equal-greater");
DATA(insert OID = 2961 (  uuid_recv		   PGNSP PGUID 12 1 0 0 f f f t f i 1 0 2950 "2281" _null_ _null_ _null_ _null_ uuid_recv _null_ _null_ _null_ ));
DESCR("I/O");
DATA(insert OID = 2962 (  uuid_send		   PGNSP PGUID 12 1 0 0 f f f t f i 1 0 17 "2950" _null_ _null_ _null_ _null_ uuid_send _null_ _null_ _null_ ));
DESCR("I/O");
DATA(insert OID = 2963 (  uuid_hash		   PGNSP PGUID 12 1 0 0 f f f t f i 1 0 23 "2950" _null_ _null_ _null_ _null_ uuid_hash _null_ _null_ _null_ ));
DESCR("hash");

/* enum related procs */
DATA(insert OID = 3504 (  anyenum_in	PGNSP PGUID 12 1 0 0 f f f t f i 1 0 3500 "2275" _null_ _null_ _null_ _null_ anyenum_in _null_ _null_ _null_ ));
DESCR("I/O");
DATA(insert OID = 3505 (  anyenum_out	PGNSP PGUID 12 1 0 0 f f f t f s 1 0 2275 "3500" _null_ _null_ _null_ _null_ anyenum_out _null_ _null_ _null_ ));
DESCR("I/O");
DATA(insert OID = 3506 (  enum_in		PGNSP PGUID 12 1 0 0 f f f t f s 2 0 3500 "2275 26" _null_ _null_ _null_ _null_ enum_in _null_ _null_ _null_ ));
DESCR("I/O");
DATA(insert OID = 3507 (  enum_out		PGNSP PGUID 12 1 0 0 f f f t f s 1 0 2275 "3500" _null_ _null_ _null_ _null_ enum_out _null_ _null_ _null_ ));
DESCR("I/O");
DATA(insert OID = 3508 (  enum_eq		PGNSP PGUID 12 1 0 0 f f f t f i 2 0 16 "3500 3500" _null_ _null_ _null_ _null_ enum_eq _null_ _null_ _null_ ));
DESCR("equal");
DATA(insert OID = 3509 (  enum_ne		PGNSP PGUID 12 1 0 0 f f f t f i 2 0 16 "3500 3500" _null_ _null_ _null_ _null_ enum_ne _null_ _null_ _null_ ));
DESCR("not equal");
DATA(insert OID = 3510 (  enum_lt		PGNSP PGUID 12 1 0 0 f f f t f i 2 0 16 "3500 3500" _null_ _null_ _null_ _null_ enum_lt _null_ _null_ _null_ ));
DESCR("less-than");
DATA(insert OID = 3511 (  enum_gt		PGNSP PGUID 12 1 0 0 f f f t f i 2 0 16 "3500 3500" _null_ _null_ _null_ _null_ enum_gt _null_ _null_ _null_ ));
DESCR("greater-than");
DATA(insert OID = 3512 (  enum_le		PGNSP PGUID 12 1 0 0 f f f t f i 2 0 16 "3500 3500" _null_ _null_ _null_ _null_ enum_le _null_ _null_ _null_ ));
DESCR("less-than-or-equal");
DATA(insert OID = 3513 (  enum_ge		PGNSP PGUID 12 1 0 0 f f f t f i 2 0 16 "3500 3500" _null_ _null_ _null_ _null_ enum_ge _null_ _null_ _null_ ));
DESCR("greater-than-or-equal");
DATA(insert OID = 3514 (  enum_cmp		PGNSP PGUID 12 1 0 0 f f f t f i 2 0 23 "3500 3500" _null_ _null_ _null_ _null_ enum_cmp _null_ _null_ _null_ ));
DESCR("btree-less-equal-greater");
DATA(insert OID = 3515 (  hashenum		PGNSP PGUID 12 1 0 0 f f f t f i 1 0 23 "3500" _null_ _null_ _null_ _null_ hashenum _null_ _null_ _null_ ));
DESCR("hash");
DATA(insert OID = 3524 (  enum_smaller	PGNSP PGUID 12 1 0 0 f f f t f i 2 0 3500 "3500 3500" _null_ _null_ _null_ _null_ enum_smaller _null_ _null_ _null_ ));
DESCR("smaller of two");
DATA(insert OID = 3525 (  enum_larger	PGNSP PGUID 12 1 0 0 f f f t f i 2 0 3500 "3500 3500" _null_ _null_ _null_ _null_ enum_larger _null_ _null_ _null_ ));
DESCR("larger of two");
DATA(insert OID = 3526 (  max			PGNSP PGUID 12 1 0 0 t f f f f i 1 0 3500 "3500" _null_ _null_ _null_ _null_ aggregate_dummy _null_ _null_ _null_ ));
DESCR("maximum of anyenum");
DATA(insert OID = 3527 (  min			PGNSP PGUID 12 1 0 0 t f f f f i 1 0 3500 "3500" _null_ _null_ _null_ _null_ aggregate_dummy _null_ _null_ _null_ ));
DESCR("minimum of anyenum");
DATA(insert OID = 3528 (  enum_first	PGNSP PGUID 12 1 0 0 f f f f f s 1 0 3500 "3500" _null_ _null_ _null_ _null_ enum_first _null_ _null_ _null_ ));
DESCR("returns the first value of the input enum type");
DATA(insert OID = 3529 (  enum_last		PGNSP PGUID 12 1 0 0 f f f f f s 1 0 3500 "3500" _null_ _null_ _null_ _null_ enum_last _null_ _null_ _null_ ));
DESCR("returns the last value of the input enum type");
DATA(insert OID = 3530 (  enum_range	PGNSP PGUID 12 1 0 0 f f f f f s 2 0 2277 "3500 3500" _null_ _null_ _null_ _null_ enum_range_bounds _null_ _null_ _null_ ));
DESCR("returns the range between the two given enum values, as an ordered array");
DATA(insert OID = 3531 (  enum_range	PGNSP PGUID 12 1 0 0 f f f f f s 1 0 2277 "3500" _null_ _null_ _null_ _null_ enum_range_all _null_ _null_ _null_ ));
DESCR("returns the range of the given enum type as an ordered array");
DATA(insert OID = 3532 (  enum_recv		PGNSP PGUID 12 1 0 0 f f f t f s 2 0 3500 "2275 26" _null_ _null_ _null_ _null_ enum_recv _null_ _null_ _null_ ));
DATA(insert OID = 3533 (  enum_send		PGNSP PGUID 12 1 0 0 f f f t f s 1 0 17 "3500" _null_ _null_ _null_ _null_ enum_send _null_ _null_ _null_ ));

/* text search stuff */
DATA(insert OID =  3610 (  tsvectorin			PGNSP PGUID 12 1 0 0 f f f t f i 1 0 3614 "2275" _null_ _null_ _null_ _null_ tsvectorin _null_ _null_ _null_ ));
DESCR("I/O");
DATA(insert OID =  3639 (  tsvectorrecv			PGNSP PGUID 12 1 0 0 f f f t f i 1 0 3614 "2281" _null_ _null_ _null_ _null_ tsvectorrecv _null_ _null_ _null_ ));
DESCR("I/O");
DATA(insert OID =  3611 (  tsvectorout			PGNSP PGUID 12 1 0 0 f f f t f i 1 0 2275 "3614" _null_ _null_ _null_ _null_ tsvectorout _null_ _null_ _null_ ));
DESCR("I/O");
DATA(insert OID =  3638 (  tsvectorsend			PGNSP PGUID 12 1 0 0 f f f t f i 1 0 17 "3614" _null_ _null_ _null_ _null_	tsvectorsend _null_ _null_ _null_ ));
DESCR("I/O");
DATA(insert OID =  3612 (  tsqueryin			PGNSP PGUID 12 1 0 0 f f f t f i 1 0 3615 "2275" _null_ _null_ _null_ _null_ tsqueryin _null_ _null_ _null_ ));
DESCR("I/O");
DATA(insert OID =  3641 (  tsqueryrecv			PGNSP PGUID 12 1 0 0 f f f t f i 1 0 3615 "2281" _null_ _null_ _null_ _null_ tsqueryrecv _null_ _null_ _null_ ));
DESCR("I/O");
DATA(insert OID =  3613 (  tsqueryout			PGNSP PGUID 12 1 0 0 f f f t f i 1 0 2275 "3615" _null_ _null_ _null_ _null_ tsqueryout _null_ _null_ _null_ ));
DESCR("I/O");
DATA(insert OID =  3640 (  tsquerysend			PGNSP PGUID 12 1 0 0 f f f t f i 1 0 17 "3615" _null_ _null_ _null_ _null_	tsquerysend _null_ _null_ _null_ ));
DESCR("I/O");
DATA(insert OID =  3646 (  gtsvectorin			PGNSP PGUID 12 1 0 0 f f f t f i 1 0 3642 "2275" _null_ _null_ _null_ _null_ gtsvectorin _null_ _null_ _null_ ));
DESCR("I/O");
DATA(insert OID =  3647 (  gtsvectorout			PGNSP PGUID 12 1 0 0 f f f t f i 1 0 2275 "3642" _null_ _null_ _null_ _null_ gtsvectorout _null_ _null_ _null_ ));
DESCR("I/O");

DATA(insert OID = 3616 (  tsvector_lt			PGNSP PGUID 12 1 0 0 f f f t f i 2 0 16 "3614 3614" _null_ _null_ _null_ _null_ tsvector_lt _null_ _null_ _null_ ));
DESCR("less-than");
DATA(insert OID = 3617 (  tsvector_le			PGNSP PGUID 12 1 0 0 f f f t f i 2 0 16 "3614 3614" _null_ _null_ _null_ _null_ tsvector_le _null_ _null_ _null_ ));
DESCR("less-than-or-equal");
DATA(insert OID = 3618 (  tsvector_eq			PGNSP PGUID 12 1 0 0 f f f t f i 2 0 16 "3614 3614" _null_ _null_ _null_ _null_ tsvector_eq _null_ _null_ _null_ ));
DESCR("equal");
DATA(insert OID = 3619 (  tsvector_ne			PGNSP PGUID 12 1 0 0 f f f t f i 2 0 16 "3614 3614" _null_ _null_ _null_ _null_ tsvector_ne _null_ _null_ _null_ ));
DESCR("not equal");
DATA(insert OID = 3620 (  tsvector_ge			PGNSP PGUID 12 1 0 0 f f f t f i 2 0 16 "3614 3614" _null_ _null_ _null_ _null_ tsvector_ge _null_ _null_ _null_ ));
DESCR("greater-than-or-equal");
DATA(insert OID = 3621 (  tsvector_gt			PGNSP PGUID 12 1 0 0 f f f t f i 2 0 16 "3614 3614" _null_ _null_ _null_ _null_ tsvector_gt _null_ _null_ _null_ ));
DESCR("greater-than");
DATA(insert OID = 3622 (  tsvector_cmp			PGNSP PGUID 12 1 0 0 f f f t f i 2 0 23 "3614 3614" _null_ _null_ _null_ _null_ tsvector_cmp _null_ _null_ _null_ ));
DESCR("btree less-equal-greater");

DATA(insert OID = 3711 (  length				PGNSP PGUID 12 1 0 0 f f f t f i 1 0 23 "3614" _null_ _null_ _null_ _null_ tsvector_length _null_ _null_ _null_ ));
DESCR("number of lexemes");
DATA(insert OID = 3623 (  strip					PGNSP PGUID 12 1 0 0 f f f t f i 1 0 3614 "3614" _null_ _null_ _null_ _null_ tsvector_strip _null_ _null_ _null_ ));
DESCR("strip position information");
DATA(insert OID = 3624 (  setweight				PGNSP PGUID 12 1 0 0 f f f t f i 2 0 3614 "3614 18" _null_ _null_ _null_ _null_ tsvector_setweight _null_ _null_ _null_ ));
DESCR("set weight of lexeme's entries");
DATA(insert OID = 3625 (  tsvector_concat		PGNSP PGUID 12 1 0 0 f f f t f i 2 0 3614 "3614 3614" _null_ _null_ _null_ _null_ tsvector_concat _null_ _null_ _null_ ));
DESCR("concatenate");

DATA(insert OID = 3634 (  ts_match_vq			PGNSP PGUID 12 1 0 0 f f f t f i 2 0 16 "3614 3615" _null_ _null_ _null_ _null_ ts_match_vq _null_ _null_ _null_ ));
DESCR("match tsvector to tsquery");
DATA(insert OID = 3635 (  ts_match_qv			PGNSP PGUID 12 1 0 0 f f f t f i 2 0 16 "3615 3614" _null_ _null_ _null_ _null_ ts_match_qv _null_ _null_ _null_ ));
DESCR("match tsquery to tsvector");
DATA(insert OID = 3760 (  ts_match_tt			PGNSP PGUID 12 3 0 0 f f f t f s 2 0 16 "25 25" _null_ _null_ _null_ _null_ ts_match_tt _null_ _null_ _null_ ));
DESCR("text search match");
DATA(insert OID = 3761 (  ts_match_tq			PGNSP PGUID 12 2 0 0 f f f t f s 2 0 16 "25 3615" _null_ _null_ _null_ _null_ ts_match_tq _null_ _null_ _null_ ));
DESCR("match text to tsquery");

DATA(insert OID = 3648 (  gtsvector_compress	PGNSP PGUID 12 1 0 0 f f f t f i 1 0 2281 "2281" _null_ _null_ _null_ _null_ gtsvector_compress _null_ _null_ _null_ ));
DESCR("GiST tsvector support");
DATA(insert OID = 3649 (  gtsvector_decompress	PGNSP PGUID 12 1 0 0 f f f t f i 1 0 2281 "2281" _null_ _null_ _null_ _null_ gtsvector_decompress _null_ _null_ _null_ ));
DESCR("GiST tsvector support");
DATA(insert OID = 3650 (  gtsvector_picksplit	PGNSP PGUID 12 1 0 0 f f f t f i 2 0 2281 "2281 2281" _null_ _null_ _null_ _null_ gtsvector_picksplit _null_ _null_ _null_ ));
DESCR("GiST tsvector support");
DATA(insert OID = 3651 (  gtsvector_union		PGNSP PGUID 12 1 0 0 f f f t f i 2 0 2281 "2281 2281" _null_ _null_ _null_ _null_ gtsvector_union _null_ _null_ _null_ ));
DESCR("GiST tsvector support");
DATA(insert OID = 3652 (  gtsvector_same		PGNSP PGUID 12 1 0 0 f f f t f i 3 0 2281 "3642 3642 2281" _null_ _null_ _null_ _null_ gtsvector_same _null_ _null_ _null_ ));
DESCR("GiST tsvector support");
DATA(insert OID = 3653 (  gtsvector_penalty		PGNSP PGUID 12 1 0 0 f f f t f i 3 0 2281 "2281 2281 2281" _null_ _null_ _null_ _null_ gtsvector_penalty _null_ _null_ _null_ ));
DESCR("GiST tsvector support");
DATA(insert OID = 3654 (  gtsvector_consistent	PGNSP PGUID 12 1 0 0 f f f t f i 5 0 16 "2281 3642 23 26 2281" _null_ _null_ _null_ _null_ gtsvector_consistent _null_ _null_ _null_ ));
DESCR("GiST tsvector support");

DATA(insert OID = 3656 (  gin_extract_tsvector	PGNSP PGUID 12 1 0 0 f f f t f i 2 0 2281 "3614 2281" _null_ _null_ _null_ _null_	gin_extract_tsvector _null_ _null_ _null_ ));
DESCR("GIN tsvector support");
DATA(insert OID = 3657 (  gin_extract_tsquery	PGNSP PGUID 12 1 0 0 f f f t f i 5 0 2281 "3615 2281 21 2281 2281" _null_ _null_ _null_ _null_ gin_extract_tsquery _null_ _null_ _null_ ));
DESCR("GIN tsvector support");
DATA(insert OID = 3658 (  gin_tsquery_consistent PGNSP PGUID 12 1 0 0 f f f t f i 6 0 16 "2281 21 3615 23 2281 2281" _null_ _null_ _null_ _null_	gin_tsquery_consistent _null_ _null_ _null_ ));
DESCR("GIN tsvector support");
DATA(insert OID = 3724 (  gin_cmp_tslexeme		PGNSP PGUID 12 1 0 0 f f f t f i 2 0 23 "25 25" _null_ _null_ _null_ _null_ gin_cmp_tslexeme _null_ _null_ _null_ ));
DESCR("GIN tsvector support");
DATA(insert OID = 2700 (  gin_cmp_prefix		PGNSP PGUID 12 1 0 0 f f f t f i 4 0 23 "25 25 21 2281" _null_ _null_ _null_ _null_ gin_cmp_prefix _null_ _null_ _null_ ));
DESCR("GIN tsvector support");

DATA(insert OID = 3662 (  tsquery_lt			PGNSP PGUID 12 1 0 0 f f f t f i 2 0 16 "3615 3615" _null_ _null_ _null_ _null_ tsquery_lt _null_ _null_ _null_ ));
DESCR("less-than");
DATA(insert OID = 3663 (  tsquery_le			PGNSP PGUID 12 1 0 0 f f f t f i 2 0 16 "3615 3615" _null_ _null_ _null_ _null_ tsquery_le _null_ _null_ _null_ ));
DESCR("less-than-or-equal");
DATA(insert OID = 3664 (  tsquery_eq			PGNSP PGUID 12 1 0 0 f f f t f i 2 0 16 "3615 3615" _null_ _null_ _null_ _null_ tsquery_eq _null_ _null_ _null_ ));
DESCR("equal");
DATA(insert OID = 3665 (  tsquery_ne			PGNSP PGUID 12 1 0 0 f f f t f i 2 0 16 "3615 3615" _null_ _null_ _null_ _null_ tsquery_ne _null_ _null_ _null_ ));
DESCR("not equal");
DATA(insert OID = 3666 (  tsquery_ge			PGNSP PGUID 12 1 0 0 f f f t f i 2 0 16 "3615 3615" _null_ _null_ _null_ _null_ tsquery_ge _null_ _null_ _null_ ));
DESCR("greater-than-or-equal");
DATA(insert OID = 3667 (  tsquery_gt			PGNSP PGUID 12 1 0 0 f f f t f i 2 0 16 "3615 3615" _null_ _null_ _null_ _null_ tsquery_gt _null_ _null_ _null_ ));
DESCR("greater-than");
DATA(insert OID = 3668 (  tsquery_cmp			PGNSP PGUID 12 1 0 0 f f f t f i 2 0 23 "3615 3615" _null_ _null_ _null_ _null_ tsquery_cmp _null_ _null_ _null_ ));
DESCR("btree less-equal-greater");

DATA(insert OID = 3669 (  tsquery_and		PGNSP PGUID 12 1 0 0 f f f t f i 2 0 3615 "3615 3615" _null_ _null_ _null_ _null_ tsquery_and _null_ _null_ _null_ ));
DESCR("AND-concatenate");
DATA(insert OID = 3670 (  tsquery_or		PGNSP PGUID 12 1 0 0 f f f t f i 2 0 3615 "3615 3615" _null_ _null_ _null_ _null_ tsquery_or _null_ _null_ _null_ ));
DESCR("OR-concatenate");
DATA(insert OID = 3671 (  tsquery_not		PGNSP PGUID 12 1 0 0 f f f t f i 1 0 3615 "3615" _null_ _null_ _null_ _null_ tsquery_not _null_ _null_ _null_ ));
DESCR("NOT-tsquery");

DATA(insert OID = 3691 (  tsq_mcontains		PGNSP PGUID 12 1 0 0 f f f t f i 2 0 16 "3615 3615" _null_ _null_ _null_ _null_ tsq_mcontains _null_ _null_ _null_ ));
DESCR("contains");
DATA(insert OID = 3692 (  tsq_mcontained	PGNSP PGUID 12 1 0 0 f f f t f i 2 0 16 "3615 3615" _null_ _null_ _null_ _null_ tsq_mcontained _null_ _null_ _null_ ));
DESCR("contained");

DATA(insert OID = 3672 (  numnode			PGNSP PGUID 12 1 0 0 f f f t f i 1 0 23 "3615" _null_ _null_ _null_ _null_ tsquery_numnode _null_ _null_ _null_ ));
DESCR("number of nodes");
DATA(insert OID = 3673 (  querytree			PGNSP PGUID 12 1 0 0 f f f t f i 1 0 25 "3615" _null_ _null_ _null_ _null_ tsquerytree _null_ _null_ _null_ ));
DESCR("show real useful query for GiST index");

DATA(insert OID = 3684 (  ts_rewrite		PGNSP PGUID 12 1 0 0 f f f t f i 3 0 3615 "3615 3615 3615" _null_ _null_ _null_ _null_ tsquery_rewrite _null_ _null_ _null_ ));
DESCR("rewrite tsquery");
DATA(insert OID = 3685 (  ts_rewrite		PGNSP PGUID 12 1 0 0 f f f t f v 2 0 3615 "3615 25" _null_ _null_ _null_ _null_ tsquery_rewrite_query _null_ _null_ _null_ ));
DESCR("rewrite tsquery");

DATA(insert OID = 3695 (  gtsquery_compress				PGNSP PGUID 12 1 0 0 f f f t f i 1 0 2281 "2281" _null_ _null_ _null_ _null_ gtsquery_compress _null_ _null_ _null_ ));
DESCR("GiST tsquery support");
DATA(insert OID = 3696 (  gtsquery_decompress			PGNSP PGUID 12 1 0 0 f f f t f i 1 0 2281 "2281" _null_ _null_ _null_ _null_ gtsquery_decompress _null_ _null_ _null_ ));
DESCR("GiST tsquery support");
DATA(insert OID = 3697 (  gtsquery_picksplit			PGNSP PGUID 12 1 0 0 f f f t f i 2 0 2281 "2281 2281" _null_ _null_ _null_ _null_ gtsquery_picksplit _null_ _null_ _null_ ));
DESCR("GiST tsquery support");
DATA(insert OID = 3698 (  gtsquery_union				PGNSP PGUID 12 1 0 0 f f f t f i 2 0 2281 "2281 2281" _null_ _null_ _null_ _null_ gtsquery_union _null_ _null_ _null_ ));
DESCR("GiST tsquery support");
DATA(insert OID = 3699 (  gtsquery_same					PGNSP PGUID 12 1 0 0 f f f t f i 3 0 2281 "20 20 2281" _null_ _null_ _null_ _null_ gtsquery_same _null_ _null_ _null_ ));
DESCR("GiST tsquery support");
DATA(insert OID = 3700 (  gtsquery_penalty				PGNSP PGUID 12 1 0 0 f f f t f i 3 0 2281 "2281 2281 2281" _null_ _null_ _null_ _null_ gtsquery_penalty _null_ _null_ _null_ ));
DESCR("GiST tsquery support");
DATA(insert OID = 3701 (  gtsquery_consistent			PGNSP PGUID 12 1 0 0 f f f t f i 5 0 16 "2281 2281 23 26 2281" _null_ _null_ _null_ _null_ gtsquery_consistent _null_ _null_ _null_ ));
DESCR("GiST tsquery support");

DATA(insert OID = 3686 (  tsmatchsel		PGNSP PGUID 12 1 0 0 f f f t f s 4 0 701 "2281 26 2281 23" _null_ _null_ _null_ _null_ tsmatchsel _null_ _null_ _null_ ));
DESCR("restriction selectivity of tsvector @@ tsquery");
DATA(insert OID = 3687 (  tsmatchjoinsel	PGNSP PGUID 12 1 0 0 f f f t f s 5 0 701 "2281 26 2281 21 2281" _null_ _null_ _null_ _null_ tsmatchjoinsel _null_ _null_ _null_ ));
DESCR("join selectivity of tsvector @@ tsquery");
DATA(insert OID = 3688 (  ts_typanalyze		PGNSP PGUID 12 1 0 0 f f f t f s 1 0 16 "2281" _null_ _null_ _null_ _null_ ts_typanalyze _null_ _null_ _null_ ));
DESCR("tsvector typanalyze");

DATA(insert OID = 3689 (  ts_stat		PGNSP PGUID 12 10 10000 0 f f f t t v 1 0 2249 "25" "{25,25,23,23}" "{i,o,o,o}" "{query,word,ndoc,nentry}" _null_ ts_stat1 _null_ _null_ _null_ ));
DESCR("statistics of tsvector column");
DATA(insert OID = 3690 (  ts_stat		PGNSP PGUID 12 10 10000 0 f f f t t v 2 0 2249 "25 25" "{25,25,25,23,23}" "{i,i,o,o,o}" "{query,weights,word,ndoc,nentry}" _null_ ts_stat2 _null_ _null_ _null_ ));
DESCR("statistics of tsvector column");

DATA(insert OID = 3703 (  ts_rank		PGNSP PGUID 12 1 0 0 f f f t f i 4 0 700 "1021 3614 3615 23" _null_ _null_ _null_ _null_ ts_rank_wttf _null_ _null_ _null_ ));
DESCR("relevance");
DATA(insert OID = 3704 (  ts_rank		PGNSP PGUID 12 1 0 0 f f f t f i 3 0 700 "1021 3614 3615" _null_ _null_ _null_ _null_ ts_rank_wtt _null_ _null_ _null_ ));
DESCR("relevance");
DATA(insert OID = 3705 (  ts_rank		PGNSP PGUID 12 1 0 0 f f f t f i 3 0 700 "3614 3615 23" _null_ _null_ _null_ _null_ ts_rank_ttf _null_ _null_ _null_ ));
DESCR("relevance");
DATA(insert OID = 3706 (  ts_rank		PGNSP PGUID 12 1 0 0 f f f t f i 2 0 700 "3614 3615" _null_ _null_ _null_ _null_ ts_rank_tt _null_ _null_ _null_ ));
DESCR("relevance");
DATA(insert OID = 3707 (  ts_rank_cd	PGNSP PGUID 12 1 0 0 f f f t f i 4 0 700 "1021 3614 3615 23" _null_ _null_ _null_ _null_ ts_rankcd_wttf _null_ _null_ _null_ ));
DESCR("relevance");
DATA(insert OID = 3708 (  ts_rank_cd	PGNSP PGUID 12 1 0 0 f f f t f i 3 0 700 "1021 3614 3615" _null_ _null_ _null_ _null_ ts_rankcd_wtt _null_ _null_ _null_ ));
DESCR("relevance");
DATA(insert OID = 3709 (  ts_rank_cd	PGNSP PGUID 12 1 0 0 f f f t f i 3 0 700 "3614 3615 23" _null_ _null_ _null_ _null_ ts_rankcd_ttf _null_ _null_ _null_ ));
DESCR("relevance");
DATA(insert OID = 3710 (  ts_rank_cd	PGNSP PGUID 12 1 0 0 f f f t f i 2 0 700 "3614 3615" _null_ _null_ _null_ _null_ ts_rankcd_tt _null_ _null_ _null_ ));
DESCR("relevance");

DATA(insert OID = 3713 (  ts_token_type PGNSP PGUID 12 1 16 0 f f f t t i 1 0 2249 "26" "{26,23,25,25}" "{i,o,o,o}" "{parser_oid,tokid,alias,description}" _null_ ts_token_type_byid _null_ _null_ _null_ ));
DESCR("get parser's token types");
DATA(insert OID = 3714 (  ts_token_type PGNSP PGUID 12 1 16 0 f f f t t s 1 0 2249 "25" "{25,23,25,25}" "{i,o,o,o}" "{parser_name,tokid,alias,description}" _null_ ts_token_type_byname _null_ _null_ _null_ ));
DESCR("get parser's token types");
DATA(insert OID = 3715 (  ts_parse		PGNSP PGUID 12 1 1000 0 f f f t t i 2 0 2249 "26 25" "{26,25,23,25}" "{i,i,o,o}" "{parser_oid,txt,tokid,token}" _null_ ts_parse_byid _null_ _null_ _null_ ));
DESCR("parse text to tokens");
DATA(insert OID = 3716 (  ts_parse		PGNSP PGUID 12 1 1000 0 f f f t t s 2 0 2249 "25 25" "{25,25,23,25}" "{i,i,o,o}" "{parser_name,txt,tokid,token}" _null_ ts_parse_byname _null_ _null_ _null_ ));
DESCR("parse text to tokens");

DATA(insert OID = 3717 (  prsd_start		PGNSP PGUID 12 1 0 0 f f f t f i 2 0 2281 "2281 23" _null_ _null_ _null_ _null_ prsd_start _null_ _null_ _null_ ));
DESCR("");
DATA(insert OID = 3718 (  prsd_nexttoken	PGNSP PGUID 12 1 0 0 f f f t f i 3 0 2281 "2281 2281 2281" _null_ _null_ _null_ _null_ prsd_nexttoken _null_ _null_ _null_ ));
DESCR("");
DATA(insert OID = 3719 (  prsd_end			PGNSP PGUID 12 1 0 0 f f f t f i 1 0 2278 "2281" _null_ _null_ _null_ _null_ prsd_end _null_ _null_ _null_ ));
DESCR("");
DATA(insert OID = 3720 (  prsd_headline		PGNSP PGUID 12 1 0 0 f f f t f i 3 0 2281 "2281 2281 3615" _null_ _null_ _null_ _null_ prsd_headline _null_ _null_ _null_ ));
DESCR("");
DATA(insert OID = 3721 (  prsd_lextype		PGNSP PGUID 12 1 0 0 f f f t f i 1 0 2281 "2281" _null_ _null_ _null_ _null_ prsd_lextype _null_ _null_ _null_ ));
DESCR("");

DATA(insert OID = 3723 (  ts_lexize			PGNSP PGUID 12 1 0 0 f f f t f i 2 0 1009 "3769 25" _null_ _null_ _null_ _null_ ts_lexize _null_ _null_ _null_ ));
DESCR("normalize one word by dictionary");

DATA(insert OID = 3725 (  dsimple_init		PGNSP PGUID 12 1 0 0 f f f t f i 1 0 2281 "2281" _null_ _null_ _null_ _null_ dsimple_init _null_ _null_ _null_ ));
DESCR("");
DATA(insert OID = 3726 (  dsimple_lexize	PGNSP PGUID 12 1 0 0 f f f t f i 4 0 2281 "2281 2281 2281 2281" _null_ _null_ _null_ _null_ dsimple_lexize _null_ _null_ _null_ ));
DESCR("");

DATA(insert OID = 3728 (  dsynonym_init		PGNSP PGUID 12 1 0 0 f f f t f i 1 0 2281 "2281" _null_ _null_ _null_ _null_ dsynonym_init _null_ _null_ _null_ ));
DESCR("");
DATA(insert OID = 3729 (  dsynonym_lexize	PGNSP PGUID 12 1 0 0 f f f t f i 4 0 2281 "2281 2281 2281 2281" _null_ _null_ _null_ _null_ dsynonym_lexize _null_ _null_ _null_ ));
DESCR("");

DATA(insert OID = 3731 (  dispell_init		PGNSP PGUID 12 1 0 0 f f f t f i 1 0 2281 "2281" _null_ _null_ _null_ _null_ dispell_init _null_ _null_ _null_ ));
DESCR("");
DATA(insert OID = 3732 (  dispell_lexize	PGNSP PGUID 12 1 0 0 f f f t f i 4 0 2281 "2281 2281 2281 2281" _null_ _null_ _null_ _null_ dispell_lexize _null_ _null_ _null_ ));
DESCR("");

DATA(insert OID = 3740 (  thesaurus_init	PGNSP PGUID 12 1 0 0 f f f t f i 1 0 2281 "2281" _null_ _null_ _null_ _null_ thesaurus_init _null_ _null_ _null_ ));
DESCR("");
DATA(insert OID = 3741 (  thesaurus_lexize	PGNSP PGUID 12 1 0 0 f f f t f i 4 0 2281 "2281 2281 2281 2281" _null_ _null_ _null_ _null_ thesaurus_lexize _null_ _null_ _null_ ));
DESCR("");

DATA(insert OID = 3743 (  ts_headline	PGNSP PGUID 12 1 0 0 f f f t f i 4 0 25 "3734 25 3615 25" _null_ _null_ _null_ _null_ ts_headline_byid_opt _null_ _null_ _null_ ));
DESCR("generate headline");
DATA(insert OID = 3744 (  ts_headline	PGNSP PGUID 12 1 0 0 f f f t f i 3 0 25 "3734 25 3615" _null_ _null_ _null_ _null_ ts_headline_byid _null_ _null_ _null_ ));
DESCR("generate headline");
DATA(insert OID = 3754 (  ts_headline	PGNSP PGUID 12 1 0 0 f f f t f s 3 0 25 "25 3615 25" _null_ _null_ _null_ _null_ ts_headline_opt _null_ _null_ _null_ ));
DESCR("generate headline");
DATA(insert OID = 3755 (  ts_headline	PGNSP PGUID 12 1 0 0 f f f t f s 2 0 25 "25 3615" _null_ _null_ _null_ _null_ ts_headline _null_ _null_ _null_ ));
DESCR("generate headline");

DATA(insert OID = 3745 (  to_tsvector		PGNSP PGUID 12 1 0 0 f f f t f i 2 0 3614 "3734 25" _null_ _null_ _null_ _null_ to_tsvector_byid _null_ _null_ _null_ ));
DESCR("transform to tsvector");
DATA(insert OID = 3746 (  to_tsquery		PGNSP PGUID 12 1 0 0 f f f t f i 2 0 3615 "3734 25" _null_ _null_ _null_ _null_ to_tsquery_byid _null_ _null_ _null_ ));
DESCR("make tsquery");
DATA(insert OID = 3747 (  plainto_tsquery	PGNSP PGUID 12 1 0 0 f f f t f i 2 0 3615 "3734 25" _null_ _null_ _null_ _null_ plainto_tsquery_byid _null_ _null_ _null_ ));
DESCR("transform to tsquery");
DATA(insert OID = 3749 (  to_tsvector		PGNSP PGUID 12 1 0 0 f f f t f s 1 0 3614 "25" _null_ _null_ _null_ _null_ to_tsvector _null_ _null_ _null_ ));
DESCR("transform to tsvector");
DATA(insert OID = 3750 (  to_tsquery		PGNSP PGUID 12 1 0 0 f f f t f s 1 0 3615 "25" _null_ _null_ _null_ _null_ to_tsquery _null_ _null_ _null_ ));
DESCR("make tsquery");
DATA(insert OID = 3751 (  plainto_tsquery	PGNSP PGUID 12 1 0 0 f f f t f s 1 0 3615 "25" _null_ _null_ _null_ _null_ plainto_tsquery _null_ _null_ _null_ ));
DESCR("transform to tsquery");

DATA(insert OID = 3752 (  tsvector_update_trigger			PGNSP PGUID 12 1 0 0 f f f f f v 0 0 2279 "" _null_ _null_ _null_ _null_ tsvector_update_trigger_byid _null_ _null_ _null_ ));
DESCR("trigger for automatic update of tsvector column");
DATA(insert OID = 3753 (  tsvector_update_trigger_column	PGNSP PGUID 12 1 0 0 f f f f f v 0 0 2279 "" _null_ _null_ _null_ _null_ tsvector_update_trigger_bycolumn _null_ _null_ _null_ ));
DESCR("trigger for automatic update of tsvector column");

DATA(insert OID = 3759 (  get_current_ts_config PGNSP PGUID 12 1 0 0 f f f t f s 0 0 3734 "" _null_ _null_ _null_ _null_ get_current_ts_config _null_ _null_ _null_ ));
DESCR("get current tsearch configuration");

DATA(insert OID = 3736 (  regconfigin		PGNSP PGUID 12 1 0 0 f f f t f s 1 0 3734 "2275" _null_ _null_ _null_ _null_ regconfigin _null_ _null_ _null_ ));
DESCR("I/O");
DATA(insert OID = 3737 (  regconfigout		PGNSP PGUID 12 1 0 0 f f f t f s 1 0 2275 "3734" _null_ _null_ _null_ _null_ regconfigout _null_ _null_ _null_ ));
DESCR("I/O");
DATA(insert OID = 3738 (  regconfigrecv		PGNSP PGUID 12 1 0 0 f f f t f i 1 0 3734 "2281" _null_ _null_ _null_ _null_ regconfigrecv _null_ _null_ _null_ ));
DESCR("I/O");
DATA(insert OID = 3739 (  regconfigsend		PGNSP PGUID 12 1 0 0 f f f t f i 1 0 17 "3734" _null_ _null_ _null_ _null_ regconfigsend _null_ _null_ _null_ ));
DESCR("I/O");

DATA(insert OID = 3771 (  regdictionaryin	PGNSP PGUID 12 1 0 0 f f f t f s 1 0 3769 "2275" _null_ _null_ _null_ _null_ regdictionaryin _null_ _null_ _null_ ));
DESCR("I/O");
DATA(insert OID = 3772 (  regdictionaryout	PGNSP PGUID 12 1 0 0 f f f t f s 1 0 2275 "3769" _null_ _null_ _null_ _null_ regdictionaryout _null_ _null_ _null_ ));
DESCR("I/O");
DATA(insert OID = 3773 (  regdictionaryrecv PGNSP PGUID 12 1 0 0 f f f t f i 1 0 3769 "2281" _null_ _null_ _null_ _null_ regdictionaryrecv _null_ _null_ _null_ ));
DESCR("I/O");
DATA(insert OID = 3774 (  regdictionarysend PGNSP PGUID 12 1 0 0 f f f t f i 1 0 17 "3769" _null_ _null_ _null_ _null_ regdictionarysend _null_ _null_ _null_ ));
DESCR("I/O");

/* txid */
DATA(insert OID = 2939 (  txid_snapshot_in			PGNSP PGUID 12 1  0 0 f f f t f i 1 0 2970 "2275" _null_ _null_ _null_ _null_ txid_snapshot_in _null_ _null_ _null_ ));
DESCR("I/O");
DATA(insert OID = 2940 (  txid_snapshot_out			PGNSP PGUID 12 1  0 0 f f f t f i 1 0 2275 "2970" _null_ _null_ _null_ _null_ txid_snapshot_out _null_ _null_ _null_ ));
DESCR("I/O");
DATA(insert OID = 2941 (  txid_snapshot_recv		PGNSP PGUID 12 1  0 0 f f f t f i 1 0 2970 "2281" _null_ _null_ _null_ _null_ txid_snapshot_recv _null_ _null_ _null_ ));
DESCR("I/O");
DATA(insert OID = 2942 (  txid_snapshot_send		PGNSP PGUID 12 1  0 0 f f f t f i 1 0 17 "2970" _null_ _null_ _null_ _null_ txid_snapshot_send _null_ _null_ _null_ ));
DESCR("I/O");
DATA(insert OID = 2943 (  txid_current				PGNSP PGUID 12 1  0 0 f f f t f s 0 0 20 "" _null_ _null_ _null_ _null_ txid_current _null_ _null_ _null_ ));
DESCR("get current transaction ID");
DATA(insert OID = 2944 (  txid_current_snapshot		PGNSP PGUID 12 1  0 0 f f f t f s 0 0 2970 "" _null_ _null_ _null_ _null_ txid_current_snapshot _null_ _null_ _null_ ));
DESCR("get current snapshot");
DATA(insert OID = 2945 (  txid_snapshot_xmin		PGNSP PGUID 12 1  0 0 f f f t f i 1 0 20 "2970" _null_ _null_ _null_ _null_ txid_snapshot_xmin _null_ _null_ _null_ ));
DESCR("get xmin of snapshot");
DATA(insert OID = 2946 (  txid_snapshot_xmax		PGNSP PGUID 12 1  0 0 f f f t f i 1 0 20 "2970" _null_ _null_ _null_ _null_ txid_snapshot_xmax _null_ _null_ _null_ ));
DESCR("get xmax of snapshot");
DATA(insert OID = 2947 (  txid_snapshot_xip			PGNSP PGUID 12 1 50 0 f f f t t i 1 0 20 "2970" _null_ _null_ _null_ _null_ txid_snapshot_xip _null_ _null_ _null_ ));
DESCR("get set of in-progress txids in snapshot");
DATA(insert OID = 2948 (  txid_visible_in_snapshot	PGNSP PGUID 12 1  0 0 f f f t f i 2 0 16 "20 2970" _null_ _null_ _null_ _null_ txid_visible_in_snapshot _null_ _null_ _null_ ));
DESCR("is txid visible in snapshot?");

/* record comparison */
DATA(insert OID = 2981 (  record_eq		   PGNSP PGUID 12 1 0 0 f f f t f i 2 0 16 "2249 2249" _null_ _null_ _null_ _null_ record_eq _null_ _null_ _null_ ));
DESCR("record equal");
DATA(insert OID = 2982 (  record_ne		   PGNSP PGUID 12 1 0 0 f f f t f i 2 0 16 "2249 2249" _null_ _null_ _null_ _null_ record_ne _null_ _null_ _null_ ));
DESCR("record not equal");
DATA(insert OID = 2983 (  record_lt		   PGNSP PGUID 12 1 0 0 f f f t f i 2 0 16 "2249 2249" _null_ _null_ _null_ _null_ record_lt _null_ _null_ _null_ ));
DESCR("record less than");
DATA(insert OID = 2984 (  record_gt		   PGNSP PGUID 12 1 0 0 f f f t f i 2 0 16 "2249 2249" _null_ _null_ _null_ _null_ record_gt _null_ _null_ _null_ ));
DESCR("record greater than");
DATA(insert OID = 2985 (  record_le		   PGNSP PGUID 12 1 0 0 f f f t f i 2 0 16 "2249 2249" _null_ _null_ _null_ _null_ record_le _null_ _null_ _null_ ));
DESCR("record less than or equal");
DATA(insert OID = 2986 (  record_ge		   PGNSP PGUID 12 1 0 0 f f f t f i 2 0 16 "2249 2249" _null_ _null_ _null_ _null_ record_ge _null_ _null_ _null_ ));
DESCR("record greater than or equal");
DATA(insert OID = 2987 (  btrecordcmp	   PGNSP PGUID 12 1 0 0 f f f t f i 2 0 23 "2249 2249" _null_ _null_ _null_ _null_ btrecordcmp _null_ _null_ _null_ ));
DESCR("btree less-equal-greater");

/* SQL-spec window functions */
DATA(insert OID = 3100 (  row_number	PGNSP PGUID 12 1 0 0 f t f f f i 0 0 20 "" _null_ _null_ _null_ _null_ window_row_number _null_ _null_ _null_ ));
DESCR("row number within partition");
DATA(insert OID = 3101 (  rank			PGNSP PGUID 12 1 0 0 f t f f f i 0 0 20 "" _null_ _null_ _null_ _null_ window_rank _null_ _null_ _null_ ));
DESCR("integer rank with gaps");
DATA(insert OID = 3102 (  dense_rank	PGNSP PGUID 12 1 0 0 f t f f f i 0 0 20 "" _null_ _null_ _null_ _null_ window_dense_rank _null_ _null_ _null_ ));
DESCR("integer rank without gaps");
DATA(insert OID = 3103 (  percent_rank	PGNSP PGUID 12 1 0 0 f t f f f i 0 0 701 "" _null_ _null_ _null_ _null_ window_percent_rank _null_ _null_ _null_ ));
DESCR("fractional rank within partition");
DATA(insert OID = 3104 (  cume_dist		PGNSP PGUID 12 1 0 0 f t f f f i 0 0 701 "" _null_ _null_ _null_ _null_ window_cume_dist _null_ _null_ _null_ ));
DESCR("fractional row number within partition");
DATA(insert OID = 3105 (  ntile			PGNSP PGUID 12 1 0 0 f t f t f i 1 0 23 "23" _null_ _null_ _null_ _null_ window_ntile _null_ _null_ _null_ ));
DESCR("split rows into N groups");
DATA(insert OID = 3106 (  lag			PGNSP PGUID 12 1 0 0 f t f t f i 1 0 2283 "2283" _null_ _null_ _null_ _null_ window_lag _null_ _null_ _null_ ));
DESCR("fetch the preceding row value");
DATA(insert OID = 3107 (  lag			PGNSP PGUID 12 1 0 0 f t f t f i 2 0 2283 "2283 23" _null_ _null_ _null_ _null_ window_lag_with_offset _null_ _null_ _null_ ));
DESCR("fetch the Nth preceding row value");
DATA(insert OID = 3108 (  lag			PGNSP PGUID 12 1 0 0 f t f t f i 3 0 2283 "2283 23 2283" _null_ _null_ _null_ _null_ window_lag_with_offset_and_default _null_ _null_ _null_ ));
DESCR("fetch the Nth preceding row value with default");
DATA(insert OID = 3109 (  lead			PGNSP PGUID 12 1 0 0 f t f t f i 1 0 2283 "2283" _null_ _null_ _null_ _null_ window_lead _null_ _null_ _null_ ));
DESCR("fetch the following row value");
DATA(insert OID = 3110 (  lead			PGNSP PGUID 12 1 0 0 f t f t f i 2 0 2283 "2283 23" _null_ _null_ _null_ _null_ window_lead_with_offset _null_ _null_ _null_ ));
DESCR("fetch the Nth following row value");
DATA(insert OID = 3111 (  lead			PGNSP PGUID 12 1 0 0 f t f t f i 3 0 2283 "2283 23 2283" _null_ _null_ _null_ _null_ window_lead_with_offset_and_default _null_ _null_ _null_ ));
DESCR("fetch the Nth following row value with default");
DATA(insert OID = 3112 (  first_value	PGNSP PGUID 12 1 0 0 f t f t f i 1 0 2283 "2283" _null_ _null_ _null_ _null_ window_first_value _null_ _null_ _null_ ));
DESCR("fetch the first row value");
DATA(insert OID = 3113 (  last_value	PGNSP PGUID 12 1 0 0 f t f t f i 1 0 2283 "2283" _null_ _null_ _null_ _null_ window_last_value _null_ _null_ _null_ ));
DESCR("fetch the last row value");
DATA(insert OID = 3114 (  nth_value		PGNSP PGUID 12 1 0 0 f t f t f i 2 0 2283 "2283 23" _null_ _null_ _null_ _null_ window_nth_value _null_ _null_ _null_ ));
DESCR("fetch the Nth row value");


/*
 * Symbolic values for provolatile column: these indicate whether the result
 * of a function is dependent *only* on the values of its explicit arguments,
 * or can change due to outside factors (such as parameter variables or
 * table contents).  NOTE: functions having side-effects, such as setval(),
 * must be labeled volatile to ensure they will not get optimized away,
 * even if the actual return value is not changeable.
 */
#define PROVOLATILE_IMMUTABLE	'i'		/* never changes for given input */
#define PROVOLATILE_STABLE		's'		/* does not change within a scan */
#define PROVOLATILE_VOLATILE	'v'		/* can change even within a scan */

/*
 * Symbolic values for proargmodes column.	Note that these must agree with
 * the FunctionParameterMode enum in parsenodes.h; we declare them here to
 * be accessible from either header.
 */
#define PROARGMODE_IN		'i'
#define PROARGMODE_OUT		'o'
#define PROARGMODE_INOUT	'b'
#define PROARGMODE_VARIADIC 'v'
#define PROARGMODE_TABLE	't'

#endif   /* PG_PROC_H */<|MERGE_RESOLUTION|>--- conflicted
+++ resolved
@@ -2829,7 +2829,6 @@
 DESCR("COVAR_SAMP(double, double) aggregate final function");
 DATA(insert OID = 2817 (  float8_corr				PGNSP PGUID 12 1 0 0 f f f t f i 1 0 701 "1022" _null_ _null_ _null_ _null_ float8_corr _null_ _null_ _null_ ));
 DESCR("CORR(double, double) aggregate final function");
-<<<<<<< HEAD
 #ifdef PGXC
 DATA(insert OID = 2966 (  float8_collect   PGNSP PGUID 12 1 0 0 f f f t f i 2 0 1022 "1022 1022" _null_ _null_ _null_ _null_ float8_collect _null_ _null_ _null_ ));
 DESCR("aggregate collection function");
@@ -2844,7 +2843,6 @@
 DATA(insert OID = 2995 (  float8_regr_collect   PGNSP PGUID 12 1 0 0 f f f t f i 2 0 1022 "1022 1022" _null_ _null_ _null_ _null_ float8_regr_collect _null_ _null_ _null_ ));
 DESCR("REGR_...(double, double) collection function");
 #endif
-=======
 DATA(insert OID = 3534 (  string_agg_transfn		PGNSP PGUID 12 1 0 0 f f f f f i 2 0 2281 "2281 25" _null_ _null_ _null_ _null_ string_agg_transfn _null_ _null_ _null_ ));
 DESCR("string_agg(text) transition function");
 DATA(insert OID = 3535 (  string_agg_delim_transfn	PGNSP PGUID 12 1 0 0 f f f f f i 3 0 2281 "2281 25 25" _null_ _null_ _null_ _null_ string_agg_delim_transfn _null_ _null_ _null_ ));
@@ -2855,7 +2853,6 @@
 DESCR("concatenate aggregate input into an string");
 DATA(insert OID = 3538 (  string_agg				PGNSP PGUID 12 1 0 0 t f f f f i 2 0 25 "25 25" _null_ _null_ _null_ _null_ aggregate_dummy _null_ _null_ _null_ ));
 DESCR("concatenate aggregate input into an string with delimiter");
->>>>>>> 1084f317
 
 /* To ASCII conversion */
 DATA(insert OID = 1845 ( to_ascii	PGNSP PGUID 12 1 0 0 f f f t f i 1 0 25 "25" _null_ _null_ _null_ _null_	to_ascii_default _null_ _null_ _null_ ));
