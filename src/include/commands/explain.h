/*-------------------------------------------------------------------------
 *
 * explain.h
 *	  prototypes for explain.c
 *
 * Portions Copyright (c) 1996-2015, PostgreSQL Global Development Group
 * Portions Copyright (c) 1994-5, Regents of the University of California
 *
 * src/include/commands/explain.h
 *
 *-------------------------------------------------------------------------
 */
#ifndef EXPLAIN_H
#define EXPLAIN_H

#include "executor/executor.h"
#include "lib/stringinfo.h"

typedef enum ExplainFormat
{
	EXPLAIN_FORMAT_TEXT,
	EXPLAIN_FORMAT_XML,
	EXPLAIN_FORMAT_JSON,
	EXPLAIN_FORMAT_YAML
} ExplainFormat;

typedef struct ExplainState
{
	StringInfo	str;			/* output buffer */
	/* options */
	bool		verbose;		/* be verbose */
	bool		analyze;		/* print actual times */
	bool		costs;			/* print estimated costs */
	bool		buffers;		/* print buffer usage */
<<<<<<< HEAD
#ifdef PGXC
	bool		nodes;			/* print nodes in RemoteQuery node */
	bool		num_nodes;		/* print number of nodes in RemoteQuery node */
#endif /* PGXC */
	bool		timing;			/* print timing */
=======
	bool		timing;			/* print detailed node timing */
	bool		summary;		/* print total planning and execution timing */
>>>>>>> 4cb7d671
	ExplainFormat format;		/* output format */
	/* other states */
	PlannedStmt *pstmt;			/* top of plan */
	List	   *rtable;			/* range table */
	List	   *rtable_names;	/* alias names for RTEs */
	int			indent;			/* current indentation level */
	List	   *grouping_stack; /* format-specific grouping state */
	List	   *deparse_cxt;	/* context list for deparsing expressions */
} ExplainState;

/* Hook for plugins to get control in ExplainOneQuery() */
typedef void (*ExplainOneQuery_hook_type) (Query *query,
													   IntoClause *into,
													   ExplainState *es,
													 const char *queryString,
													   ParamListInfo params);
extern PGDLLIMPORT ExplainOneQuery_hook_type ExplainOneQuery_hook;

/* Hook for plugins to get control in explain_get_index_name() */
typedef const char *(*explain_get_index_name_hook_type) (Oid indexId);
extern PGDLLIMPORT explain_get_index_name_hook_type explain_get_index_name_hook;


extern void ExplainQuery(ExplainStmt *stmt, const char *queryString,
			 ParamListInfo params, DestReceiver *dest);

extern ExplainState *NewExplainState(void);

extern TupleDesc ExplainResultDesc(ExplainStmt *stmt);

extern void ExplainOneUtility(Node *utilityStmt, IntoClause *into,
				  ExplainState *es,
				  const char *queryString, ParamListInfo params);

extern void ExplainOnePlan(PlannedStmt *plannedstmt, IntoClause *into,
			   ExplainState *es, const char *queryString,
			   ParamListInfo params, const instr_time *planduration);

extern void ExplainPrintPlan(ExplainState *es, QueryDesc *queryDesc);
extern void ExplainPrintTriggers(ExplainState *es, QueryDesc *queryDesc);

extern void ExplainQueryText(ExplainState *es, QueryDesc *queryDesc);

extern void ExplainBeginOutput(ExplainState *es);
extern void ExplainEndOutput(ExplainState *es);
extern void ExplainSeparatePlans(ExplainState *es);

extern void ExplainPropertyList(const char *qlabel, List *data,
					ExplainState *es);
extern void ExplainPropertyText(const char *qlabel, const char *value,
					ExplainState *es);
extern void ExplainPropertyInteger(const char *qlabel, int value,
					   ExplainState *es);
extern void ExplainPropertyLong(const char *qlabel, long value,
					ExplainState *es);
extern void ExplainPropertyFloat(const char *qlabel, double value, int ndigits,
					 ExplainState *es);

#endif   /* EXPLAIN_H */<|MERGE_RESOLUTION|>--- conflicted
+++ resolved
@@ -32,16 +32,12 @@
 	bool		analyze;		/* print actual times */
 	bool		costs;			/* print estimated costs */
 	bool		buffers;		/* print buffer usage */
-<<<<<<< HEAD
 #ifdef PGXC
 	bool		nodes;			/* print nodes in RemoteQuery node */
 	bool		num_nodes;		/* print number of nodes in RemoteQuery node */
 #endif /* PGXC */
-	bool		timing;			/* print timing */
-=======
 	bool		timing;			/* print detailed node timing */
 	bool		summary;		/* print total planning and execution timing */
->>>>>>> 4cb7d671
 	ExplainFormat format;		/* output format */
 	/* other states */
 	PlannedStmt *pstmt;			/* top of plan */
