--- conflicted
+++ resolved
@@ -97,10 +97,7 @@
 	AttrNumber *csi_KeyAttrNumbers;
 } ChangeSetInfo;
 
-<<<<<<< HEAD
-=======
-
->>>>>>> f032224e
+
 /* ----------------
  *	  CubeInfo information
  *
