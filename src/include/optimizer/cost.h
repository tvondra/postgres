--- conflicted
+++ resolved
@@ -4,16 +4,12 @@
  *	  prototypes for costsize.c and clausesel.c.
  *
  *
-<<<<<<< HEAD
  * This Source Code Form is subject to the terms of the Mozilla Public
  * License, v. 2.0. If a copy of the MPL was not distributed with this
  * file, You can obtain one at http://mozilla.org/MPL/2.0/.
  *
  * Portions Copyright (c) 2012-2014, TransLattice, Inc.
- * Portions Copyright (c) 1996-2012, PostgreSQL Global Development Group
-=======
  * Portions Copyright (c) 1996-2014, PostgreSQL Global Development Group
->>>>>>> ab76208e
  * Portions Copyright (c) 1994, Regents of the University of California
  *
  * src/include/optimizer/cost.h
@@ -104,17 +100,12 @@
 extern void cost_functionscan(Path *path, PlannerInfo *root,
 				  RelOptInfo *baserel, ParamPathInfo *param_info);
 extern void cost_valuesscan(Path *path, PlannerInfo *root,
-<<<<<<< HEAD
-				RelOptInfo *baserel);
+				RelOptInfo *baserel, ParamPathInfo *param_info);
 #ifdef PGXC
 extern void cost_remotequery(Path *path, PlannerInfo *root, RelOptInfo *baserel);
 #endif
-extern void cost_ctescan(Path *path, PlannerInfo *root, RelOptInfo *baserel);
-=======
-				RelOptInfo *baserel, ParamPathInfo *param_info);
 extern void cost_ctescan(Path *path, PlannerInfo *root,
 			 RelOptInfo *baserel, ParamPathInfo *param_info);
->>>>>>> ab76208e
 extern void cost_recursive_union(Plan *runion, Plan *nrterm, Plan *rterm);
 extern void cost_sort(Path *path, PlannerInfo *root,
 		  List *pathkeys, Cost input_cost, double tuples, int width,
