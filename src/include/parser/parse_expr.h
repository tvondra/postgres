--- conflicted
+++ resolved
@@ -18,12 +18,8 @@
 /* GUC parameters */
 extern bool Transform_null_equals;
 
-<<<<<<< HEAD
-extern Node *transformExpr(ParseState *pstate, Node *expr);
-=======
 extern Node *transformExpr(ParseState *pstate, Node *expr, ParseExprKind exprKind);
 
 extern const char *ParseExprKindName(ParseExprKind exprKind);
 
->>>>>>> ab76208e
 #endif   /* PARSE_EXPR_H */