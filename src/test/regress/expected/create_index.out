--- conflicted
+++ resolved
@@ -380,16 +380,6 @@
 SELECT * FROM fast_emp4000
     WHERE home_base @ '(200,200),(2000,1000)'::box
     ORDER BY (home_base[0])[0];
-<<<<<<< HEAD
-                              QUERY PLAN                              
-----------------------------------------------------------------------
- Remote Subquery Scan on all
-   ->  Sort
-         Sort Key: ((home_base[0])[0])
-         ->  Index Scan using grect2ind on fast_emp4000
-               Index Cond: (home_base @ '(2000,1000),(200,200)'::box)
-(5 rows)
-=======
                            QUERY PLAN                           
 ----------------------------------------------------------------
  Sort
@@ -397,7 +387,6 @@
    ->  Index Only Scan using grect2ind on fast_emp4000
          Index Cond: (home_base @ '(2000,1000),(200,200)'::box)
 (4 rows)
->>>>>>> 4cb7d671
 
 SELECT * FROM fast_emp4000
     WHERE home_base @ '(200,200),(2000,1000)'::box
@@ -413,17 +402,9 @@
                                QUERY PLAN                                
 -------------------------------------------------------------------------
  Aggregate
-<<<<<<< HEAD
-   ->  Remote Subquery Scan on all
-         ->  Aggregate
-               ->  Index Scan using grect2ind on fast_emp4000
-                     Index Cond: (home_base && '(1000,1000),(0,0)'::box)
-(5 rows)
-=======
    ->  Index Only Scan using grect2ind on fast_emp4000
          Index Cond: (home_base && '(1000,1000),(0,0)'::box)
 (3 rows)
->>>>>>> 4cb7d671
 
 SELECT count(*) FROM fast_emp4000 WHERE home_base && '(1000,1000,0,0)'::box;
  count 
@@ -433,23 +414,12 @@
 
 EXPLAIN (COSTS OFF, NODES OFF)
 SELECT count(*) FROM fast_emp4000 WHERE home_base IS NULL;
-<<<<<<< HEAD
-                          QUERY PLAN                          
---------------------------------------------------------------
- Aggregate
-   ->  Remote Subquery Scan on all
-         ->  Aggregate
-               ->  Index Scan using grect2ind on fast_emp4000
-                     Index Cond: (home_base IS NULL)
-(5 rows)
-=======
                       QUERY PLAN                       
 -------------------------------------------------------
  Aggregate
    ->  Index Only Scan using grect2ind on fast_emp4000
          Index Cond: (home_base IS NULL)
 (3 rows)
->>>>>>> 4cb7d671
 
 SELECT count(*) FROM fast_emp4000 WHERE home_base IS NULL;
  count 
@@ -534,22 +504,12 @@
 
 EXPLAIN (COSTS OFF, NODES OFF)
 SELECT count(*) FROM point_tbl WHERE f1 <@ box '(0,0,100,100)';
-<<<<<<< HEAD
-                        QUERY PLAN                        
-----------------------------------------------------------
- Remote Subquery Scan on all
-   ->  Aggregate
-         ->  Index Scan using gpointind on point_tbl
-               Index Cond: (f1 <@ '(100,100),(0,0)'::box)
-(4 rows)
-=======
                      QUERY PLAN                     
 ----------------------------------------------------
  Aggregate
    ->  Index Only Scan using gpointind on point_tbl
          Index Cond: (f1 <@ '(100,100),(0,0)'::box)
 (3 rows)
->>>>>>> 4cb7d671
 
 SELECT count(*) FROM point_tbl WHERE f1 <@ box '(0,0,100,100)';
  count 
@@ -559,22 +519,12 @@
 
 EXPLAIN (COSTS OFF, NODES OFF)
 SELECT count(*) FROM point_tbl WHERE box '(0,0,100,100)' @> f1;
-<<<<<<< HEAD
-                        QUERY PLAN                        
-----------------------------------------------------------
- Remote Subquery Scan on all
-   ->  Aggregate
-         ->  Index Scan using gpointind on point_tbl
-               Index Cond: ('(100,100),(0,0)'::box @> f1)
-(4 rows)
-=======
                      QUERY PLAN                     
 ----------------------------------------------------
  Aggregate
    ->  Index Only Scan using gpointind on point_tbl
          Index Cond: (f1 <@ '(100,100),(0,0)'::box)
 (3 rows)
->>>>>>> 4cb7d671
 
 SELECT count(*) FROM point_tbl WHERE box '(0,0,100,100)' @> f1;
  count 
@@ -584,22 +534,12 @@
 
 EXPLAIN (COSTS OFF, NODES OFF)
 SELECT count(*) FROM point_tbl WHERE f1 <@ polygon '(0,0),(0,100),(100,100),(50,50),(100,0),(0,0)';
-<<<<<<< HEAD
-                                          QUERY PLAN                                          
-----------------------------------------------------------------------------------------------
- Remote Subquery Scan on all
-   ->  Aggregate
-         ->  Index Scan using gpointind on point_tbl
-               Index Cond: (f1 <@ '((0,0),(0,100),(100,100),(50,50),(100,0),(0,0))'::polygon)
-(4 rows)
-=======
                                        QUERY PLAN                                       
 ----------------------------------------------------------------------------------------
  Aggregate
    ->  Index Only Scan using gpointind on point_tbl
          Index Cond: (f1 <@ '((0,0),(0,100),(100,100),(50,50),(100,0),(0,0))'::polygon)
 (3 rows)
->>>>>>> 4cb7d671
 
 SELECT count(*) FROM point_tbl WHERE f1 <@ polygon '(0,0),(0,100),(100,100),(50,50),(100,0),(0,0)';
  count 
@@ -609,22 +549,12 @@
 
 EXPLAIN (COSTS OFF, NODES OFF)
 SELECT count(*) FROM point_tbl WHERE f1 <@ circle '<(50,50),50>';
-<<<<<<< HEAD
-                        QUERY PLAN                        
-----------------------------------------------------------
- Remote Subquery Scan on all
-   ->  Aggregate
-         ->  Index Scan using gpointind on point_tbl
-               Index Cond: (f1 <@ '<(50,50),50>'::circle)
-(4 rows)
-=======
                      QUERY PLAN                     
 ----------------------------------------------------
  Aggregate
    ->  Index Only Scan using gpointind on point_tbl
          Index Cond: (f1 <@ '<(50,50),50>'::circle)
 (3 rows)
->>>>>>> 4cb7d671
 
 SELECT count(*) FROM point_tbl WHERE f1 <@ circle '<(50,50),50>';
  count 
@@ -634,22 +564,12 @@
 
 EXPLAIN (COSTS OFF, NODES OFF)
 SELECT count(*) FROM point_tbl p WHERE p.f1 << '(0.0, 0.0)';
-<<<<<<< HEAD
-                      QUERY PLAN                       
--------------------------------------------------------
- Remote Subquery Scan on all
-   ->  Aggregate
-         ->  Index Scan using gpointind on point_tbl p
-               Index Cond: (f1 << '(0,0)'::point)
-(4 rows)
-=======
                       QUERY PLAN                      
 ------------------------------------------------------
  Aggregate
    ->  Index Only Scan using gpointind on point_tbl p
          Index Cond: (f1 << '(0,0)'::point)
 (3 rows)
->>>>>>> 4cb7d671
 
 SELECT count(*) FROM point_tbl p WHERE p.f1 << '(0.0, 0.0)';
  count 
@@ -659,22 +579,12 @@
 
 EXPLAIN (COSTS OFF, NODES OFF)
 SELECT count(*) FROM point_tbl p WHERE p.f1 >> '(0.0, 0.0)';
-<<<<<<< HEAD
-                      QUERY PLAN                       
--------------------------------------------------------
- Remote Subquery Scan on all
-   ->  Aggregate
-         ->  Index Scan using gpointind on point_tbl p
-               Index Cond: (f1 >> '(0,0)'::point)
-(4 rows)
-=======
                       QUERY PLAN                      
 ------------------------------------------------------
  Aggregate
    ->  Index Only Scan using gpointind on point_tbl p
          Index Cond: (f1 >> '(0,0)'::point)
 (3 rows)
->>>>>>> 4cb7d671
 
 SELECT count(*) FROM point_tbl p WHERE p.f1 >> '(0.0, 0.0)';
  count 
@@ -684,22 +594,12 @@
 
 EXPLAIN (COSTS OFF, NODES OFF)
 SELECT count(*) FROM point_tbl p WHERE p.f1 <^ '(0.0, 0.0)';
-<<<<<<< HEAD
-                      QUERY PLAN                       
--------------------------------------------------------
- Remote Subquery Scan on all
-   ->  Aggregate
-         ->  Index Scan using gpointind on point_tbl p
-               Index Cond: (f1 <^ '(0,0)'::point)
-(4 rows)
-=======
                       QUERY PLAN                      
 ------------------------------------------------------
  Aggregate
    ->  Index Only Scan using gpointind on point_tbl p
          Index Cond: (f1 <^ '(0,0)'::point)
 (3 rows)
->>>>>>> 4cb7d671
 
 SELECT count(*) FROM point_tbl p WHERE p.f1 <^ '(0.0, 0.0)';
  count 
@@ -709,22 +609,12 @@
 
 EXPLAIN (COSTS OFF, NODES OFF)
 SELECT count(*) FROM point_tbl p WHERE p.f1 >^ '(0.0, 0.0)';
-<<<<<<< HEAD
-                      QUERY PLAN                       
--------------------------------------------------------
- Remote Subquery Scan on all
-   ->  Aggregate
-         ->  Index Scan using gpointind on point_tbl p
-               Index Cond: (f1 >^ '(0,0)'::point)
-(4 rows)
-=======
                       QUERY PLAN                      
 ------------------------------------------------------
  Aggregate
    ->  Index Only Scan using gpointind on point_tbl p
          Index Cond: (f1 >^ '(0,0)'::point)
 (3 rows)
->>>>>>> 4cb7d671
 
 SELECT count(*) FROM point_tbl p WHERE p.f1 >^ '(0.0, 0.0)';
  count 
@@ -734,22 +624,12 @@
 
 EXPLAIN (COSTS OFF, NODES OFF)
 SELECT count(*) FROM point_tbl p WHERE p.f1 ~= '(-5, -12)';
-<<<<<<< HEAD
-                      QUERY PLAN                       
--------------------------------------------------------
- Remote Subquery Scan on all
-   ->  Aggregate
-         ->  Index Scan using gpointind on point_tbl p
-               Index Cond: (f1 ~= '(-5,-12)'::point)
-(4 rows)
-=======
                       QUERY PLAN                      
 ------------------------------------------------------
  Aggregate
    ->  Index Only Scan using gpointind on point_tbl p
          Index Cond: (f1 ~= '(-5,-12)'::point)
 (3 rows)
->>>>>>> 4cb7d671
 
 SELECT count(*) FROM point_tbl p WHERE p.f1 ~= '(-5, -12)';
  count 
@@ -759,20 +639,11 @@
 
 EXPLAIN (COSTS OFF, NODES OFF)
 SELECT * FROM point_tbl ORDER BY f1 <-> '0,1';
-<<<<<<< HEAD
-                  QUERY PLAN                   
------------------------------------------------
- Remote Subquery Scan on all
-   ->  Index Scan using gpointind on point_tbl
-         Order By: (f1 <-> '(0,1)'::point)
-(3 rows)
-=======
                   QUERY PLAN                  
 ----------------------------------------------
  Index Only Scan using gpointind on point_tbl
    Order By: (f1 <-> '(0,1)'::point)
 (2 rows)
->>>>>>> 4cb7d671
 
 SELECT * FROM point_tbl ORDER BY f1 <-> '0,1';
      f1     
@@ -788,20 +659,11 @@
 
 EXPLAIN (COSTS OFF, NODES OFF)
 SELECT * FROM point_tbl WHERE f1 IS NULL;
-<<<<<<< HEAD
-                  QUERY PLAN                   
------------------------------------------------
- Remote Subquery Scan on all
-   ->  Index Scan using gpointind on point_tbl
-         Index Cond: (f1 IS NULL)
-(3 rows)
-=======
                   QUERY PLAN                  
 ----------------------------------------------
  Index Only Scan using gpointind on point_tbl
    Index Cond: (f1 IS NULL)
 (2 rows)
->>>>>>> 4cb7d671
 
 SELECT * FROM point_tbl WHERE f1 IS NULL;
  f1 
@@ -811,22 +673,12 @@
 
 EXPLAIN (COSTS OFF, NODES OFF)
 SELECT * FROM point_tbl WHERE f1 IS NOT NULL ORDER BY f1 <-> '0,1';
-<<<<<<< HEAD
-                  QUERY PLAN                   
------------------------------------------------
- Remote Subquery Scan on all
-   ->  Index Scan using gpointind on point_tbl
-         Index Cond: (f1 IS NOT NULL)
-         Order By: (f1 <-> '(0,1)'::point)
-(4 rows)
-=======
                   QUERY PLAN                  
 ----------------------------------------------
  Index Only Scan using gpointind on point_tbl
    Index Cond: (f1 IS NOT NULL)
    Order By: (f1 <-> '(0,1)'::point)
 (3 rows)
->>>>>>> 4cb7d671
 
 SELECT * FROM point_tbl WHERE f1 IS NOT NULL ORDER BY f1 <-> '0,1';
      f1     
@@ -841,22 +693,12 @@
 
 EXPLAIN (COSTS OFF, NODES OFF)
 SELECT * FROM point_tbl WHERE f1 <@ '(-10,-10),(10,10)':: box ORDER BY f1 <-> '0,1';
-<<<<<<< HEAD
-                      QUERY PLAN                      
-------------------------------------------------------
- Remote Subquery Scan on all
-   ->  Index Scan using gpointind on point_tbl
-         Index Cond: (f1 <@ '(10,10),(-10,-10)'::box)
-         Order By: (f1 <-> '(0,1)'::point)
-(4 rows)
-=======
                    QUERY PLAN                   
 ------------------------------------------------
  Index Only Scan using gpointind on point_tbl
    Index Cond: (f1 <@ '(10,10),(-10,-10)'::box)
    Order By: (f1 <-> '(0,1)'::point)
 (3 rows)
->>>>>>> 4cb7d671
 
 SELECT * FROM point_tbl WHERE f1 <@ '(-10,-10),(10,10)':: box ORDER BY f1 <-> '0,1';
    f1    
@@ -2595,24 +2437,14 @@
 CREATE TABLE concur_heap (f1 text, f2 text);
 -- empty table
 CREATE INDEX CONCURRENTLY concur_index1 ON concur_heap(f2,f1);
-<<<<<<< HEAD
-ERROR:  PGXC does not support concurrent INDEX yet
-DETAIL:  The feature is not currently supported
-=======
 CREATE INDEX CONCURRENTLY IF NOT EXISTS concur_index1 ON concur_heap(f2,f1);
 NOTICE:  relation "concur_index1" already exists, skipping
->>>>>>> 4cb7d671
 INSERT INTO concur_heap VALUES  ('a','b');
 INSERT INTO concur_heap VALUES  ('b','b');
 -- unique index
 CREATE UNIQUE INDEX CONCURRENTLY concur_index2 ON concur_heap(f1);
-<<<<<<< HEAD
-ERROR:  PGXC does not support concurrent INDEX yet
-DETAIL:  The feature is not currently supported
-=======
 CREATE UNIQUE INDEX CONCURRENTLY IF NOT EXISTS concur_index2 ON concur_heap(f1);
 NOTICE:  relation "concur_index2" already exists, skipping
->>>>>>> 4cb7d671
 -- check if constraint is set up properly to be enforced
 INSERT INTO concur_heap VALUES ('b','x');
 -- check if constraint is enforced properly at build time
