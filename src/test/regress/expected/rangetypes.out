--- conflicted
+++ resolved
@@ -260,16 +260,12 @@
  [1.1,2.2)
 (1 row)
 
-<<<<<<< HEAD
-select * from numrange_test where nr < numrange(-1000.0, -1000.0,'[]') ORDER BY nr;
-=======
 select * from numrange_test where nr < 'empty';
  nr 
 ----
 (0 rows)
 
 select * from numrange_test where nr < numrange(-1000.0, -1000.0,'[]');
->>>>>>> 4cb7d671
   nr   
 -------
  empty
@@ -296,9 +292,6 @@
  [3,)
 (6 rows)
 
-<<<<<<< HEAD
-select * from numrange_test where nr > numrange(-1001.0, -1000.0,'[]') ORDER BY nr;
-=======
 select * from numrange_test where nr <= 'empty';
   nr   
 -------
@@ -327,7 +320,6 @@
 (5 rows)
 
 select * from numrange_test where nr > numrange(-1001.0, -1000.0,'[]');
->>>>>>> 4cb7d671
     nr     
 -----------
  [1.1,2.2)
