--- conflicted
+++ resolved
@@ -61,10 +61,6 @@
 
 BEGIN TRANSACTION ISOLATION LEVEL SERIALIZABLE;
 INSERT INTO pxtest1 VALUES ('fff');
-<<<<<<< HEAD
-SELECT * FROM pxtest1  ORDER BY foobar;
-=======
->>>>>>> c1d9579d
 
 -- This should fail, because the gid foo3 is already in use
 PREPARE TRANSACTION 'foo3';
@@ -95,6 +91,10 @@
 ROLLBACK PREPARED 'foo4';
 
 SELECT gid FROM pg_prepared_xacts;
+
+-- In Postgres-XC, serializable is not yet supported, and SERIALIZABLE falls to
+-- read-committed silently, so rollback transaction properly
+ROLLBACK PREPARED 'foo5';
 
 -- Clean up
 DROP TABLE pxtest1;
